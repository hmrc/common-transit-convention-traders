# microservice specific routes

<<<<<<< HEAD
POST       /movements/arrivals                 controllers.ArrivalsController.createArrivalNotification()
POST       /movements/arrivals/:arrivalId      controllers.ArrivalsController.createUnloadingPermission(arrivalId: String)
=======
POST       /movements/arrivals      controllers.ArrivalsController.createArrivalNotification()

PUT        /movements/arrivals/:arrivalId       controllers.ArrivalsController.resubmitArrivalNotification(arrivalId: String)
>>>>>>> 73d24c94
<|MERGE_RESOLUTION|>--- conflicted
+++ resolved
@@ -1,10 +1,6 @@
 # microservice specific routes
 
-<<<<<<< HEAD
 POST       /movements/arrivals                 controllers.ArrivalsController.createArrivalNotification()
 POST       /movements/arrivals/:arrivalId      controllers.ArrivalsController.createUnloadingPermission(arrivalId: String)
-=======
-POST       /movements/arrivals      controllers.ArrivalsController.createArrivalNotification()
 
-PUT        /movements/arrivals/:arrivalId       controllers.ArrivalsController.resubmitArrivalNotification(arrivalId: String)
->>>>>>> 73d24c94
+PUT        /movements/arrivals/:arrivalId      controllers.ArrivalsController.resubmitArrivalNotification(arrivalId: String)