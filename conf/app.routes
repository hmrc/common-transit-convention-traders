--- conflicted
+++ resolved
@@ -23,10 +23,6 @@
 
 GET        /movements/push-pull-notifications/box                           controllers.PushPullNotificationController.getBoxInfo()
 
-<<<<<<< HEAD
-POST       /movements/:movementId/messages/:messageId                       v2.controllers.V2MovementsController.attachLargeMessage(movementId: v2.models.MovementId, messageId: v2.models.MessageId)
-=======
 GET        /movements/push-pull-notifications/box                   controllers.PushPullNotificationController.getBoxInfo()
 
 POST       /traders/:eori/movements/:movementType/:movementId/messages/:messageId                         v2.controllers.V2MovementsController.attachLargeMessage(eori: v2.models.EORINumber, movementType: v2.models.MovementType, movementId: v2.models.MovementId, messageId: v2.models.MessageId)
->>>>>>> e0f5110f
