--- conflicted
+++ resolved
@@ -11,13 +11,10 @@
    content: !include docs/overview.md
  - title: Versioning
    content: !include https://developer.service.hmrc.gov.uk/api-documentation/assets/common/docs/versioning.md
-<<<<<<< HEAD
  - title: Percent-encoding of parameters in request URLs
    content: !include docs/percent-encoding.md
-=======
  - title: Push Pull notifications
    content: !include docs/pushPull.md
->>>>>>> 41229f08
  - title: Errors
    content: !include docs/errors.md
 
