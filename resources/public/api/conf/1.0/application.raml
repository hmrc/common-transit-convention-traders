--- conflicted
+++ resolved
@@ -95,51 +95,7 @@
                       }
                   }
           404:
-<<<<<<< HEAD
-            description: when arrival movement does not exist, has been archived or is not available to the eori.
-      post:
-        displayName: Send a message to confirm that the goods have been unloaded
-        description: |
-          Send a message to the Office of Destination to let them know that the goods have been unloaded. This message is called an E_ULD_REM (IE044).
-          You should use this message to let the Office of Destination know about any issues you found with the goods when they were unloaded. This could include things like extra or missing boxes, or damaged or changed seals. You should notify them about any details that are different to what was recorded in the initial declaration.
-        (annotations.scope): "common-transit-convention-traders"
-        securedBy: [ sec.oauth_2_0: { scopes: [ "common-transit-convention-traders" ] } ]
-        responses:
-          202:
-            headers:
-              Location:
-                description: The uri to retrieve the arrival notification, including arrival ID
-                example: /customs/transits/movements/arrivals/123456/messages
-            body:
-              application/xml:
-                description: Valid XML Payload
-                example: |
-                  <IE044>...</IE044>
-      put:
-        displayName: Resubmit an arrival notification
-        description: |
-          Resend an arrival notification to the Office of Destination if the first arrival notification was rejected. Arrival notifications will be rejected when the NCTS validation fails. This can happen for reasons, such as if:
-          - a guarantee against the Economic Operator Registration and Identification (EORI) number is not enough to cover the goods being transported
-          - the Movement Reference Number (MRN) has already been used on another arrival notification
-          This message is called E_ARR_REJ (IE008).
-        is: [headers.acceptHeader]
-        (annotations.scope): "common-transit-convention-traders"
-        securedBy: [ sec.oauth_2_0: { scopes: [ "common-transit-convention-traders" ] } ]
-        responses:
-          202:
-            headers:
-              Location:
-                description: The uri to retrieve the arrival notification, including arrival ID
-                example: /customs/transits/movements/arrivals/123456/message/123456
-            body:
-              application/xml:
-                description: Valid XML Payload
-                example: |
-                  <IE007>
-                  </IE007>
-=======
             description: When a Movement Arrival does not exist, has been archived or is not available to the EORI number.
->>>>>>> 51efb4dc
       /messages:
         post:
           displayName: Send a message related to an arrival movement
