#%RAML 1.0
---
title: CTC Traders
description: The public API to allow traders to submit and receive Common Transit Convention Phase 5 (IE) messages
protocols: [ HTTPS ]
baseUri: https://common-transit-convention-traders.hmrc.gov.uk/
version: 2.0

documentation:
 - title: Overview
   content: !include docs/overview.md
 - title: Versioning
   content: !include https://developer.service.hmrc.gov.uk/api-documentation/assets/common/docs/versioning.md
 - title: Percent-encoding of parameters in request URLs
   content: !include docs/percent-encoding.md
 - title: Push Pull notifications
   content: !include docs/pushPull.md
 - title: Errors
   content: !include docs/errors.md

mediaType: [ application/json, application/xml ]

uses:
  sec: https://developer.service.hmrc.gov.uk/api-documentation/assets/common/modules/securitySchemes.raml
  headers: https://developer.service.hmrc.gov.uk/api-documentation/assets/common/modules/headers.raml
  annotations: https://developer.service.hmrc.gov.uk/api-documentation/assets/common/modules/annotations.raml
  types: https://developer.service.hmrc.gov.uk/api-documentation/assets/common/modules/types.raml

traits:
  contentXmlHeader:
    headers:
      Content-Type:
        description: Specifies the format of the request body, which must be XML, using UTF-8 character encoding.
        type: string
        required: true
        example: application/xml
  contentXmlJsonHeader:
    headers:
      Content-Type:
        description: Specifies the format of the request body, which must be XML or JSON, using UTF-8 character encoding.
        type: string
        required: true
        example: application/xml
  acceptJsonHeader:
    headers:
      Accept:
        description: |
          Specifies the response format, which must be JSON, and the [version](/api-documentation/docs/reference-guide#versioning) of the API to be used.
        type: string
        required: true
        example: application/vnd.hmrc.2.0+json
  acceptSingleMessageGetHeader:
    headers:
      Accept:
        description: |
          Specifies the response format, which must be JSON or JSON+XML, and the [version](/api-documentation/docs/reference-guide#versioning) of the API to be used.
          
          Acceptable values are `application/vnd.hmrc.2.0+json` or `application/vnd.hmrc.2.0+json-xml`.
        type: string
        required: true
        example: application/vnd.hmrc.2.0+json-xml
  acceptHeaderInvalid:
    responses:
      406:
        body:
          application/json:
            type: types.errorResponse
            examples:
              badRequest:
                description: The accept header is missing or invalid.
                value:
                  code : ACCEPT_HEADER_INVALID
  requestTooLarge:
    responses:
      413:
        body:
          application/json:
            type: types.errorResponse
            examples:
              requestEntityTooLarge:
                description: The request body is too large.
                value:
                  code: REQUEST_ENTITY_TOO_LARGE
  schemaValidation:
    responses:
      400:
        body:
          application/json:
            type: types.errorResponse
            examples:
              schemaValidation:
                description: The request body failed schema validation.
                value:
                  code: SCHEMA_VALIDATION

/customs/transits/movements:
  /departures:
    post:
      displayName: Send a declaration data message
      description: |
        Send a transit declaration to the Customs Office of Departure to notify it that you wish to carry out a transit operation.

        This request is also called an ‘Declaration Data’ E_DEC_DAT (IE015) message.

        A successful response will contain a URI and a departure ID for the notification, which you can use to retrieve messages related to the movement.

        It will also contain an embedded request ID, box ID and box name, which you can use to match this movement to any messages received from the Push Pull Notifications API.

        **Note:** If an Economic Operators Registration and Identification (EORI) number has not been assigned to you, an HTTP 403 Forbidden error is returned.
      is: 
        - contentXmlJsonHeader
        - acceptJsonHeader
        - requestTooLarge
        - schemaValidation
      (annotations.scope): "common-transit-convention-traders"
      securedBy: [ sec.oauth_2_0: { scopes: [ "common-transit-convention-traders" ] } ]
      responses:
        202:
          body:
            application/json:
              description: JSON payload
              example: |
                {
                  "_links":{
                    "self":{
                      "href": "/customs/transits/movements/departures/62fb8f33d233578e"
                    },
                    "messages":{
                      "href": "/customs/transits/movements/departures/62fb8f33d233578e/messages"
                    }
                  }
                }
    get:
      displayName: Get all cached departures
      description: |
        Retrieve all departure declarations sent to the Customs Office of Departure within the past 31 days.

        You can filter for departure declarations updated after a specific date and time.

        Movements older than 31 days and their related messages are archived and cannot be returned by the API.

        A successful response will include a Movement Reference Number (MRN) only after it has been allocated to a movement.
        
        **Note:** You can view a transit movement only if your Economic Operators Registration and Identification (EORI) number matches the EORI number that created the transit declaration for that movement. Your EORI number is part of the bearer token that you use for API authentication.
      is:
        - acceptJsonHeader
        - acceptHeaderInvalid
      queryParameters:
        updatedSince:
          required: false
          type: datetime
          description: This is an optional query parameter that you can use to filter for departure declarations updated after a specific date and time.
          example: 2021-06-21T09:00+00:00
      (annotations.scope): "common-transit-convention-traders"
      securedBy: [ sec.oauth_2_0: { scopes: [ "common-transit-convention-traders" ] } ]
      responses:
        200:
          body:
            application/json:
              description: JSON payload
              example: |
                {
                  "_links":{
                    "self":{
                      href":"/customs/transits/movements/departures"
                    }
                  },
                  departures":[
                   "_links":{
                      "self":{
                        "href":"/customs/transits/movements/departures/123"
                      },
                      "messages":{
                        "href":"/customs/transits/movements/departures/123/messages"
                      }
                    },
                    "id":"123",
                    "movementReferenceNumber":"ABC123",
                    "created":"20220101 101010",
                    "updated":"20220101 101010",
                    "enrollmentEORINumber": "GB1234567890",
                    "movementEORINumber": "GB1234567890"
                  ]
                }
    /{departureId}:
      get:
        displayName: Get a cached departure for a departure ID
        description: |
          Retrieve a specific departure declaration sent to the Customs Office of Departure within the past 31 days.

          Movements older than 31 days and their related messages are archived and cannot be returned by the API.

          A successful response will include a Movement Reference Number (MRN) only after it has been allocated to a movement.

          **Note:** You can view a transit movement only if your Economic Operators Registration and Identification (EORI) number matches the EORI number that created the transit declaration for that movement. Your EORI number is part of the bearer token that you use for API authentication.
        is:
          - acceptJsonHeader
          - acceptHeaderInvalid
        (annotations.scope): "common-transit-convention-traders"
        securedBy: [ sec.oauth_2_0: { scopes: [ "common-transit-convention-traders" ] } ]
        responses:
          200:
            body:
              application/json:
                description: JSON payload
                example: |
                    {
                      "_links":{
                        "self":{
                          "href":"/customs/transits/movements/departures/123"
                        },
                        "messages":{
                          "href":"/customs/transits/movements/departures/123/messages"
                        }
                      },
                      "id":"123",
                      "movementReferenceNumber":"ABC123",
                      "created":"20220101 101010",
                      "updated":"20220101 101010",
                      "enrollmentEORINumber": "GB1234567890",
                      "movementEORINumber": "GB1234567890"
                    }
          404:
            description: The specified departure does not exist, has been archived or is not available to the EORI number.
      /messages:
        get:
          displayName: Get all cached messages related to a departure
          description: |
            Retrieve all messages related to a specific departure declaration sent to the Customs Office of Departure within the past 31 days.

            You can filter for departure declarations received after a specific date and time.

            Movements older than 31 days are archived, so any messages to related to them cannot be returned by the API.

            A successful response will include a Movement Reference Number (MRN) only after it has been allocated to a movement.

            **Note:** You can view a transit movement only if your Economic Operators Registration and Identification (EORI) number matches the EORI number that created the transit declaration for that movement. Your EORI number is part of the bearer token that you use for API authentication.
          is:
            - acceptJsonHeader
            - acceptHeaderInvalid
          queryParameters:
            receivedSince:
              required: false
              type: datetime
              description: This is an optional query parameter that you can use to filter for departure declarations received after a specific date and time.
              example: 2021-06-21T09:00+00:00
          (annotations.scope): "common-transit-convention-traders"
          securedBy: [ sec.oauth_2_0: { scopes: [ "common-transit-convention-traders" ] } ]
          responses:
            200:
              body:
                application/json:
                  description: JSON payload
                  example: |
                    {
                      "_links":{
                        "self":{
                          "href":"/customs/transits/movements/departures/123/messages"
                        },
                        "departure":{
                          "href":"/customs/transits/movements/departures/123"
                        }
                      },
                      "messages":[
                        {
                          "_links":{
                            "self":{
                              "href":"/customs/transits/movements/departures/123/message/111"
                            },
                            "departure":{
                              "href":"/customs/transits/movements/departures/123"
                            }
                          },
                          "id":"111",
                          "departureId":"123",
                          "received":"20220101 100903",
                          "type":"IE015"
                        }
                      ]
                    }
            404:
              body:
                application/json:
                  type: types.errorResponse
                  examples:
                    notFound:
                      description: The specified departure does not exist, has been archived or is not available to the EORI number.
                      value:
                        code: NOT_FOUND
        post:
          displayName: Send a message related to a departure
          description: |
            Send a message to the Customs Office of Departure about a departure.
    
            For example, if you want to cancel a ‘Declaration Data’ E_DEC_DAT (IE015) message, you must send a ‘Declaration Invalidation Request’ E_DEC_INV (IE014) message to the Office of Departure.
    
            A successful response will contain a URI and a message ID related to the departure, which you can use to retrieve the message status.
    
            **Note:** If an Economic Operators Registration and Identification (EORI) number has not been assigned to you, an HTTP 403 Forbidden error is returned.
          is:
            - contentXmlJsonHeader
            - acceptJsonHeader
            - requestTooLarge
          (annotations.scope): "common-transit-convention-traders"
          securedBy: [ sec.oauth_2_0: { scopes: [ "common-transit-convention-traders" ] } ]
          responses:
            202:
              body:
                application/json:
                  description: JSON payload
                  example: |
                    {
                      "_links": {
                        "self": {
                          "href": "/customs/transits/movements/departures/1/messages/2"
                        },
                        "departure": {
                          "href": "/customs/transits/movements/departures/1"
                        }
                      }
                    }
            404:
              body:
                application/json:
                  type: types.errorResponse
                  examples:
                    notFound:
                      description: The specified departure does not exist, has been archived or is not available.
                      value:
                        code: NOT_FOUND
            400:
              body:
                application/json:
                  type: types.errorResponse
                  examples:
                    badRequest:
                      description: The departure message type is not available within XML or the message failed schema validation.
                      value:
                        code: BAD_REQUEST
        /{messageId}:
          get:
            displayName: Get a cached message related to a departure and message ID
            description: |
              Retrieve all messages related to a specific departure and message ID that have been received within the past 31 days.

              For example, this could include ‘Declaration rejected’ or Movement Reference Number (MRN) allocated messages.

              Movements older than 31 days and their related messages are archived and cannot be returned by the API.
              
              The response can be returned in one of the following formats based on the provided `Accept` header:
        
              * `application/vnd.hmrc.2.0+json-xml`: JSON-wrapped XML, where the message is provided as an XML string sent as part of JSON payload containing other metadata.
              * `application/vnd.hmrc.2.0+json`: JSON, where the message is provided as a sub-document sent as part of a JSON payload containing other metadata.
               
              **Note:** You can view a transit movement only if your Economic Operators Registration and Identification (EORI) number matches the EORI number that created the transit declaration for that movement. Your EORI number is part of the bearer token that you use for API authentication.
            is:
              - acceptSingleMessageGetHeader
              - acceptHeaderInvalid
            (annotations.scope): "common-transit-convention-traders"
            securedBy: [ sec.oauth_2_0: { scopes: [ "common-transit-convention-traders" ] } ]
            responses:
              200:
                body:
                  application/json+xml:
                    description: JSON+XML payload
                    example: |
                      {
                        "_links":{
                          "self":{
                            "href": "/customs/transits/movements/departures/62f4ebbbf581d4aa/messages/62f4ebbb765ba8c2"
                          },
                          "departure":{
                            "href": "/customs/transits/movements/departures/62f4ebbbf581d4aa"
                          }
                        },
                        "departure":{
                          "id": "/customs/transits/movements/departures/62f4ebbbf581d4aa"
                        },
                        "id": "/customs/transits/movements/departures/62f4ebbbf581d4aa/messages/62f4ebbb765ba8c2",
                        "received": "2022-08-11T11:44:59.83705",
                        "messageType": "IE015",
                        "body": "<ncts:CC015C PhaseID=\"NCTS5.0\" xmlns:ncts=\"http://ncts.dgtaxud.ec\">...</ncts:CC015C>"
                      }
                  application/json:
                    description: JSON payload
                    example: |
                      {
                        "_links":{
                          "self":{
                            "href": "/customs/transits/movements/departures/62f4ebbbf581d4aa/messages/62f4ebbb765ba8c2"
                          },
                          "departure":{
                            "href": "/customs/transits/movements/departures/62f4ebbbf581d4aa"
                          }
                        },
                        "departure":{
                          "id": "/customs/transits/movements/departures/62f4ebbbf581d4aa"
                        },
                        "id": "/customs/transits/movements/departures/62f4ebbbf581d4aa/messages/62f4ebbb765ba8c2",
                        "received": "2022-08-11T11:44:59.83705",
                        "messageType": "IE015",
                        "body":{
                          "n1.CC015C": {
                            "@PhaseID": "NCTS5.0",
                            ...
                          }
                        }
                      }
              404:
                body:
                  application/json:
                    type: types.errorResponse
                    examples:
                      notFound:
                        description: The specified message does not exist, has been archived or is not available to the EORI number.
                        value:
                          code: NOT_FOUND
  /arrivals:
    post:
      displayName: Send an arrival notification message
      description: |
        Notify the Customs Office of Destination that a transit movement has arrived at its final destination.

        This request is also called an ‘Arrival Notification’ E_ARR_NOT (IE007) message.

        A successful response will contain a URI, which you can use to retrieve the message status.

        **Note:** If an Economic Operators Registration and Identification (EORI) number has not been assigned to you, an HTTP 403 Forbidden error is returned.
      is:
        - contentXmlHeader
        - acceptJsonHeader
        - requestTooLarge
        - schemaValidation
      (annotations.scope): "common-transit-convention-traders"
      securedBy: [ sec.oauth_2_0: { scopes: [ "common-transit-convention-traders" ] } ]
      responses:
        202:
          body:
            application/json:
              description: JSON payload
              example: |
                {
                  "_links":{
                    "self":{
                      "href": "/customs/transits/movements/arrivals/62fb8f33d233578e"
                    },
                    "messages":{
                      "href": "/customs/transits/movements/arrivals/62fb8f33d233578e/messages"
                    }
                  }
                }
<<<<<<< HEAD

    /{arrivalId}/messages:
         get:
            displayName: Get all cached messages related to an arrival
            description: |
              Retrieve all messages related to a specific arrival that have been received within the past 31 days.

              You can filter for arrivals received after a specific date and time.

              Movements older than 31 days are archived, so any messages related to them cannot be returned by the API.

              **Note:** You can view a transit movement only if your Economic Operators Registration and Identification (EORI) number matches the EORI number that created the transit declaration for that movement. Your EORI number is part of the bearer token that you use for API authentication.
            is:
              - acceptJsonHeader
              - acceptHeaderInvalid
            queryParameters:
              receivedSince:
                required: false
                type: datetime
                description: This is an optional query parameter that you can use to filter for arrivals received after a specific date and time.
                example: 2021-06-21T09:00+00:00
            (annotations.scope): "common-transit-convention-traders"
            securedBy: [ sec.oauth_2_0: { scopes: [ "common-transit-convention-traders" ] } ]
            responses:
              200:
                body:
                   application/json:
                     description: JSON payload
                     example: |
                       {
                          "_links":{
                             "self":{
                                "href":"/customs/transits/movements/arrivals/63498209a2d89ad8/messages"
                             },
                             "arrival":{
                                "href":"/customs/transits/movements/arrivals/63498209a2d89ad8"
                             }
                          },
                          "messages":[
                             {
                                "_links":{
                                    "self":{
                                       "href":"/customs/transits/movements/arrivals/63498209a2d89ad8/messages/634982098f02f00a"
                                    },
                                    "arrival":{
                                       "href":"/customs/transits/movements/arrivals/63498209a2d89ad8"
                                    }
                                },
                                "id":"634982098f02f00a",
                                "arrivalId":"63498209a2d89ad8",
                                "received":"2021-06-21T09:00+00:00",
                                "type":"IE007"
                             }
                          ]
                       }
              404:
                body:
                  application/json:
                    type: types.errorResponse
                    examples:
                      notFound:
                        description: The specified arrival does not exist, has been archived or is not available to the EORI number.
                        value:
                          code: NOT_FOUND
=======
    get:
       displayName: Get all cached arrivals
              description: |
                Retrieve all arrivals that have been updated within the past 31 days.

                You can filter for arrivals updated after a specific date and time.

                Movements older than 31 days and their related messages are archived and cannot be returned by the API.

                **Note:** You can view a transit movement only if your Economic Operators Registration and Identification (EORI) number matches the EORI number that created the transit declaration for that movement. Your EORI number is part of the bearer token that you use for API authentication.
              is:
                - acceptJsonHeader
                - acceptHeaderInvalid
              queryParameters:
                updatedSince:
                  required: false
                  type: datetime
                  description: This is an optional query parameter that you can use to filter for arrivals updated after a specific date and time.
                  example: 2021-06-21T09:00+00:00
              (annotations.scope): "common-transit-convention-traders"
              securedBy: [ sec.oauth_2_0: { scopes: [ "common-transit-convention-traders" ] } ]
              responses:
                200:
                  body:
                    application/json:
                      description: JSON payload
                      example: |
                        {
                            "_links": {
                              "self": {
                                "href": "/customs/transits/movements/arrivals"
                              }
                            },
                            "arrivals": [
                              {
                                "_links": {
                                  "self": {
                                    "href": "/customs/transits/movements/arrivals/63651574c3447b12"
                                  },
                                  "messages": {
                                    "href": "/customs/transits/movements/arrivals/63651574c3447b12/messages"
                                  }
                                },
                                "id": "63651574c3447b12",
                                "movementReferenceNumber": "27WF9X1FQ9RCKN0TM3",
                                "created": "2022-11-04T13:36:52.332Z",
                                "updated": "2022-11-04T13:36:52.332Z",
                                "enrollmentEORINumber": "9999912345",
                                "movementEORINumber": "ezv3Z"
                              },
                              {
                                "_links": {
                                  "self": {
                                    "href": "/customs/transits/movements/arrivals/6365135ba5e821ee"
                                  },
                                  "messages": {
                                    "href": "/customs/transits/movements/arrivals/6365135ba5e821ee/messages"
                                  }
                                },
                                "id": "6365135ba5e821ee",
                                "movementReferenceNumber": "27WF9X1FQ9RCKN0TM3",
                                "created": "2022-11-04T13:27:55.522Z",
                                "updated": "2022-11-04T13:27:55.522Z",
                                "enrollmentEORINumber": "9999912345",
                                "movementEORINumber": "ezv3Z"
                              }
                            ]
                          }
>>>>>>> 3f4e257a
<|MERGE_RESOLUTION|>--- conflicted
+++ resolved
@@ -449,7 +449,6 @@
                     }
                   }
                 }
-<<<<<<< HEAD
 
     /{arrivalId}/messages:
          get:
@@ -514,7 +513,6 @@
                         description: The specified arrival does not exist, has been archived or is not available to the EORI number.
                         value:
                           code: NOT_FOUND
-=======
     get:
        displayName: Get all cached arrivals
               description: |
@@ -582,5 +580,4 @@
                                 "movementEORINumber": "ezv3Z"
                               }
                             ]
-                          }
->>>>>>> 3f4e257a
+                          }