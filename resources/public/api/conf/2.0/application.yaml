--- conflicted
+++ resolved
@@ -1,2328 +1,2321 @@
-openapi: 3.0.3
-info:
-  title: CTC Traders API
-  contact: {}
-  version: '2.0'
-  description: |
-    # Overview
-    Use the CTC Traders API to send departure and arrival movements to the New Computerised Transit System (NCTS)
-    and to get messages sent from customs offices of departure and destination.
-    <br/><br/>
-    You can use this version of the API to send both small messages (up to 5MB in size) and large messages 
-    (up to 5MB in size - this limit will later increase to 8MB). The large messages capability applies only to POST endpoints. 
-    Although you can use the large messages functionality of the API to send both large and small messages, 
-    you cannot use the small messages functionality of the API to send large messages.
-    <br/><br/>
-    For a detailed overview of v2.0 of the API and information about how to send large messages, 
-    see [CTC Traders API phase 5 service guide](/guides/ctc-traders-phase5-service-guide/).
-servers:
-  - url: https://test-api.service.hmrc.gov.uk
-    description: Sandbox
-  - url: https://api.service.hmrc.gov.uk
-    description: Production
-    variables: {}
-paths:
-  /customs/transits/movements/departures:
-    post:
-      tags:
-        - Departures
-      summary: Send a declaration data message
-      description: |
-        Send a transit declaration to the customs office of departure to notify it that you wish to carry out a transit operation.
-
-        This request is also called an ‘Declaration Data’ E_DEC_DAT (IE015) message.
-        <br/><br/>
-        If you use this endpoint to send a small message (up to 5MB), a successful response:
-        - will contain a URI, which you can use to get the message status
-        - can also include an optional box ID, which you can use to match this movement to any messages received from the Push Pull Notifications API
-      
-        If you use this endpoint to send a large message (up to 5MB - this limit will later increase to 8MB), a successful response will include:
-        - a URL and additional metadata that you must use when uploading your file
-        - a message ID that allows you track the status of that specific message
-
-        **Note:** If an Economic Operators Registration and Identification (EORI) number has not been assigned to you, an HTTP 403 Forbidden error is returned.
-      operationId: postDeclarationDataMessage
-      parameters:
-        - $ref: '#/components/parameters/acceptHeader'
-        - $ref: '#/components/parameters/contentXmlJsonHeader'
-      responses:
-        '202':
-          description: Accepted
-          content:
-            application/json:
-              schema:
-                allOf:
-                  - $ref: '#/components/schemas/CustomsTransitsMovementsDeparturesResponse'
-                  - description: JSON payload
-                    example:
-                      _links:
-                        self:
-                          href: /customs/transits/movements/departures/62fb8f33d233578e
-                        messages:
-                          href: /customs/transits/movements/departures/62fb8f33d233578e/messages
-                      boxId: b54c2424-955b-496c-bbce-dfb9f57cd797
-              example:
-                _links:
-                  self:
-                    href: /customs/transits/movements/departures/62fb8f33d233578e
-                  messages:
-                    href: /customs/transits/movements/departures/62fb8f33d233578e/messages
-                boxId: b54c2424-955b-496c-bbce-dfb9f57cd797
-        '400':
-          description: Bad Request
-          content:
-            application/json:
-              schema:
-                allOf:
-                  - $ref: '#/components/schemas/BadRequest'
-                  - example:
-                      code: SCHEMA_VALIDATION
-                      message: Request failed schema validation
-              example:
-                code: SCHEMA_VALIDATION
-                message: Request failed schema validation
-        '406':
-          description: Not Acceptable
-          content:
-            application/json:
-              schema:
-                allOf:
-                  - $ref: '#/components/schemas/AcceptHeaderInvalid'
-                  - description: The Accept header is missing or invalid.
-                    example:
-                      code: NOT_ACCEPTABLE
-                      message: The Accept header is missing or invalid.
-              example:
-                code: NOT_ACCEPTABLE
-                message: The Accept header is missing or invalid.
-        '409':
-          description: Conflict
-          content:
-            application/json:
-              schema:
-                allOf:
-                  - $ref: '#/components/schemas/Conflict'
-                  - description: LRN has previously been used and cannot be reused.
-                    example:
-                      code: CONFLICT
-                      message: LRN has previously been used and cannot be reused.
-              example:
-                code: CONFLICT
-                message: LRN has previously been used and cannot be reused.
-        '413':
-          description: Payload Too Large
-          content:
-            application/json:
-              schema:
-                allOf:
-                  - $ref: '#/components/schemas/RequestEntityTooLarge'
-                  - example:
-                      code: REQUEST_ENTITY_TOO_LARGE
-                      message: Your message size must be less than 5000000 bytes
-              example:
-                code: REQUEST_ENTITY_TOO_LARGE
-                message: Your message size must be less than 5000000 bytes
-      security:
-        - userRestricted:
-            - common-transit-convention-traders
-    get:
-      tags:
-        - Departures
-      summary: Get all cached departures
-      description: >
-        Get all departure declarations sent to the customs office of departure within the past 31 days.
-
-        You can filter for departure declarations updated before and/or after a specific date and time, and optionally filter for departure declarations with a specific EORI.
-
-        For a multi-page query you can filter for a specific page along with/or not, the number of items per page.
-
-        Movements older than 31 days and their related messages are archived and cannot be returned by the API.
-<<<<<<< HEAD
-        <br/><br/>
-        A successful response will include a Movement Reference Number (MRN) only after it has been allocated to a movement.
-=======
-
-        A successful response will include the total count of the number of movements and a Movement Reference Number (MRN) only after it has been allocated to a movement.
->>>>>>> 35b24e22
-        <br/><br/>
-        **Note:** You can view a transit movement only if your Economic Operators Registration and Identification (EORI) number matches the EORI number that created the transit declaration for that movement. 
-        Your EORI number is part of the bearer token that you use for API authentication.
-      operationId: getAllCachedDepartures
-      parameters:
-        - $ref: '#/components/parameters/acceptHeader'
-        - in: query
-          name: updatedSince
-          description: This is an optional query parameter that you can use to filter for departure declarations updated after a specific date and time.
-          style: form
-          schema:
-            type: string
-            format: date-time
-            example: 2021-06-21T09:00:00Z
-        - in: query
-          name: movementEORI
-          description: This is an optional query parameter that you can use to filter for departure declarations that were submitted with a specified movement EORI.
-          style: form
-          schema:
-            type: string
-            example: GB1234567890
-        - in: query
-          name: movementReferenceNumber
-          description: This is an optional query parameter that allows a list of departures to be filtered by an MRN.
-          style: form
-          schema:
-            type: string
-            example: 27WF9X1FQ9RCKN0TM3
-        - in: query
-          name: localReferenceNumber
-          description: This is an optional query parameter that allows a list of departures to be filtered by an LRN.
-          style: form
-          schema:
-            type: string
-            example: 3CnsTh79I7vtOy6
-        - in: query
-          name: page
-          description: This is an optional query parameter, default is 1, that allows the selection of a specific page from a multi-page query.
-          style: form
-          schema:
-            type: integer
-            example: 2
-        - in: query
-          name: count
-          description: This is an optional query parameter, default is 25, that allows the selection of a the number of items per page in a query.
-          style: form
-          schema:
-            type: integer
-            example: 50
-        - in: query
-          name: receivedUntil
-          description: This is an optional query parameter that you can use to filter for departure declarations updated before a specific date and time.
-          style: form
-          schema:
-            type: string
-            format: date-time
-            example: 2023-06-15T09:00:00Z
-      responses:
-        '200':
-          description: A successful get all departures response
-          content:
-            application/json:
-              schema:
-                allOf:
-                  - $ref: '#/components/schemas/CustomsTransitsMovementsDeparturesResponse2'
-                  - description: JSON payload
-                    example:
-                      _links:
-                        self:
-                          href: /customs/transits/movements/departures
-                      totalCount: 1
-                      departures:
-                        _links:
-                          self:
-                            href: /customs/transits/movements/departures/6365135ba5e821ee
-                          messages:
-                            href: /customs/transits/movements/departures/6365135ba5e821ee/messages
-                        id: 6365135ba5e821ee
-                        movementReferenceNumber: ABC123
-                        localReferenceNumber: DEF456
-                        created: 2022-11-10T15:32:51.459Z
-                        updated: 2022-11-10T15:32:51.459Z
-                        enrollmentEORINumber: GB1234567890
-                        movementEORINumber: GB1234567890
-              example:
-                _links:
-                  self:
-                    href: /customs/transits/movements/departures
-                totalCount: 1
-                departures:
-                  _links:
-                    self:
-                      href: /customs/transits/movements/departures/6365135ba5e821ee
-                    messages:
-                      href: /customs/transits/movements/departures/6365135ba5e821ee/messages
-                  id: 6365135ba5e821ee
-                  movementReferenceNumber: ABC123
-                  localReferenceNumber: DEF456
-                  created: 2022-11-10T15:32:51.459Z
-                  updated: 2022-11-10T15:32:51.459Z
-                  enrollmentEORINumber: GB1234567890
-                  movementEORINumber: GB1234567890
-        '404':
-          description: Not Found
-          content:
-            application/json:
-              schema:
-                allOf:
-                  - $ref: '#/components/schemas/NotFound'
-                  - example:
-                      code: NOT_FOUND
-                      message: Supplied departure not found or does not exist or has been archived or is not available to the EORI number.
-                               Not found if the page requested is greater than the total number of pages.
-              example:
-                code: NOT_FOUND
-                message: Supplied departure not found or does not exist or has been archived or is not available to the EORI number.
-                         Not found if the page requested is greater than the total number of pages.
-        '406':
-          description: Not Acceptable
-          content:
-            application/json:
-              schema:
-                allOf:
-                  - $ref: '#/components/schemas/AcceptHeaderInvalid'
-                  - description: The Accept header is missing or invalid.
-                    example:
-                      code: NOT_ACCEPTABLE
-                      message: The Accept header is missing or invalid.
-              example:
-                code: NOT_ACCEPTABLE
-                message: The Accept header is missing or invalid.
-      security:
-        - userRestricted:
-            - common-transit-convention-traders
-  /customs/transits/movements/departures/{departureId}:
-    get:
-      tags:
-        - Departures
-      summary: Get a cached departure for a departure ID
-      description: >
-        Get a specific departure declaration sent to the customs office of departure within the past 31 days.
-        
-        Movements older than 31 days and their related messages are archived and cannot be returned by the API.
-        <br/><br/>
-        A successful response will include a Movement Reference Number (MRN) only after it has been allocated to a movement.
-        <br/><br/>
-        **Note:** You can view a transit movement only if your Economic Operators Registration and Identification (EORI) number matches the EORI number that created the transit declaration for that movement. 
-        Your EORI number is part of the bearer token that you use for API authentication.
-      operationId: getCachedDepartureForDepartureID
-      parameters:
-        - $ref: '#/components/parameters/acceptHeader'
-        - in: path
-          name: departureId
-          description: The departure ID specifying the departure to return.
-          required: true
-          style: simple
-          schema:
-            type: string
-      responses:
-        '200':
-          description: A successful get departure for departure ID response
-          content:
-            application/json:
-              schema:
-                allOf:
-                  - $ref: '#/components/schemas/CustomsTransitsMovementsDeparturesResponse1'
-                  - description: JSON payload
-                    example:
-                      _links:
-                        self:
-                          href: /customs/transits/movements/departures/6365135ba5e821ee
-                        messages:
-                          href: /customs/transits/movements/departures/6365135ba5e821ee/messages
-                      id: 6365135ba5e821ee
-                      movementReferenceNumber: ABC123
-                      localReferenceNumber: DEF456
-                      created: 2022-11-10T15:32:51.459Z
-                      updated: 2022-11-10T15:32:51.459Z
-                      enrollmentEORINumber: GB1234567890
-                      movementEORINumber: GB1234567890
-              example:
-                _links:
-                  self:
-                    href: /customs/transits/movements/departures/6365135ba5e821ee
-                  messages:
-                    href: /customs/transits/movements/departures/6365135ba5e821ee/messages
-                id: 6365135ba5e821ee
-                movementReferenceNumber: ABC123
-                localReferenceNumber: DEF456
-                created: 2022-11-10T15:32:51.459Z
-                updated: 2022-11-10T15:32:51.459Z
-                enrollmentEORINumber: GB1234567890
-                movementEORINumber: GB1234567890
-        '404':
-          description: Not Found
-          content:
-            application/json:
-              schema:
-                allOf:
-                  - $ref: '#/components/schemas/NotFound'
-                  - example:
-                      code: NOT_FOUND
-                      message: Supplied departure not found or does not exist or has been archived or is not available to the EORI number.
-              example:
-                code: NOT_FOUND
-                message: Supplied departure not found or does not exist or has been archived or is not available to the EORI number.
-        '406':
-          description: Not Acceptable
-          content:
-            application/json:
-              schema:
-                allOf:
-                  - $ref: '#/components/schemas/AcceptHeaderInvalid'
-                  - description: The Accept header is missing or invalid.
-                    example:
-                      code: NOT_ACCEPTABLE
-                      message: The Accept header is missing or invalid.
-              example:
-                code: NOT_ACCEPTABLE
-                message: The Accept header is missing or invalid.
-      security:
-        - userRestricted:
-            - common-transit-convention-traders
-  /customs/transits/movements/departures/{departureId}/messages:
-    get:
-      tags:
-        - Departures
-      summary: Get all cached messages related to a departure
-      description: >
-        Get all messages related to a specific departure declaration sent to the customs office of departure within the past 31 days.
-
-        You can filter for departure declarations received before and/or after a specific date and time.
-
-        Movements older than 31 days are archived, so any messages to related to them cannot be returned by the API.
-<<<<<<< HEAD
-        <br/><br/>
-        A successful response will include a Movement Reference Number (MRN) only after it has been allocated to a movement.
-        <br/><br/>
-=======
-
-        For a multi-page query you can filter for a specific page along with/or not, the number of items per page.
-  
-        A successful response will include the total count of the number of messages and Movement Reference Number (MRN) only after it has been allocated to a movement.
-        
->>>>>>> 35b24e22
-        The `status` parameter in a successful response can have the following values:
-
-         - `Pending`: the file has not yet been uploaded or checks are not yet completed
-         - `Processing`: the file has been received by us and the message is being processed
-         - `Success`: the file has been processed successfully
-         - `Failed`: there was a problem with the file and the message was not processed
-        
-        **Note:** You can view a transit movement only if your Economic Operators Registration and Identification (EORI) number matches the EORI number that created the transit declaration for that movement. 
-        Your EORI number is part of the bearer token that you use for API authentication.
-      operationId: getAllCachedMessagesRelatedToDeparture
-      parameters:
-        - $ref: '#/components/parameters/acceptHeader'
-        - in: path
-          name: departureId
-          description: The departure ID specifying the departure to return.
-          required: true
-          style: simple
-          schema:
-            type: string
-        - in: query
-          name: receivedSince
-          description: This is an optional query parameter that you can use to filter for departure declarations received after a specific date and time.
-          style: form
-          schema:
-            type: string
-            format: date-time
-            example: 2021-06-21T09:00:00Z
-        - in: query
-          name: page
-          description: This is an optional query parameter, default is 1, that allows the selection of a specific page from a multi-page query.
-          style: form
-          schema:
-            type: integer
-            example: 2
-        - in: query
-          name: count
-          description: This is an optional query parameter, default is 25, that allows the selection of the number of items per page in a multi-page query.
-          style: form
-          schema:
-            type: integer
-            example: 50
-        - in: query
-          name: receivedUntil
-          description: This is an optional query parameter that you can use to filter for arrivals updated before a specific date and time.
-          style: form
-          schema:
-            type: string
-            format: date-time
-            example: 2023-06-15T09:00:00Z
-      responses:
-        '200':
-          description: A successful get all messages related to departure response
-          content:
-            application/json:
-              schema:
-                allOf:
-                  - $ref: '#/components/schemas/CustomsTransitsMovementsDeparturesMessagesResponse'
-                  - description: JSON payload
-                    example:
-                      _links:
-                        self:
-                          href: /customs/transits/movements/departures/6365135ba5e821ee/messages
-                        departure:
-                          href: /customs/transits/movements/departures/6365135ba5e821ee
-                      totalCount: 1
-                      messages:
-                        - _links:
-                            self:
-                              href: /customs/transits/movements/departures/6365135ba5e821ee/message/634982098f02f00a
-                            departure:
-                              href: /customs/transits/movements/departures/6365135ba5e821ee
-                          id: 634982098f02f00a
-                          departureId: 6365135ba5e821ee
-                          received: 2022-11-10T15:32:51.459Z
-                          type: IE015
-                          status: Success
-              example:
-                _links:
-                  self:
-                    href: /customs/transits/movements/departures/6365135ba5e821ee/messages
-                  departure:
-                    href: /customs/transits/movements/departures/6365135ba5e821ee
-                totalCount: 1
-                messages:
-                  - _links:
-                      self:
-                        href: /customs/transits/movements/departures/6365135ba5e821ee/message/634982098f02f00a
-                      departure:
-                        href: /customs/transits/movements/departures/6365135ba5e821ee
-                    id: 634982098f02f00a
-                    departureId: 6365135ba5e821ee
-                    received: 2022-11-10T15:32:51.459Z
-                    type: IE015
-                    status: Success
-        '404':
-          description: Not Found
-          content:
-            application/json:
-              schema:
-                allOf:
-                  - $ref: '#/components/schemas/NotFound'
-                  - example:
-                      code: NOT_FOUND
-                      message: Supplied departure not found or does not exist or has been archived or is not available to the EORI number.
-                               Not found if the page requested is greater than the total number of pages.
-              example:
-                code: NOT_FOUND
-                message: Supplied departure not found or does not exist or has been archived or is not available to the EORI number.
-                         Not found if the page requested is greater than the total number of pages.
-        '406':
-          description: Not Acceptable
-          content:
-            application/json:
-              schema:
-                allOf:
-                  - $ref: '#/components/schemas/AcceptHeaderInvalid'
-                  - description: The Accept header is missing or invalid.
-                    example:
-                      code: NOT_ACCEPTABLE
-                      message: The Accept header is missing or invalid.
-              example:
-                code: NOT_ACCEPTABLE
-                message: The Accept header is missing or invalid.
-      security:
-        - userRestricted:
-            - common-transit-convention-traders
-    post:
-      tags:
-        - Departures
-      summary: Send a message related to a departure
-      description: |
-        Send a message to the customs office of departure about a departure.
-
-        For example, if you want to cancel a ‘Declaration Data’ E_DEC_DAT (IE015) message, you must send a ‘Declaration Invalidation Request’ E_DEC_INV (IE014) message to the office of departure.
-        <br/><br/>
-        If you use this endpoint to send a small message (up to 5MB), a successful response will contain a URI and a message ID related to the departure that you can use to get the message status.
-        <br/><br/>
-        If you use this endpoint to send a large message (up to 5MB - this limit will later increase to 8MB), a successful response will include:
-        - a URL and additional metadata that you must use when uploading your file
-        - a message ID that allows you track the status of that specific message
-
-        **Note:** If an Economic Operators Registration and Identification (EORI) number has not been assigned to you, an HTTP 403 Forbidden error is returned.
-      operationId: postMessageRelatedToDeparture
-      parameters:
-        - $ref: '#/components/parameters/acceptHeader'
-        - $ref: '#/components/parameters/contentXmlJsonHeader'
-        - in: path
-          name: departureId
-          description: The departure ID specifying the departure to return.
-          required: true
-          style: simple
-          schema:
-            type: string
-      responses:
-        '202':
-          description: Accepted
-          content:
-            application/json:
-              schema:
-                allOf:
-                  - $ref: '#/components/schemas/CustomsTransitsMovementsDeparturesMessagesResponse1'
-                  - description: JSON payload
-                    example:
-                      _links:
-                        self:
-                          href: /customs/transits/movements/departures/6365135ba5e821ee/messages/634982098f02f00a
-                        departure:
-                          href: /customs/transits/movements/departures/6365135ba5e821ee
-              example:
-                _links:
-                  self:
-                    href: /customs/transits/movements/departures/6365135ba5e821ee/messages/634982098f02f00a
-                  departure:
-                    href: /customs/transits/movements/departures/6365135ba5e821ee
-        '400':
-          description: Bad Request
-          content:
-            application/json:
-              schema:
-                allOf:
-                  - $ref: '#/components/schemas/BadRequest'
-                  - example:
-                      code: BAD_REQUEST
-                      message: The departure message type is not available within XML or the message failed schema validation.
-              example:
-                code: BAD_REQUEST
-                message: The departure message type is not available within XML or the message failed schema validation.
-        '404':
-          description: Not Found
-          content:
-            application/json:
-              schema:
-                allOf:
-                  - $ref: '#/components/schemas/NotFound'
-                  - example:
-                      code: NOT_FOUND
-                      message: Supplied departure not found or does not exist or has been archived or is not available to the EORI number.
-              example:
-                code: NOT_FOUND
-                message: Supplied departure not found or does not exist or has been archived or is not available to the EORI number.
-        '406':
-          description: Not Acceptable
-          content:
-            application/json:
-              schema:
-                allOf:
-                  - $ref: '#/components/schemas/AcceptHeaderInvalid'
-                  - description: The Accept header is missing or invalid.
-                    example:
-                      code: NOT_ACCEPTABLE
-                      message: The Accept header is missing or invalid.
-              example:
-                code: NOT_ACCEPTABLE
-                message: The Accept header is missing or invalid.
-        '413':
-          description: Payload Too Large
-          content:
-            application/json:
-              schema:
-                allOf:
-                  - $ref: '#/components/schemas/RequestEntityTooLarge'
-                  - example:
-                      code: REQUEST_ENTITY_TOO_LARGE
-                      message: Your message size must be less than 5000000 bytes
-              example:
-                code: REQUEST_ENTITY_TOO_LARGE
-                message: Your message size must be less than 5000000 bytes
-      security:
-        - userRestricted:
-            - common-transit-convention-traders
-  /customs/transits/movements/departures/{departureId}/messages/{messageId}:
-    get:
-      tags:
-        - Departures
-      summary: Get a cached message related to a departure and message ID
-      description: >
-        Get a message related to a specific departure and message ID that have been received within the past 31 days.
-        
-        For example, this could include ‘Declaration rejected’ or Movement Reference Number (MRN) allocated messages.
-        
-        Movements older than 31 days and their related messages are archived and cannot be returned by the API.
-        <br/><br/>
-        A successful response can be returned in one of the following formats based on the provided `Accept` header:
-        
-         - `application/vnd.hmrc.2.0+json-xml`: JSON-wrapped XML, where the message is provided as an XML string sent as part of JSON payload containing other metadata
-         - `application/vnd.hmrc.2.0+json`: JSON, where the message is provided as a sub-document sent as part of a JSON payload containing other metadata
-        
-        The `status` parameter in a successful response can have the following values:
-        
-         - `Pending`: the file has not yet been uploaded or checks are not yet completed
-         - `Processing`: the file has been received by us and the message is being processed
-         - `Success`: the file has been processed successfully
-         - `Failed`: there was a problem with the file and the message was not processed
-        
-        **Note:** You can view a transit movement only if your Economic Operators Registration and Identification (EORI) number matches the EORI number that created the transit declaration for that movement. 
-        Your EORI number is part of the bearer token that you use for API authentication.
-      operationId: getCachedMessageRelatedToDepartureAndMessageID
-      parameters:
-        - $ref: '#/components/parameters/acceptSingleMessageGetHeader'
-        - in: path
-          name: departureId
-          description: The departure ID specifying the departure to return.
-          required: true
-          style: simple
-          schema:
-            type: string
-        - in: path
-          name: messageId
-          description: The message ID specifying the message to return.
-          required: true
-          style: simple
-          schema:
-            type: string
-      responses:
-        '200':
-          description: A successful get message related to departure and message ID response
-          content:
-            application/json+xml:
-              schema:
-                allOf:
-                  - $ref: '#/components/schemas/CustomsTransitsMovementsDeparturesMessagesResponse2'
-                  - description: JSON+XML payload
-                    xml:
-                      name: CustomsTransitsMovementsDeparturesMessagesResponse2
-                      attribute: false
-                      wrapped: false
-            application/json:
-              schema:
-                allOf:
-                  - $ref: '#/components/schemas/CustomsTransitsMovementsDeparturesMessagesResponse2'
-                  - description: JSON payload
-                    example:
-                      _links:
-                        self:
-                          href: /customs/transits/movements/departures/62f4ebbbf581d4aa/messages/62f4ebbb765ba8c2
-                        departure:
-                          href: /customs/transits/movements/departures/62f4ebbbf581d4aa
-                      id: 62f4ebbb765ba8c2
-                      departureId: 62f4ebbbf581d4aa
-                      received: 2022-08-11T11:44:59.83705
-                      type: IE015
-                      status: Success
-                      body: >
-                        n1.CC015C:
-                          @PhaseID: NCTS5.0
-                          ...
-              example:
-                _links:
-                  self:
-                    href: /customs/transits/movements/departures/62f4ebbbf581d4aa/messages/62f4ebbb765ba8c2
-                  departure:
-                    href: /customs/transits/movements/departures/62f4ebbbf581d4aa
-                id: 62f4ebbb765ba8c2
-                departureId: 62f4ebbbf581d4aa
-                received: 2022-08-11T11:44:59.83705
-                type: IE015
-                status: Success
-                body: >
-                  n1.CC015C:
-                    @PhaseID: "NCTS5.0"
-                    ...
-        '404':
-          description: Not Found
-          content:
-            application/json:
-              schema:
-                allOf:
-                  - $ref: '#/components/schemas/NotFound'
-                  - example:
-                      code: NOT_FOUND
-                      message: Supplied departure not found or does not exist or has been archived or is not available to the EORI number.
-              example:
-                code: NOT_FOUND
-                message: Supplied departure not found or does not exist or has been archived or is not available to the EORI number.
-        '406':
-          description: Not Acceptable
-          content:
-            application/json:
-              schema:
-                allOf:
-                  - $ref: '#/components/schemas/AcceptHeaderInvalid'
-                  - description: The Accept header is missing or invalid.
-                    example:
-                      code: NOT_ACCEPTABLE
-                      message: The Accept header is missing or invalid.
-              example:
-                code: NOT_ACCEPTABLE
-                message: The Accept header is missing or invalid.
-      security:
-        - userRestricted:
-            - common-transit-convention-traders
-  /customs/transits/movements/departures/{departureId}/messages/{messageId}/body:
-    get:
-      tags:
-        - Departures
-      summary: Get the body of a cached message related to a departure and message ID
-      description: >
-        Get the body of the message related to a specific departure and message ID that have been received within the past 31 days.
-        
-        For example, this could include ‘Declaration rejected’ or Movement Reference Number (MRN) allocated messages.
-        
-        Movements older than 31 days and their related messages are archived and cannot be returned by the API.
-        <br/><br/>
-        The response can be returned in the following format based on the provided `Accept` header:
-        
-         - `application/vnd.hmrc.2.0+xml`: XML, where the message is provided without any other metadata
-        
-        **Note:** You can view a transit movement only if your Economic Operators Registration and Identification (EORI) number matches the EORI number that created the transit declaration for that movement. Your EORI number is part of the bearer token that you use for API authentication.
-      operationId: getMessageBodyRelatedToDepartureAndMessageID
-      parameters:
-        - $ref: '#/components/parameters/acceptMessageBodyGetHeader'
-        - in: path
-          name: departureId
-          description: The departure ID specifying the departure to return.
-          required: true
-          style: simple
-          schema:
-            type: string
-        - in: path
-          name: messageId
-          description: The message ID specifying the message to return.
-          required: true
-          style: simple
-          schema:
-            type: string
-      responses:
-        '200':
-          description: A successful get message body related to departure and message ID response
-          content:
-            application/xml:
-              schema:
-                allOf:
-                  - $ref: '#/components/schemas/CustomsTransitsMovementsDeparturesMessageBodyResponse'
-                  - description: XML payload
-                    xml:
-                      name: CustomsTransitsMovementsDeparturesMessageBodyResponse
-                      attribute: false
-                      wrapped: false
-              example: '<ncts:CC015C PhaseID="NCTS5.0" xmlns:ncts="http://ncts.dgtaxud.ec">...</ncts:CC015C>'
-        '404':
-          description: Not Found
-          content:
-            application/json:
-              schema:
-                allOf:
-                  - $ref: '#/components/schemas/NotFound'
-                  - example:
-                      code: NOT_FOUND
-                      message: Supplied departure not found or does not exist or has been archived or is not available to the EORI number.
-              example:
-                code: NOT_FOUND
-                message: Supplied departure not found or does not exist or has been archived or is not available to the EORI number.
-        '406':
-          description: Not Acceptable
-          content:
-            application/json:
-              schema:
-                allOf:
-                  - $ref: '#/components/schemas/AcceptHeaderInvalid'
-                  - description: The Accept header is missing or invalid.
-                    example:
-                      code: NOT_ACCEPTABLE
-                      message: The Accept header is missing or invalid.
-              example:
-                code: NOT_ACCEPTABLE
-                message: The Accept header is missing or invalid.
-      security:
-        - userRestricted:
-            - common-transit-convention-traders
-  /customs/transits/movements/arrivals:
-    post:
-      tags:
-        - Arrivals
-      summary: Send an arrival notification message
-      description: |
-        Notify the customs office of destination that a transit movement has arrived at its final destination.
-        
-        This request is also called an ‘Arrival Notification’ E_ARR_NOT (IE007) message.
-        <br/><br/>
-        If you use this endpoint to send a small message (up to 5MB), a successful response:
-        - will contain a URI that you can use to get the message status
-        - can also include an optional box ID, which you can use to match this movement to any messages received from the Push Pull Notifications API
-
-        If you use this endpoint to send a large message (up to 5MB - this limit will later increase to 8MB), a successful response will include:
-        - a URL and additional metadata that you must use when uploading your file
-        - a message ID that allows you track the status of that specific message
-
-        **Note:** If an Economic Operators Registration and Identification (EORI) number has not been assigned to you, an HTTP 403 Forbidden error is returned.
-      operationId: postArrivalNotificationMessage
-      parameters:
-        - $ref: '#/components/parameters/acceptHeader'
-        - $ref: '#/components/parameters/contentXmlJsonHeader'
-      responses:
-        '202':
-          description: Accepted
-          content:
-            application/json:
-              schema:
-                allOf:
-                  - $ref: '#/components/schemas/CustomsTransitsMovementsArrivalsResponse'
-                  - description: JSON payload
-                    example:
-                      _links:
-                        self:
-                          href: /customs/transits/movements/arrivals/62fb8f33d233578e
-                        messages:
-                          href: /customs/transits/movements/arrivals/62fb8f33d233578e/messages
-                      boxId: b54c2424-955b-496c-bbce-dfb9f57cd797
-              example:
-                _links:
-                  self:
-                    href: /customs/transits/movements/arrivals/62fb8f33d233578e
-                  messages:
-                    href: /customs/transits/movements/arrivals/62fb8f33d233578e/messages
-                boxId: b54c2424-955b-496c-bbce-dfb9f57cd797
-        '400':
-          description: Schema Validation
-          content:
-            application/json:
-              schema:
-                allOf:
-                  - $ref: '#/components/schemas/BadRequest'
-                  - example:
-                      code: SCHEMA_VALIDATION
-                      message: Request failed schema validation
-              example:
-                code: SCHEMA_VALIDATION
-                message: Request failed schema validation
-        '406':
-          description: Not Acceptable
-          content:
-            application/json:
-              schema:
-                allOf:
-                  - $ref: '#/components/schemas/AcceptHeaderInvalid'
-                  - description: The Accept header is missing or invalid.
-                    example:
-                      code: NOT_ACCEPTABLE
-                      message: The Accept header is missing or invalid.
-              example:
-                code: NOT_ACCEPTABLE
-                message: The Accept header is missing or invalid.
-        '413':
-          description: Payload Too Large
-          content:
-            application/json:
-              schema:
-                allOf:
-                  - $ref: '#/components/schemas/RequestEntityTooLarge'
-                  - example:
-                      code: REQUEST_ENTITY_TOO_LARGE
-                      message: Your message size must be less than 5000000 bytes
-              example:
-                code: REQUEST_ENTITY_TOO_LARGE
-                message: Your message size must be less than 5000000 bytes
-      security:
-        - userRestricted:
-            - common-transit-convention-traders
-    get:
-      tags:
-        - Arrivals
-      summary: Get all cached arrivals
-      description: >
-        Get all arrivals that have been updated within the past 31 days.
-        
-        You can filter for arrival notifications updated before and/or after a specific date and time, and optionally filter for arrival notifications with a specific EORI.
-
-        For a multi-page query you can filter for a specific page and optionally the number of items per page.
-        
-        Movements older than 31 days and their related messages are archived and cannot be returned by the API.
-        <br/><br/>
-        **Note:** You can view a transit movement only if your Economic Operators Registration and Identification (EORI) number matches the EORI number that created the transit declaration for that movement. 
-        Your EORI number is part of the bearer token that you use for API authentication.
-      operationId: getAllCachedArrivals
-      parameters:
-        - $ref: '#/components/parameters/acceptHeader'
-        - name: updatedSince
-          in: query
-          description: This is an optional query parameter that you can use to filter for arrivals updated after a specific date and time.
-          style: form
-          schema:
-            type: string
-            format: date-time
-            example: 2021-06-21T09:00:00Z
-        - name: movementEORI
-          in: query
-          description: This is an optional query parameter that you can use to filter for arrivals that were submitted with a specified movement EORI.
-          style: form
-          schema:
-            type: string
-            example: GB1234567890
-        - in: query
-          name: movementReferenceNumber
-          description: This is an optional query parameter that allows a list of arrivals to be filtered by an MRN.
-          style: form
-          schema:
-            type: string
-            example: 27WF9X1FQ9RCKN0TM3
-        - in: query
-          name: localReferenceNumber
-          description: This is an optional query parameter that allows a list of arrivals to be filtered by an LRN.
-          style: form
-          schema:
-            type: string
-            example: 3CnsTh79I7vtOy6
-        - in: query
-          name: page
-          description: This is an optional query parameter, default is 1, that allows the selection of a specific page from a multi-page query.
-          style: form
-          schema:
-            type: integer
-            example: 2
-        - in: query
-          name: count
-          description: This is an optional query parameter, default is 25, that allows the selection of a the number of items per page in a multi-page query.
-          style: form
-          schema:
-            type: integer
-            example: 50
-        - in: query
-          name: receivedUntil
-          description: This is an optional query parameter that you can use to filter for arrivals updated before a specific date and time.
-          style: form
-          schema:
-            type: string
-            format: date-time
-            example: 2023-06-15T09:00:00Z
-      responses:
-        '200':
-          description: A successful get all arrivals response
-          content:
-            application/json:
-              schema:
-                allOf:
-                  - $ref: '#/components/schemas/CustomsTransitsMovementsArrivalsResponse1'
-                  - description: JSON payload
-                    example:
-                      _links:
-                        self:
-                          href: /customs/transits/movements/arrivals
-                      totalCount: 1
-                      arrivals:
-                        - _links:
-                            self:
-                              href: /customs/transits/movements/arrivals/63651574c3447b12
-                            messages:
-                              href: /customs/transits/movements/arrivals/63651574c3447b12/messages
-                          id: 63651574c3447b12
-                          movementReferenceNumber: 27WF9X1FQ9RCKN0TM3
-                          created: 2022-11-04T13:36:52.332Z
-                          updated: 2022-11-04T13:36:52.332Z
-                          enrollmentEORINumber: '9999912345'
-                          movementEORINumber: GB1234567890
-                        - _links:
-                            self:
-                              href: /customs/transits/movements/arrivals/6365135ba5e821ee
-                            messages:
-                              href: /customs/transits/movements/arrivals/6365135ba5e821ee/messages
-                          id: 6365135ba5e821ee
-                          movementReferenceNumber: 27WF9X1FQ9RCKN0TM3
-                          created: 2022-11-04T13:27:55.522Z
-                          updated: 2022-11-04T13:27:55.522Z
-                          enrollmentEORINumber: '9999912345'
-                          movementEORINumber: GB1234567890
-              example:
-                _links:
-                  self:
-                    href: /customs/transits/movements/arrivals
-                totalCount: 2
-                arrivals:
-                  - _links:
-                      self:
-                        href: /customs/transits/movements/arrivals/63651574c3447b12
-                      messages:
-                        href: /customs/transits/movements/arrivals/63651574c3447b12/messages
-                    id: 63651574c3447b12
-                    movementReferenceNumber: 27WF9X1FQ9RCKN0TM3
-                    created: 2022-11-04T13:36:52.332Z
-                    updated: 2022-11-04T13:36:52.332Z
-                    enrollmentEORINumber: '9999912345'
-                    movementEORINumber: GB1234567890
-                  - _links:
-                      self:
-                        href: /customs/transits/movements/arrivals/6365135ba5e821ee
-                      messages:
-                        href: /customs/transits/movements/arrivals/6365135ba5e821ee/messages
-                    id: 6365135ba5e821ee
-                    movementReferenceNumber: 27WF9X1FQ9RCKN0TM3
-                    created: 2022-11-04T13:27:55.522Z
-                    updated: 2022-11-04T13:27:55.522Z
-                    enrollmentEORINumber: '9999912345'
-                    movementEORINumber: GB1234567890
-        '404':
-          description: Not Found
-          content:
-            application/json:
-              schema:
-                allOf:
-                  - $ref: '#/components/schemas/NotFound'
-                  - example:
-                      code: NOT_FOUND
-                      message: Supplied arrival notification not found or does not exist or has been archived or is not available to the EORI number.
-                               Not found if the page requested is greater than the total number of pages.
-              example:
-                code: NOT_FOUND
-                message: Supplied departure not found or does not exist or has been archived or is not available to the EORI number.
-                         Not found if the page requested is greater than the total number of pages.
-        '406':
-          description: Not Acceptable
-          content:
-            application/json:
-              schema:
-                allOf:
-                  - $ref: '#/components/schemas/AcceptHeaderInvalid'
-                  - description: The Accept header is missing or invalid.
-                    example:
-                      code: NOT_ACCEPTABLE
-                      message: The Accept header is missing or invalid.
-              example:
-                code: NOT_ACCEPTABLE
-                message: The Accept header is missing or invalid.
-      security:
-        - userRestricted:
-            - common-transit-convention-traders
-  /customs/transits/movements/arrivals/{arrivalId}:
-    get:
-      tags:
-        - Arrivals
-      summary: Get a cached arrival for an arrival ID
-      description: >
-        Get a specific arrival notification sent to the customs office of destination within the past 31 days.
-        
-        Movements older than 31 days and their related messages are archived and cannot be returned by the API.
-        </br></br>
-        **Note:** You can view a transit movement only if your Economic Operators Registration and Identification (EORI) number matches the EORI number that created the transit declaration for that movement. 
-        Your EORI number is part of the bearer token that you use for API authentication.
-      operationId: getCachedArrivalForArrivalID
-      parameters:
-        - $ref: '#/components/parameters/acceptHeader'
-        - in: path
-          name: arrivalId
-          description: The arrival ID specifying the arrival to return.
-          required: true
-          style: simple
-          schema:
-            type: string
-      responses:
-        '200':
-          description: A successful get arrival for arrival ID response
-          content:
-            application/json:
-              schema:
-                allOf:
-                  - $ref: '#/components/schemas/CustomsTransitsMovementsArrivalsResponse2'
-                  - description: JSON payload
-                    example:
-                      _links:
-                        self:
-                          href: /customs/transits/movements/arrivals/6365135ba5e821ee
-                        messages:
-                          href: /customs/transits/movements/arrivals/6365135ba5e821ee/messages
-                      id: 6365135ba5e821ee
-                      movementReferenceNumber: ABC123
-                      created: 2022-11-10T15:32:51.459Z
-                      updated: 2022-11-10T15:32:51.459Z
-                      enrollmentEORINumber: GB1234567890
-                      movementEORINumber: GB1234567890
-              example:
-                _links:
-                  self:
-                    href: /customs/transits/movements/arrivals/6365135ba5e821ee
-                  messages:
-                    href: /customs/transits/movements/arrivals/6365135ba5e821ee/messages
-                id: 6365135ba5e821ee
-                movementReferenceNumber: ABC123
-                created: 2022-11-10T15:32:51.459Z
-                updated: 2022-11-10T15:32:51.459Z
-                enrollmentEORINumber: GB1234567890
-                movementEORINumber: GB1234567890
-        '404':
-          description: Not Found
-          content:
-            application/json:
-              schema:
-                allOf:
-                  - $ref: '#/components/schemas/NotFound'
-                  - example:
-                      code: NOT_FOUND
-                      message: Supplied arrival not found or does not exist or has been archived or is not available to the EORI number.
-                               Not found if the page requested is greater than the total number of pages.
-              example:
-                code: NOT_FOUND
-                message: Supplied arrival not found or does not exist or has been archived or is not available to the EORI number.
-                         Not found if the page requested is greater than the total number of pages.
-        '406':
-          description: Not Acceptable
-          content:
-            application/json:
-              schema:
-                allOf:
-                  - $ref: '#/components/schemas/AcceptHeaderInvalid'
-                  - description: The Accept header is missing or invalid.
-                    example:
-                      code: NOT_ACCEPTABLE
-                      message: The Accept header is missing or invalid.
-              example:
-                code: NOT_ACCEPTABLE
-                message: The Accept header is missing or invalid.
-      security:
-        - userRestricted:
-            - common-transit-convention-traders
-  /customs/transits/movements/arrivals/{arrivalId}/messages:
-    get:
-      tags:
-        - Arrivals
-      summary: Get all cached messages related to an arrival
-      description: >
-        Get all messages related to a specific arrival that have been received within the past 31 days.
-        
-        You can filter for arrival notifications received before and/or after a specific date and time.
-
-        For a multi-page query you can filter for a specific page along with/or not, the number of items per page.
-        
-        Movements older than 31 days are archived, so any messages related to them cannot be returned by the API.
-        <br/><br/>
-        **Note:** You can view a transit movement only if your Economic Operators Registration and Identification (EORI) number matches the EORI number that created the transit declaration for that movement. 
-        Your EORI number is part of the bearer token that you use for API authentication.
-      operationId: getAllCachedMessagesRelatedToArrival
-      parameters:
-        - $ref: '#/components/parameters/acceptHeader'
-        - in: path
-          name: arrivalId
-          description: The arrival ID specifying the arrival to return.
-          required: true
-          style: simple
-          schema:
-            type: string
-        - in: query
-          name: receivedSince
-          description: This is an optional query parameter that you can use to filter for arrivals received after a specific date and time.
-          style: form
-          schema:
-            type: string
-            format: date-time
-            example: 2021-06-21T09:00:00Z
-        - in: query
-          name: page
-          description: This is an optional query parameter, default is 1, that allows the selection of a specific page from a multi-page query.
-          style: form
-          schema:
-            type: integer
-            example: 2
-        - in: query
-          name: count
-          description: This is an optional query parameter, default is 25, that allows the selection of the number of items per page in a multi-page query.
-          style: form
-          schema:
-            type: integer
-            example: 50
-        - in: query
-          name: receivedUntil
-          description: This is an optional query parameter that you can use to filter for arrivals updated before a specific date and time.
-          style: form
-          schema:
-            type: string
-            format: date-time
-            example: 2023-06-15T09:00:00Z
-      responses:
-        '200':
-          description: A successful get all messages related to arrival response
-          content:
-            application/json:
-              schema:
-                allOf:
-                  - $ref: '#/components/schemas/CustomsTransitsMovementsArrivalsMessagesResponse'
-                  - description: JSON payload
-                    example:
-                      _links:
-                        self:
-                          href: /customs/transits/movements/arrivals/63498209a2d89ad8/messages
-                        arrival:
-                          href: /customs/transits/movements/arrivals/63498209a2d89ad8
-                      totalCount: 1
-                      messages:
-                        - _links:
-                            self:
-                              href: /customs/transits/movements/arrivals/63498209a2d89ad8/messages/634982098f02f00a
-                            arrival:
-                              href: /customs/transits/movements/arrivals/63498209a2d89ad8
-                          id: 634982098f02f00a
-                          arrivalId: 63498209a2d89ad8
-                          received: 2022-11-10T15:32:51.459Z
-                          type: IE007
-                          status: Success
-              example:
-                _links:
-                  self:
-                    href: /customs/transits/movements/arrivals/63498209a2d89ad8/messages
-                  arrival:
-                    href: /customs/transits/movements/arrivals/63498209a2d89ad8
-                totalCount: 1
-                messages:
-                  - _links:
-                      self:
-                        href: /customs/transits/movements/arrivals/63498209a2d89ad8/messages/634982098f02f00a
-                      arrival:
-                        href: /customs/transits/movements/arrivals/63498209a2d89ad8
-                    id: 634982098f02f00a
-                    arrivalId: 63498209a2d89ad8
-                    received: 2022-11-10T15:32:51.459Z
-                    type: IE007
-                    status: Success
-        '404':
-          description: Not Found
-          content:
-            application/json:
-              schema:
-                allOf:
-                  - $ref: '#/components/schemas/NotFound'
-                  - example:
-                      code: NOT_FOUND
-                      message: Supplied arrival not found or does not exist or has been archived or is not available to the EORI number.                               
-                               Not found if the page requested is greater than the total number of pages.
-              example:
-                code: NOT_FOUND
-                message: Supplied arrival not found or does not exist or has been archived or is not available to the EORI number.
-                         Not found if the page requested is greater than the total number of pages.
-        '406':
-          description: Not Acceptable
-          content:
-            application/json:
-              schema:
-                allOf:
-                  - $ref: '#/components/schemas/AcceptHeaderInvalid'
-                  - description: The Accept header is missing or invalid.
-                    example:
-                      code: NOT_ACCEPTABLE
-                      message: The Accept header is missing or invalid.
-              example:
-                code: NOT_ACCEPTABLE
-                message: The Accept header is missing or invalid.
-      security:
-        - userRestricted:
-            - common-transit-convention-traders
-    post:
-      tags:
-        - Arrivals
-      summary: Send a message related to an arrival
-      description: |
-        Send a message to the customs office of destination about an arrival.
-        
-        For example, if you are a trader at destination, you will send an ‘Unloading Remarks’ E_ULD_REM (IE044) message to the office of destination indicating that unloading of the goods has been completed.
-        <br/><br/>
-        If you use this endpoint to send a small message (up to 5MB), a successful response will contain a URI and a message ID related to the arrival, which you can use to get the message status.
-        <br/><br/>
-        If you use this endpoint to send a large message (up to 5MB - this limit will later increase to 8MB), a successful response will include:
-        - a URL and additional metadata that you must use when uploading your file
-        - a message ID that allows you track the status of that specific message
-
-        **Note:** If an Economic Operators Registration and Identification (EORI) number has not been assigned to you, an HTTP 403 Forbidden error is returned.
-      operationId: postMessageRelatedToArrival
-      parameters:
-        - $ref: '#/components/parameters/acceptHeader'
-        - $ref: '#/components/parameters/contentXmlJsonHeader'
-        - in: path
-          name: arrivalId
-          description: The arrival ID specifying the arrival to return.
-          required: true
-          style: simple
-          schema:
-            type: string
-      responses:
-        '202':
-          description: Accepted
-          content:
-            application/json:
-              schema:
-                allOf:
-                  - $ref: '#/components/schemas/CustomsTransitsMovementsArrivalsMessagesResponse1'
-                  - description: JSON payload
-                    example:
-                      _links:
-                        self:
-                          href: /customs/transits/movements/arrivals/6365135ba5e821ee/messages/634982098f02f00a
-                        arrival:
-                          href: /customs/transits/movements/arrivals/6365135ba5e821ee
-              example:
-                _links:
-                  self:
-                    href: /customs/transits/movements/arrivals/6365135ba5e821ee/messages/634982098f02f00a
-                  arrival:
-                    href: /customs/transits/movements/arrivals/6365135ba5e821ee
-        '400':
-          description: Bad Request
-          content:
-            application/json:
-              schema:
-                allOf:
-                  - $ref: '#/components/schemas/BadRequest'
-                  - example:
-                      code: BAD_REQUEST
-                      message: The arrival message type is not available within XML or the message failed schema validation.
-              example:
-                code: BAD_REQUEST
-                message: The arrival message type is not available within XML or the message failed schema validation.
-        '404':
-          description: Not Found
-          content:
-            application/json:
-              schema:
-                allOf:
-                  - $ref: '#/components/schemas/NotFound'
-                  - example:
-                      code: NOT_FOUND
-                      message: Supplied arrival not found or does not exist or has been archived or is not available to the EORI number.
-              example:
-                code: NOT_FOUND
-                message: Supplied arrival not found or does not exist or has been archived or is not available to the EORI number.
-        '406':
-          description: Not Acceptable
-          content:
-            application/json:
-              schema:
-                allOf:
-                  - $ref: '#/components/schemas/AcceptHeaderInvalid'
-                  - description: The Accept header is missing or invalid.
-                    example:
-                      code: NOT_ACCEPTABLE
-                      message: The Accept header is missing or invalid.
-              example:
-                code: NOT_ACCEPTABLE
-                message: The Accept header is missing or invalid.
-        '413':
-          description: Payload Too Large
-          content:
-            application/json:
-              schema:
-                allOf:
-                  - $ref: '#/components/schemas/RequestEntityTooLarge'
-                  - example:
-                      code: REQUEST_ENTITY_TOO_LARGE
-                      message: Your message size must be less than 5000000 bytes
-              example:
-                code: REQUEST_ENTITY_TOO_LARGE
-                message: Your message size must be less than 5000000 bytes
-      security:
-        - userRestricted:
-            - common-transit-convention-traders
-  /customs/transits/movements/arrivals/{arrivalId}/messages/{messageId}:
-    get:
-      tags:
-        - Arrivals
-      summary: Get a cached message related to an arrival and message ID
-      description: >
-        Get a message related to a specific arrival and message ID that have been received within the past 31 days.
-        
-        For example, this could include messages about route diversions or unloading permissions.
-        
-        Movements older than 31 days and their related messages are archived and cannot be returned by the API.
-        <br/><br/>
-        A successful response can be returned in one of the following formats based on the provided `Accept` header:
-        
-         - `application/vnd.hmrc.2.0+json-xml`: JSON-wrapped XML, where the message is provided as an XML string sent as part of JSON payload containing other metadata
-         - `application/vnd.hmrc.2.0+json`: JSON, where the message is provided as a sub-document sent as part of a JSON payload containing other metadata
-        
-        **Note:** You can view a transit movement only if your Economic Operators Registration and Identification (EORI) number matches the EORI number that created the transit declaration for that movement. 
-        Your EORI number is part of the bearer token that you use for API authentication.
-      operationId: getCachedMessageRelatedToArrivalAndMessageID
-      parameters:
-        - $ref: '#/components/parameters/acceptSingleMessageGetHeader'
-        - in: path
-          name: arrivalId
-          description: The arrival ID specifying the arrival to return.
-          required: true
-          style: simple
-          schema:
-            type: string
-        - in: path
-          name: messageId
-          description: The message ID specifying the message to return.
-          required: true
-          style: simple
-          schema:
-            type: string
-      responses:
-        '200':
-          description: A successful get message related to arrival and message ID response
-          content:
-            application/json+xml:
-              schema:
-                allOf:
-                  - $ref: '#/components/schemas/CustomsTransitsMovementsArrivalsMessagesResponse2'
-                  - description: JSON+XML payload
-                    xml:
-                      name: CustomsTransitsMovementsArrivalsMessagesResponse2
-                      attribute: false
-                      wrapped: false
-            application/json:
-              schema:
-                allOf:
-                  - $ref: '#/components/schemas/CustomsTransitsMovementsArrivalsMessagesResponse2'
-                  - description: JSON payload
-                    example:
-                      _links:
-                        self:
-                          href: /customs/transits/movements/arrivals/62f4ebbbf581d4aa/messages/62f4ebbb765ba8c2
-                        arrival:
-                          href: /customs/transits/movements/arrivals/62f4ebbbf581d4aa
-                      id: 62f4ebbb765ba8c2
-                      arrivalId: 62f4ebbbf581d4aa
-                      received: 2022-08-11T11:44:59.83705
-                      type: IE007
-                      status: Success
-                      body: >
-                        n1.CC007C:
-                          @PhaseID: NCTS5.0
-                          ...
-              example:
-                _links:
-                  self:
-                    href: /customs/transits/movements/arrivals/62f4ebbbf581d4aa/messages/62f4ebbb765ba8c2
-                  arrival:
-                    href: /customs/transits/movements/arrivals/62f4ebbbf581d4aa
-                id: 62f4ebbb765ba8c2
-                arrivalId: 62f4ebbbf581d4aa
-                received: 2022-08-11T11:44:59.83705
-                type: IE007
-                status: Success
-                body: >
-                  n1.CC007C:
-                    @PhaseID: NCTS5.0
-                    ...
-        '404':
-          description: Not Found
-          content:
-            application/json:
-              schema:
-                allOf:
-                  - $ref: '#/components/schemas/NotFound'
-                  - example:
-                      code: NOT_FOUND
-                      message: Supplied arrival not found or does not exist or has been archived or is not available to the EORI number.
-              example:
-                code: NOT_FOUND
-                message: Supplied arrival not found or does not exist or has been archived or is not available to the EORI number.
-        '406':
-          description: Not Acceptable
-          content:
-            application/json:
-              schema:
-                allOf:
-                  - $ref: '#/components/schemas/AcceptHeaderInvalid'
-                  - description: The Accept header is missing or invalid.
-                    example:
-                      code: NOT_ACCEPTABLE
-                      message: The Accept header is missing or invalid.
-              example:
-                code: NOT_ACCEPTABLE
-                message: The Accept header is missing or invalid.
-      security:
-        - userRestricted:
-            - common-transit-convention-traders
-  /customs/transits/movements/arrivals/{arrivalId}/messages/{messageId}/body:
-    get:
-      tags:
-        - Arrivals
-      summary: Get the body of a cached message related to an arrival and message ID
-      description: >
-        Get the body of the message related to a specific arrival and message ID that have been received within the past 31 days.
-        
-        For example, this could include messages about route diversions or unloading permissions.
-        
-        Movements older than 31 days and their related messages are archived and cannot be returned by the API.
-        <br/><br/>
-        The response can be returned in the following format based on the provided `Accept` header:
-        
-         - `application/vnd.hmrc.2.0+xml`: XML, where the message is provided without any other metadata
-        
-        **Note:** You can view a transit movement only if your Economic Operators Registration and Identification (EORI) number matches the EORI number that created the transit declaration for that movement. Your EORI number is part of the bearer token that you use for API authentication.\n
-      operationId: getMessageBodyRelatedToArrivalAndMessageID
-      parameters:
-        - $ref: '#/components/parameters/acceptMessageBodyGetHeader'
-        - in: path
-          name: arrivalId
-          description: The arrival ID specifying the departure to return.
-          required: true
-          style: simple
-          schema:
-            type: string
-        - in: path
-          name: messageId
-          description: The message ID specifying the message to return.
-          required: true
-          style: simple
-          schema:
-            type: string
-      responses:
-        '200':
-          description: A successful get message body related to arrival and message ID response
-          content:
-            application/xml:
-              schema:
-                allOf:
-                  - $ref: '#/components/schemas/CustomsTransitsMovementsArrivalsMessageBodyResponse'
-                  - description: XML payload
-                    xml:
-                      name: CustomsTransitsMovementsArrivalsMessageBodyResponse
-                      attribute: false
-                      wrapped: false
-              example: '<ncts:CC007C PhaseID="NCTS5.0" xmlns:ncts="http://ncts.dgtaxud.ec">...</ncts:CC007C>'
-        '404':
-          description: Not Found
-          content:
-            application/json:
-              schema:
-                allOf:
-                  - $ref: '#/components/schemas/NotFound'
-                  - example:
-                      code: NOT_FOUND
-                      message: Supplied arrival not found or does not exist or has been archived or is not available to the EORI number.
-              example:
-                code: NOT_FOUND
-                message: Supplied arrival not found or does not exist or has been archived or is not available to the EORI number.
-        '406':
-          description: Not Acceptable
-          content:
-            application/json:
-              schema:
-                allOf:
-                  - $ref: '#/components/schemas/AcceptHeaderInvalid'
-                  - description: The Accept header is missing or invalid.
-                    example:
-                      code: NOT_ACCEPTABLE
-                      message: The Accept header is missing or invalid.
-              example:
-                code: NOT_ACCEPTABLE
-                message: The Accept header is missing or invalid.
-      security:
-        - userRestricted:
-            - common-transit-convention-traders
-components:
-  schemas:
-    BadRequest:
-      title: BadRequest
-      description: An error in the supplied payload.
-      required:
-        - code
-        - message
-      type: object
-      properties:
-        code:
-          enum:
-            - BAD_REQUEST
-            - SCHEMA_VALIDATION
-            - BUSINESS_VALIDATION_ERROR
-          type: string
-        message:
-          type: string
-          description: The description of the error.
-    NotFound:
-      title: NotFound
-      description: Supplied arrival/departure not found in the database or does not exist.
-      required:
-        - code
-        - message
-      type: object
-      properties:
-        code:
-          enum:
-            - NOT_FOUND
-          type: string
-        message:
-          type: string
-          description: The description of the error.
-    RequestEntityTooLarge:
-      title: RequestEntityTooLarge
-      description: The request body is too large.
-      required:
-        - code
-        - message
-      type: object
-      properties:
-        code:
-          enum:
-            - REQUEST_ENTITY_TOO_LARGE
-          type: string
-        message:
-          type: string
-          description: The description of the error.
-    Conflict:
-      title: Conflict
-      description: LRN has previously been used and cannot be reused.
-      required:
-        - code
-        - message
-      type: object
-      properties:
-        code:
-          enum:
-            - CONFLICT
-          type: string
-        message:
-          type: string
-          description: The description of the error.
-    AcceptHeaderInvalid:
-      title: AcceptHeaderInvalid
-      description: The `Accept` header was not set to `application/vnd.hmrc.2.0+json` or `application/vnd.hmrc.2.0+json-xml`.
-      required:
-        - code
-        - message
-      type: object
-      properties:
-        code:
-          enum:
-            - NOT_ACCEPTABLE
-          type: string
-        message:
-          type: string
-          description: The description of the error.
-    Arrival:
-      title: Arrival
-      required:
-        - _links
-        - id
-        - created
-        - enrollmentEORINumber
-      type: object
-      properties:
-        _links:
-          $ref: '#/components/schemas/Links'
-        id:
-          type: string
-        movementReferenceNumber:
-          type: string
-        created:
-          type: string
-        updated:
-          type: string
-        enrollmentEORINumber:
-          type: string
-        movementEORINumber:
-          type: string
-      example:
-        _links:
-          self:
-            href: /customs/transits/movements/arrivals/63651574c3447b12
-          messages:
-            href: /customs/transits/movements/arrivals/63651574c3447b12/messages
-        id: 63651574c3447b12
-        movementReferenceNumber: 27WF9X1FQ9RCKN0TM3
-        created: 2022-11-04T13:36:52.332Z
-        updated: 2022-11-04T13:36:52.332Z
-        enrollmentEORINumber: '9999912345'
-        movementEORINumber: GB1234567890
-    Arrival1:
-      title: Arrival1
-      required:
-        - href
-      type: object
-      properties:
-        href:
-          type: string
-      example:
-        href: /customs/transits/movements/arrivals/63498209a2d89ad8
-    CustomsTransitsMovementsArrivalsMessagesResponse:
-      title: CustomsTransitsMovementsArrivalsMessagesResponse
-      required:
-        - _links
-        - messages
-      type: object
-      properties:
-        _links:
-          $ref: '#/components/schemas/Links10'
-        messages:
-          type: array
-          items:
-            $ref: '#/components/schemas/Messages6'
-          description: ''
-      example:
-        _links:
-          self:
-            href: /customs/transits/movements/arrivals/63498209a2d89ad8/messages
-          arrival:
-            href: /customs/transits/movements/arrivals/63498209a2d89ad8
-        messages:
-          - _links:
-              self:
-                href: /customs/transits/movements/arrivals/63498209a2d89ad8/messages/634982098f02f00a
-              arrival:
-                href: /customs/transits/movements/arrivals/63498209a2d89ad8
-            id: 634982098f02f00a
-            arrivalId: 63498209a2d89ad8
-            received: 2022-11-10T15:32:51.459Z
-            type: IE007
-            status: Success
-    CustomsTransitsMovementsArrivalsMessagesResponse1:
-      title: CustomsTransitsMovementsArrivalsMessagesResponse1
-      required:
-        - _links
-      type: object
-      properties:
-        _links:
-          $ref: '#/components/schemas/Links10'
-      example:
-        _links:
-          self:
-            href: /customs/transits/movements/arrivals/6365135ba5e821ee/messages/634982098f02f00a
-          arrival:
-            href: /customs/transits/movements/arrivals/6365135ba5e821ee
-    CustomsTransitsMovementsArrivalsMessagesResponse2:
-      title: CustomsTransitsMovementsArrivalsMessagesResponse2
-      required:
-        - _links
-        - id
-        - arrivalId
-        - received
-        - status
-      type: object
-      properties:
-        _links:
-          $ref: '#/components/schemas/Links10'
-        id:
-          type: string
-        arrivalId:
-          type: string
-        received:
-          type: string
-        type:
-          type: string
-        status:
-          type: string
-        body:
-          type: string
-      example:
-        _links:
-          self:
-            href: /customs/transits/movements/arrivals/62f4ebbbf581d4aa/messages/62f4ebbb765ba8c2
-          arrival:
-            href: /customs/transits/movements/arrivals/62f4ebbbf581d4aa
-        id: 62f4ebbb765ba8c2
-        arrivalId: 62f4ebbbf581d4aa
-        received: 2022-08-11T11:44:59.83705
-        type: IE007
-        status: Success
-        body: <ncts:CC007C PhaseID="NCTS5.0" xmlns:ncts="http://ncts.dgtaxud.ec">...</ncts:CC007C>
-    CustomsTransitsMovementsArrivalsResponse:
-      title: CustomsTransitsMovementsArrivalsResponse
-      required:
-        - _links
-      type: object
-      properties:
-        _links:
-          $ref: '#/components/schemas/Links'
-        boxId:
-          type: string
-      example:
-        _links:
-          self:
-            href: /customs/transits/movements/arrivals/62fb8f33d233578e
-          messages:
-            href: /customs/transits/movements/arrivals/62fb8f33d233578e/messages
-        boxId: b54c2424-955b-496c-bbce-dfb9f57cd797
-    CustomsTransitsMovementsArrivalsResponse1:
-      title: CustomsTransitsMovementsArrivalsResponse1
-      required:
-        - _links
-        - arrivals
-      type: object
-      properties:
-        _links:
-          $ref: '#/components/schemas/Links7'
-        arrivals:
-          type: array
-          items:
-            $ref: '#/components/schemas/Arrival'
-          description: ''
-      example:
-        _links:
-          self:
-            href: /customs/transits/movements/arrivals
-        arrivals:
-          - _links:
-              self:
-                href: /customs/transits/movements/arrivals/63651574c3447b12
-              messages:
-                href: /customs/transits/movements/arrivals/63651574c3447b12/messages
-            id: 63651574c3447b12
-            movementReferenceNumber: 27WF9X1FQ9RCKN0TM3
-            created: 2022-11-04T13:36:52.332Z
-            updated: 2022-11-04T13:36:52.332Z
-            enrollmentEORINumber: '9999912345'
-            movementEORINumber: GB1234567890
-          - _links:
-              self:
-                href: /customs/transits/movements/arrivals/6365135ba5e821ee
-              messages:
-                href: /customs/transits/movements/arrivals/6365135ba5e821ee/messages
-            id: 6365135ba5e821ee
-            movementReferenceNumber: 27WF9X1FQ9RCKN0TM3
-            created: 2022-11-04T13:27:55.522Z
-            updated: 2022-11-04T13:27:55.522Z
-            enrollmentEORINumber: '9999912345'
-            movementEORINumber: GB1234567890
-    CustomsTransitsMovementsArrivalsResponse2:
-      title: CustomsTransitsMovementsArrivalsResponse2
-      required:
-        - _links
-        - id
-        - created
-        - enrollmentEORINumber
-      type: object
-      properties:
-        _links:
-          $ref: '#/components/schemas/Links'
-        id:
-          type: string
-        movementReferenceNumber:
-          type: string
-        created:
-          type: string
-        updated:
-          type: string
-        enrollmentEORINumber:
-          type: string
-        movementEORINumber:
-          type: string
-      example:
-        _links:
-          self:
-            href: /customs/transits/movements/arrivals/6365135ba5e821ee
-          messages:
-            href: /customs/transits/movements/arrivals/6365135ba5e821ee/messages
-        id: 6365135ba5e821ee
-        movementReferenceNumber: ABC123
-        created: 2022-11-10T15:32:51.459Z
-        updated: 2022-11-10T15:32:51.459Z
-        enrollmentEORINumber: 'GB1234567890'
-        movementEORINumber: GB1234567890
-    CustomsTransitsMovementsDeparturesMessagesResponse:
-      title: CustomsTransitsMovementsDeparturesMessagesResponse
-      required:
-        - _links
-        - messages
-      type: object
-      properties:
-        _links:
-          $ref: '#/components/schemas/Links2'
-        messages:
-          type: array
-          items:
-            $ref: '#/components/schemas/Messages2'
-          description: ''
-      example:
-        _links:
-          self:
-            href: /customs/transits/movements/departures/6365135ba5e821ee/messages
-          departure:
-            href: /customs/transits/movements/departures/6365135ba5e821ee
-        messages:
-          - _links:
-              self:
-                href: /customs/transits/movements/departures/6365135ba5e821ee/message/634982098f02f00a
-              departure:
-                href: /customs/transits/movements/departures/6365135ba5e821ee
-            id: 634982098f02f00a
-            departureId: 6365135ba5e821ee
-            received: 2022-11-10T15:32:51.459Z
-            type: IE015
-            status: Success
-    CustomsTransitsMovementsDeparturesMessagesResponse1:
-      title: CustomsTransitsMovementsDeparturesMessagesResponse1
-      required:
-        - _links
-      type: object
-      properties:
-        _links:
-          $ref: '#/components/schemas/Links2'
-      example:
-        _links:
-          self:
-            href: /customs/transits/movements/departures/6365135ba5e821ee/messages/634982098f02f00a
-          departure:
-            href: /customs/transits/movements/departures/6365135ba5e821ee
-    CustomsTransitsMovementsDeparturesMessagesResponse2:
-      title: CustomsTransitsMovementsDeparturesMessagesResponse2
-      required:
-        - _links
-        - id
-        - departureId
-        - received
-        - status
-      type: object
-      properties:
-        _links:
-          $ref: '#/components/schemas/Links2'
-        id:
-          type: string
-        departureId:
-          type: string
-        received:
-          type: string
-        type:
-          type: string
-        status:
-          type: string
-        body:
-          type: string
-      example:
-        _links:
-          self:
-            href: /customs/transits/movements/departures/62f4ebbbf581d4aa/messages/62f4ebbb765ba8c2
-          departure:
-            href: /customs/transits/movements/departures/62f4ebbbf581d4aa
-        id: 62f4ebbb765ba8c2
-        departureId: 62f4ebbbf581d4aa
-        received: 2022-08-11T11:44:59.83705
-        type: IE015
-        status: Success
-        body: <ncts:CC015C PhaseID="NCTS5.0" xmlns:ncts="http://ncts.dgtaxud.ec">...</ncts:CC015C>
-    CustomsTransitsMovementsDeparturesMessageBodyResponse:
-      title: XML payload
-      type: string
-      example:
-        <ncts:CC015C PhaseID="NCTS5.0" xmlns:ncts="http://ncts.dgtaxud.ec">...</ncts:CC015C>
-    CustomsTransitsMovementsArrivalsMessageBodyResponse:
-      title: XML payload
-      type: string
-      example:
-        <ncts:CC007C PhaseID="NCTS5.0" xmlns:ncts="http://ncts.dgtaxud.ec">...</ncts:CC007C>
-    CustomsTransitsMovementsDeparturesResponse:
-      title: CustomsTransitsMovementsDeparturesResponse
-      required:
-        - _links
-      type: object
-      properties:
-        _links:
-          $ref: '#/components/schemas/Links'
-        boxId:
-          type: string
-      example:
-        _links:
-          self:
-            href: /customs/transits/movements/departures/62fb8f33d233578e
-          messages:
-            href: /customs/transits/movements/departures/62fb8f33d233578e/messages
-        boxId: b54c2424-955b-496c-bbce-dfb9f57cd797
-    CustomsTransitsMovementsDeparturesResponse1:
-      title: CustomsTransitsMovementsDeparturesResponse1
-      required:
-        - _links
-        - id
-        - created
-        - enrollmentEORINumber
-      type: object
-      properties:
-        _links:
-          $ref: '#/components/schemas/Links'
-        id:
-          type: string
-        movementReferenceNumber:
-          type: string
-        localReferenceNumber:
-          type: string
-        created:
-          type: string
-        updated:
-          type: string
-        enrollmentEORINumber:
-          type: string
-        movementEORINumber:
-          type: string
-      example:
-        _links:
-          self:
-            href: /customs/transits/movements/departures/6365135ba5e821ee
-          messages:
-            href: /customs/transits/movements/departures/6365135ba5e821ee/messages
-        id: 6365135ba5e821ee
-        movementReferenceNumber: ABC123
-        localReferenceNumber: DEF456
-        created: 2022-11-10T15:32:51.459Z
-        updated: 2022-11-10T15:32:51.459Z
-        enrollmentEORINumber: 'GB1234567890'
-        movementEORINumber: GB1234567890
-    CustomsTransitsMovementsDeparturesResponse2:
-      title:     CustomsTransitsMovementsDeparturesResponse2
-      required:
-        - _links
-        - departures
-      type: object
-      properties:
-        _links:
-          $ref: '#/components/schemas/Links7'
-        departures:
-          type: array
-          items:
-            $ref: '#/components/schemas/Departure'
-          description: ''
-      example:
-        _links:
-          self:
-            href: /customs/transits/movements/departures
-        departures:
-          - _links:
-              self:
-                href: /customs/transits/movements/departures/63651574c3447b12
-              messages:
-                href: /customs/transits/movements/departures/63651574c3447b12/messages
-            id: 63651574c3447b12
-            movementReferenceNumber: 27WF9X1FQ9RCKN0TM3
-            created: 2022-11-04T13:36:52.332Z
-            updated: 2022-11-04T13:36:52.332Z
-            enrollmentEORINumber: '9999912345'
-            movementEORINumber: GB1234567890
-          - _links:
-              self:
-                href: /customs/transits/movements/departures/6365135ba5e821ee
-              messages:
-                href: /customs/transits/movements/departures/6365135ba5e821ee/messages
-            id: 6365135ba5e821ee
-            movementReferenceNumber: 27WF9X1FQ9RCKN0TM3
-            created: 2022-11-04T13:27:55.522Z
-            updated: 2022-11-04T13:27:55.522Z
-            enrollmentEORINumber: '9999912345'
-            movementEORINumber: GB1234567890
-    Departure:
-      title: Departure
-      required:
-        - _links
-        - id
-        - created
-        - enrollmentEORINumber
-      type: object
-      properties:
-        _links:
-          $ref: '#/components/schemas/Links'
-        id:
-          type: string
-        movementReferenceNumber:
-          type: string
-        localReferenceNumber:
-          type: string
-        created:
-          type: string
-        updated:
-          type: string
-        enrollmentEORINumber:
-          type: string
-        movementEORINumber:
-          type: string
-          example:
-            _links:
-              self:
-                href: /customs/transits/movements/departures/6365135ba5e821ee
-              messages:
-                href: /customs/transits/movements/departures/6365135ba5e821ee/messages
-            id: 63651574c3447b12
-            movementReferenceNumber: 27WF9X1FQ9RCKN0TM3
-            localReferenceNumber: DEF456
-            created: 2022-11-04T13:36:52.332Z
-            updated: 2022-11-04T13:36:52.332Z
-            enrollmentEORINumber: '9999912345'
-            movementEORINumber: GB1234567890
-    Departure1:
-      title: Departure1
-      required:
-        - href
-      type: object
-      properties:
-        href:
-          type: string
-      example:
-        href: /customs/transits/movements/departures/6365135ba5e821ee
-    Links:
-      title: Links
-      required:
-        - self
-        - messages
-      type: object
-      properties:
-        self:
-          $ref: '#/components/schemas/Self'
-        messages:
-          $ref: '#/components/schemas/Messages'
-      example:
-        self:
-          href: /customs/transits/movements/departures/62fb8f33d233578e
-        messages:
-          href: /customs/transits/movements/departures/62fb8f33d233578e/messages
-    Links2:
-      title: Links2
-      required:
-        - self
-        - departure
-      type: object
-      properties:
-        self:
-          $ref: '#/components/schemas/Self'
-        departure:
-          $ref: '#/components/schemas/Departure1'
-      example:
-        self:
-          href: /customs/transits/movements/departures/6365135ba5e821ee/messages
-        departure:
-          href: /customs/transits/movements/departures/6365135ba5e821ee
-    Links7:
-      title: Links7
-      required:
-        - self
-      type: object
-      properties:
-        self:
-          $ref: '#/components/schemas/Self'
-      example:
-        self:
-          href: /customs/transits/movements/arrivals
-    Links10:
-      title: Links10
-      required:
-        - self
-        - arrival
-      type: object
-      properties:
-        self:
-          $ref: '#/components/schemas/Self'
-        arrival:
-          $ref: '#/components/schemas/Arrival1'
-      example:
-        self:
-          href: /customs/transits/movements/arrivals/63498209a2d89ad8/messages
-        arrival:
-          href: /customs/transits/movements/arrivals/63498209a2d89ad8
-    Messages:
-      title: Messages
-      required:
-        - href
-      type: object
-      properties:
-        href:
-          type: string
-      example:
-        href: /customs/transits/movements/departures/62fb8f33d233578e/messages
-    Messages2:
-      title: Messages2
-      required:
-        - _links
-        - id
-        - departureId
-        - received
-        - status
-      type: object
-      properties:
-        _links:
-          $ref: '#/components/schemas/Links2'
-        id:
-          type: string
-        departureId:
-          type: string
-        received:
-          type: string
-        type:
-          type: string
-        status:
-          type: string
-      example:
-        _links:
-          self:
-            href: /customs/transits/movements/departures/6365135ba5e821ee/message/634982098f02f00a
-          departure:
-            href: /customs/transits/movements/departures/6365135ba5e821ee
-        id: 634982098f02f00a
-        departureId: 6365135ba5e821ee
-        received: 2022-11-10T15:32:51.459Z
-        type: IE015
-        status: Success
-    Messages6:
-      title: Messages6
-      required:
-        - _links
-        - id
-        - arrivalId
-        - received
-        - status
-      properties:
-        _links:
-          $ref: '#/components/schemas/Links10'
-        id:
-          type: string
-        arrivalId:
-          type: string
-        received:
-          type: string
-        type:
-          type: string
-        status:
-          type: string
-      example:
-        _links:
-          self:
-            href: /customs/transits/movements/arrivals/63498209a2d89ad8/messages/634982098f02f00a
-          arrival:
-            href: /customs/transits/movements/arrivals/63498209a2d89ad8
-        id: 634982098f02f00a
-        arrivalId: 63498209a2d89ad8
-        received: 2022-11-10T15:32:51.459Z
-        type: IE007
-        status: Success
-    Self:
-      title: Self
-      required:
-        - href
-      type: object
-      properties:
-        href:
-          type: string
-      example:
-        href: /customs/transits/movements/departures/62fb8f33d233578e
-  parameters:
-    acceptHeader:
-      name: Accept
-      in: header
-      description: >-
-        Specifies the response format and the
-        [version](/api-documentation/docs/reference-guide#versioning) of the API
-        to be used.
-      required: true
-      schema:
-        type: string
-        enum:
-          - application/vnd.hmrc.2.0+json
-    acceptSingleMessageGetHeader:
-      name: Accept
-      in: header
-      description: >-
-        Specifies the response format, which must be JSON or JSON+XML, and the [version](/api-documentation/docs/reference-guide#versioning) of the API to be used.
-        Acceptable values are `application/vnd.hmrc.2.0+json` or `application/vnd.hmrc.2.0+json-xml`.
-      required: true
-      schema:
-        type: string
-        enum:
-          - application/vnd.hmrc.2.0+json
-          - application/vnd.hmrc.2.0+json-xml
-    acceptMessageBodyGetHeader:
-      name: Accept
-      in: header
-      description: >-
-        Specifies the response format, which must be XML, and the [version](/api-documentation/docs/reference-guide#versioning) of the API to be used.
-        Acceptable value: `application/vnd.hmrc.2.0+xml`.
-      required: true
-      schema:
-        type: string
-        enum:
-          - application/vnd.hmrc.2.0+xml
-    contentXmlJsonHeader:
-      name: Content-Type
-      in: header
-      description: Specifies the format of the request body, which must be XML or JSON, using UTF-8 character encoding.
-      schema:
-        type: string
-        enum:
-          - application/json
-          - application/xml
-      required: true
-  securitySchemes:
-    userRestricted:
-      type: oauth2
-      description: >-
-        HMRC supports OAuth 2.0 for authenticating user restricted API requests
-        using an OAuth 2.0 Bearer Token in the AUTHORIZATION header.
-        See https://developer.service.hmrc.gov.uk/api-documentation/docs/authorisation/user-restricted-endpoints for details.
-      flows:
-        authorizationCode:
-          authorizationUrl: 'https://api.service.hmrc.gov.uk/oauth/authorize'
-          tokenUrl: 'https://api.service.hmrc.gov.uk/oauth/token'
-          refreshUrl: 'https://api.service.hmrc.gov.uk/oauth/refresh'
-          scopes:
-            common-transit-convention-traders: Access all aspects of CTC Traders API
+openapi: 3.0.3
+info:
+  title: CTC Traders API
+  contact: {}
+  version: '2.0'
+  description: |
+    # Overview
+    Use the CTC Traders API to send departure and arrival movements to the New Computerised Transit System (NCTS)
+    and to get messages sent from customs offices of departure and destination.
+    <br/><br/>
+    You can use this version of the API to send both small messages (up to 5MB in size) and large messages 
+    (up to 5MB in size - this limit will later increase to 8MB). The large messages capability applies only to POST endpoints. 
+    Although you can use the large messages functionality of the API to send both large and small messages, 
+    you cannot use the small messages functionality of the API to send large messages.
+    <br/><br/>
+    For a detailed overview of v2.0 of the API and information about how to send large messages, 
+    see [CTC Traders API phase 5 service guide](/guides/ctc-traders-phase5-service-guide/).
+servers:
+  - url: https://test-api.service.hmrc.gov.uk
+    description: Sandbox
+  - url: https://api.service.hmrc.gov.uk
+    description: Production
+    variables: {}
+paths:
+  /customs/transits/movements/departures:
+    post:
+      tags:
+        - Departures
+      summary: Send a declaration data message
+      description: |
+        Send a transit declaration to the customs office of departure to notify it that you wish to carry out a transit operation.
+
+        This request is also called an ‘Declaration Data’ E_DEC_DAT (IE015) message.
+        <br/><br/>
+        If you use this endpoint to send a small message (up to 5MB), a successful response:
+        
+        - will contain a URI, which you can use to get the message status
+        - can also include an optional box ID, which you can use to match this movement to any messages received from the Push Pull Notifications API
+      
+        If you use this endpoint to send a large message (up to 5MB - this limit will later increase to 8MB), a successful response will include:
+        
+        - a URL and additional metadata that you must use when uploading your file
+        - a message ID that allows you track the status of that specific message
+
+        **Note:** If an Economic Operators Registration and Identification (EORI) number has not been assigned to you, an HTTP 403 Forbidden error is returned.
+      operationId: postDeclarationDataMessage
+      parameters:
+        - $ref: '#/components/parameters/acceptHeader'
+        - $ref: '#/components/parameters/contentXmlJsonHeader'
+      responses:
+        '202':
+          description: Accepted
+          content:
+            application/json:
+              schema:
+                allOf:
+                  - $ref: '#/components/schemas/CustomsTransitsMovementsDeparturesResponse'
+                  - description: JSON payload
+                    example:
+                      _links:
+                        self:
+                          href: /customs/transits/movements/departures/62fb8f33d233578e
+                        messages:
+                          href: /customs/transits/movements/departures/62fb8f33d233578e/messages
+                      boxId: b54c2424-955b-496c-bbce-dfb9f57cd797
+              example:
+                _links:
+                  self:
+                    href: /customs/transits/movements/departures/62fb8f33d233578e
+                  messages:
+                    href: /customs/transits/movements/departures/62fb8f33d233578e/messages
+                boxId: b54c2424-955b-496c-bbce-dfb9f57cd797
+        '400':
+          description: Bad Request
+          content:
+            application/json:
+              schema:
+                allOf:
+                  - $ref: '#/components/schemas/BadRequest'
+                  - example:
+                      code: SCHEMA_VALIDATION
+                      message: Request failed schema validation
+              example:
+                code: SCHEMA_VALIDATION
+                message: Request failed schema validation
+        '406':
+          description: Not Acceptable
+          content:
+            application/json:
+              schema:
+                allOf:
+                  - $ref: '#/components/schemas/AcceptHeaderInvalid'
+                  - description: The Accept header is missing or invalid.
+                    example:
+                      code: NOT_ACCEPTABLE
+                      message: The Accept header is missing or invalid.
+              example:
+                code: NOT_ACCEPTABLE
+                message: The Accept header is missing or invalid.
+        '409':
+          description: Conflict
+          content:
+            application/json:
+              schema:
+                allOf:
+                  - $ref: '#/components/schemas/Conflict'
+                  - description: LRN has previously been used and cannot be reused.
+                    example:
+                      code: CONFLICT
+                      message: LRN has previously been used and cannot be reused.
+              example:
+                code: CONFLICT
+                message: LRN has previously been used and cannot be reused.
+        '413':
+          description: Payload Too Large
+          content:
+            application/json:
+              schema:
+                allOf:
+                  - $ref: '#/components/schemas/RequestEntityTooLarge'
+                  - example:
+                      code: REQUEST_ENTITY_TOO_LARGE
+                      message: Your message size must be less than 5000000 bytes
+              example:
+                code: REQUEST_ENTITY_TOO_LARGE
+                message: Your message size must be less than 5000000 bytes
+      security:
+        - userRestricted:
+            - common-transit-convention-traders
+    get:
+      tags:
+        - Departures
+      summary: Get all cached departures
+      description: >
+        Get all departure declarations sent to the customs office of departure within the past 31 days.
+
+        You can filter for departure declarations updated before and/or after a specific date and time, and optionally filter for departure declarations with a specific EORI.
+
+        For a multi-page query you can filter for a specific page, and optionally the number of items per page.
+
+        Movements older than 31 days and their related messages are archived and cannot be returned by the API.
+        
+        A successful response will include the total count of the number of movements and a Movement Reference Number (MRN) only after it has been allocated to a movement.
+        <br/><br/>
+        **Note:** You can view a transit movement only if your Economic Operators Registration and Identification (EORI) number matches the EORI number that created the transit declaration for that movement. 
+        Your EORI number is part of the bearer token that you use for API authentication.
+      operationId: getAllCachedDepartures
+      parameters:
+        - $ref: '#/components/parameters/acceptHeader'
+        - in: query
+          name: updatedSince
+          description: This is an optional query parameter that you can use to filter for departure declarations updated after a specific date and time.
+          style: form
+          schema:
+            type: string
+            format: date-time
+            example: 2021-06-21T09:00:00Z
+        - in: query
+          name: movementEORI
+          description: This is an optional query parameter that you can use to filter for departure declarations that were submitted with a specified movement EORI.
+          style: form
+          schema:
+            type: string
+            example: GB1234567890
+        - in: query
+          name: movementReferenceNumber
+          description: This is an optional query parameter that allows a list of departures to be filtered by an MRN.
+          style: form
+          schema:
+            type: string
+            example: 27WF9X1FQ9RCKN0TM3
+        - in: query
+          name: localReferenceNumber
+          description: This is an optional query parameter that allows a list of departures to be filtered by an LRN.
+          style: form
+          schema:
+            type: string
+            example: 3CnsTh79I7vtOy6
+        - in: query
+          name: page
+          description: This is an optional query parameter, default is 1, that allows the selection of a specific page from a multi-page query.
+          style: form
+          schema:
+            type: integer
+            example: 2
+        - in: query
+          name: count
+          description: This is an optional query parameter, default is 25, that allows the selection of a the number of items per page in a query.
+          style: form
+          schema:
+            type: integer
+            example: 50
+        - in: query
+          name: receivedUntil
+          description: This is an optional query parameter that you can use to filter for departure declarations updated before a specific date and time.
+          style: form
+          schema:
+            type: string
+            format: date-time
+            example: 2023-06-15T09:00:00Z
+      responses:
+        '200':
+          description: A successful get all departures response
+          content:
+            application/json:
+              schema:
+                allOf:
+                  - $ref: '#/components/schemas/CustomsTransitsMovementsDeparturesResponse2'
+                  - description: JSON payload
+                    example:
+                      _links:
+                        self:
+                          href: /customs/transits/movements/departures
+                      totalCount: 1
+                      departures:
+                        _links:
+                          self:
+                            href: /customs/transits/movements/departures/6365135ba5e821ee
+                          messages:
+                            href: /customs/transits/movements/departures/6365135ba5e821ee/messages
+                        id: 6365135ba5e821ee
+                        movementReferenceNumber: ABC123
+                        localReferenceNumber: DEF456
+                        created: 2022-11-10T15:32:51.459Z
+                        updated: 2022-11-10T15:32:51.459Z
+                        enrollmentEORINumber: GB1234567890
+                        movementEORINumber: GB1234567890
+              example:
+                _links:
+                  self:
+                    href: /customs/transits/movements/departures
+                totalCount: 1
+                departures:
+                  _links:
+                    self:
+                      href: /customs/transits/movements/departures/6365135ba5e821ee
+                    messages:
+                      href: /customs/transits/movements/departures/6365135ba5e821ee/messages
+                  id: 6365135ba5e821ee
+                  movementReferenceNumber: ABC123
+                  localReferenceNumber: DEF456
+                  created: 2022-11-10T15:32:51.459Z
+                  updated: 2022-11-10T15:32:51.459Z
+                  enrollmentEORINumber: GB1234567890
+                  movementEORINumber: GB1234567890
+        '404':
+          description: Not Found
+          content:
+            application/json:
+              schema:
+                allOf:
+                  - $ref: '#/components/schemas/NotFound'
+                  - example:
+                      code: NOT_FOUND
+                      message: Supplied departure not found or does not exist or has been archived or is not available to the EORI number.
+                               Not found if the page requested is greater than the total number of pages.
+              example:
+                code: NOT_FOUND
+                message: Supplied departure not found or does not exist or has been archived or is not available to the EORI number.
+                         Not found if the page requested is greater than the total number of pages.
+        '406':
+          description: Not Acceptable
+          content:
+            application/json:
+              schema:
+                allOf:
+                  - $ref: '#/components/schemas/AcceptHeaderInvalid'
+                  - description: The Accept header is missing or invalid.
+                    example:
+                      code: NOT_ACCEPTABLE
+                      message: The Accept header is missing or invalid.
+              example:
+                code: NOT_ACCEPTABLE
+                message: The Accept header is missing or invalid.
+      security:
+        - userRestricted:
+            - common-transit-convention-traders
+  /customs/transits/movements/departures/{departureId}:
+    get:
+      tags:
+        - Departures
+      summary: Get a cached departure for a departure ID
+      description: >
+        Get a specific departure declaration sent to the customs office of departure within the past 31 days.
+        
+        Movements older than 31 days and their related messages are archived and cannot be returned by the API.
+        
+        A successful response will include a Movement Reference Number (MRN) only after it has been allocated to a movement.
+        <br/><br/>
+        **Note:** You can view a transit movement only if your Economic Operators Registration and Identification (EORI) number matches the EORI number that created the transit declaration for that movement. 
+        Your EORI number is part of the bearer token that you use for API authentication.
+      operationId: getCachedDepartureForDepartureID
+      parameters:
+        - $ref: '#/components/parameters/acceptHeader'
+        - in: path
+          name: departureId
+          description: The departure ID specifying the departure to return.
+          required: true
+          style: simple
+          schema:
+            type: string
+      responses:
+        '200':
+          description: A successful get departure for departure ID response
+          content:
+            application/json:
+              schema:
+                allOf:
+                  - $ref: '#/components/schemas/CustomsTransitsMovementsDeparturesResponse1'
+                  - description: JSON payload
+                    example:
+                      _links:
+                        self:
+                          href: /customs/transits/movements/departures/6365135ba5e821ee
+                        messages:
+                          href: /customs/transits/movements/departures/6365135ba5e821ee/messages
+                      id: 6365135ba5e821ee
+                      movementReferenceNumber: ABC123
+                      localReferenceNumber: DEF456
+                      created: 2022-11-10T15:32:51.459Z
+                      updated: 2022-11-10T15:32:51.459Z
+                      enrollmentEORINumber: GB1234567890
+                      movementEORINumber: GB1234567890
+              example:
+                _links:
+                  self:
+                    href: /customs/transits/movements/departures/6365135ba5e821ee
+                  messages:
+                    href: /customs/transits/movements/departures/6365135ba5e821ee/messages
+                id: 6365135ba5e821ee
+                movementReferenceNumber: ABC123
+                localReferenceNumber: DEF456
+                created: 2022-11-10T15:32:51.459Z
+                updated: 2022-11-10T15:32:51.459Z
+                enrollmentEORINumber: GB1234567890
+                movementEORINumber: GB1234567890
+        '404':
+          description: Not Found
+          content:
+            application/json:
+              schema:
+                allOf:
+                  - $ref: '#/components/schemas/NotFound'
+                  - example:
+                      code: NOT_FOUND
+                      message: Supplied departure not found or does not exist or has been archived or is not available to the EORI number.
+              example:
+                code: NOT_FOUND
+                message: Supplied departure not found or does not exist or has been archived or is not available to the EORI number.
+        '406':
+          description: Not Acceptable
+          content:
+            application/json:
+              schema:
+                allOf:
+                  - $ref: '#/components/schemas/AcceptHeaderInvalid'
+                  - description: The Accept header is missing or invalid.
+                    example:
+                      code: NOT_ACCEPTABLE
+                      message: The Accept header is missing or invalid.
+              example:
+                code: NOT_ACCEPTABLE
+                message: The Accept header is missing or invalid.
+      security:
+        - userRestricted:
+            - common-transit-convention-traders
+  /customs/transits/movements/departures/{departureId}/messages:
+    get:
+      tags:
+        - Departures
+      summary: Get all cached messages related to a departure
+      description: >
+        Get all messages related to a specific departure declaration sent to the customs office of departure within the past 31 days.
+
+        You can filter for departure declarations received before and/or after a specific date and time.
+
+        Movements older than 31 days are archived, so any messages to related to them cannot be returned by the API.
+        
+        For a multi-page query you can filter for a specific page, and optionally the number of items per page.
+  
+        A successful response will include the total count of the number of messages and Movement Reference Number (MRN) only after it has been allocated to a movement.
+        <br/><br/>
+        The `status` parameter in a successful response can have the following values:
+
+         - `Pending`: the file has not yet been uploaded or checks are not yet completed
+         - `Processing`: the file has been received by us and the message is being processed
+         - `Success`: the file has been processed successfully
+         - `Failed`: there was a problem with the file and the message was not processed
+        
+        **Note:** You can view a transit movement only if your Economic Operators Registration and Identification (EORI) number matches the EORI number that created the transit declaration for that movement. 
+        Your EORI number is part of the bearer token that you use for API authentication.
+      operationId: getAllCachedMessagesRelatedToDeparture
+      parameters:
+        - $ref: '#/components/parameters/acceptHeader'
+        - in: path
+          name: departureId
+          description: The departure ID specifying the departure to return.
+          required: true
+          style: simple
+          schema:
+            type: string
+        - in: query
+          name: receivedSince
+          description: This is an optional query parameter that you can use to filter for departure declarations received after a specific date and time.
+          style: form
+          schema:
+            type: string
+            format: date-time
+            example: 2021-06-21T09:00:00Z
+        - in: query
+          name: page
+          description: This is an optional query parameter, default is 1, that allows the selection of a specific page from a multi-page query.
+          style: form
+          schema:
+            type: integer
+            example: 2
+        - in: query
+          name: count
+          description: This is an optional query parameter, default is 25, that allows the selection of the number of items per page in a multi-page query.
+          style: form
+          schema:
+            type: integer
+            example: 50
+        - in: query
+          name: receivedUntil
+          description: This is an optional query parameter that you can use to filter for arrivals updated before a specific date and time.
+          style: form
+          schema:
+            type: string
+            format: date-time
+            example: 2023-06-15T09:00:00Z
+      responses:
+        '200':
+          description: A successful get all messages related to departure response
+          content:
+            application/json:
+              schema:
+                allOf:
+                  - $ref: '#/components/schemas/CustomsTransitsMovementsDeparturesMessagesResponse'
+                  - description: JSON payload
+                    example:
+                      _links:
+                        self:
+                          href: /customs/transits/movements/departures/6365135ba5e821ee/messages
+                        departure:
+                          href: /customs/transits/movements/departures/6365135ba5e821ee
+                      totalCount: 1
+                      messages:
+                        - _links:
+                            self:
+                              href: /customs/transits/movements/departures/6365135ba5e821ee/message/634982098f02f00a
+                            departure:
+                              href: /customs/transits/movements/departures/6365135ba5e821ee
+                          id: 634982098f02f00a
+                          departureId: 6365135ba5e821ee
+                          received: 2022-11-10T15:32:51.459Z
+                          type: IE015
+                          status: Success
+              example:
+                _links:
+                  self:
+                    href: /customs/transits/movements/departures/6365135ba5e821ee/messages
+                  departure:
+                    href: /customs/transits/movements/departures/6365135ba5e821ee
+                totalCount: 1
+                messages:
+                  - _links:
+                      self:
+                        href: /customs/transits/movements/departures/6365135ba5e821ee/message/634982098f02f00a
+                      departure:
+                        href: /customs/transits/movements/departures/6365135ba5e821ee
+                    id: 634982098f02f00a
+                    departureId: 6365135ba5e821ee
+                    received: 2022-11-10T15:32:51.459Z
+                    type: IE015
+                    status: Success
+        '404':
+          description: Not Found
+          content:
+            application/json:
+              schema:
+                allOf:
+                  - $ref: '#/components/schemas/NotFound'
+                  - example:
+                      code: NOT_FOUND
+                      message: Supplied departure not found or does not exist or has been archived or is not available to the EORI number.
+                               Not found if the page requested is greater than the total number of pages.
+              example:
+                code: NOT_FOUND
+                message: Supplied departure not found or does not exist or has been archived or is not available to the EORI number.
+                         Not found if the page requested is greater than the total number of pages.
+        '406':
+          description: Not Acceptable
+          content:
+            application/json:
+              schema:
+                allOf:
+                  - $ref: '#/components/schemas/AcceptHeaderInvalid'
+                  - description: The Accept header is missing or invalid.
+                    example:
+                      code: NOT_ACCEPTABLE
+                      message: The Accept header is missing or invalid.
+              example:
+                code: NOT_ACCEPTABLE
+                message: The Accept header is missing or invalid.
+      security:
+        - userRestricted:
+            - common-transit-convention-traders
+    post:
+      tags:
+        - Departures
+      summary: Send a message related to a departure
+      description: |
+        Send a message to the customs office of departure about a departure.
+
+        For example, if you want to cancel a ‘Declaration Data’ E_DEC_DAT (IE015) message, you must send a ‘Declaration Invalidation Request’ E_DEC_INV (IE014) message to the office of departure.
+        <br/><br/>
+        If you use this endpoint to send a small message (up to 5MB), a successful response will contain a URI and a message ID related to the departure that you can use to get the message status.
+        <br/><br/>
+        If you use this endpoint to send a large message (up to 5MB - this limit will later increase to 8MB), a successful response will include:
+        
+        - a URL and additional metadata that you must use when uploading your file
+        - a message ID that allows you track the status of that specific message
+
+        **Note:** If an Economic Operators Registration and Identification (EORI) number has not been assigned to you, an HTTP 403 Forbidden error is returned.
+      operationId: postMessageRelatedToDeparture
+      parameters:
+        - $ref: '#/components/parameters/acceptHeader'
+        - $ref: '#/components/parameters/contentXmlJsonHeader'
+        - in: path
+          name: departureId
+          description: The departure ID specifying the departure to return.
+          required: true
+          style: simple
+          schema:
+            type: string
+      responses:
+        '202':
+          description: Accepted
+          content:
+            application/json:
+              schema:
+                allOf:
+                  - $ref: '#/components/schemas/CustomsTransitsMovementsDeparturesMessagesResponse1'
+                  - description: JSON payload
+                    example:
+                      _links:
+                        self:
+                          href: /customs/transits/movements/departures/6365135ba5e821ee/messages/634982098f02f00a
+                        departure:
+                          href: /customs/transits/movements/departures/6365135ba5e821ee
+              example:
+                _links:
+                  self:
+                    href: /customs/transits/movements/departures/6365135ba5e821ee/messages/634982098f02f00a
+                  departure:
+                    href: /customs/transits/movements/departures/6365135ba5e821ee
+        '400':
+          description: Bad Request
+          content:
+            application/json:
+              schema:
+                allOf:
+                  - $ref: '#/components/schemas/BadRequest'
+                  - example:
+                      code: BAD_REQUEST
+                      message: The departure message type is not available within XML or the message failed schema validation.
+              example:
+                code: BAD_REQUEST
+                message: The departure message type is not available within XML or the message failed schema validation.
+        '404':
+          description: Not Found
+          content:
+            application/json:
+              schema:
+                allOf:
+                  - $ref: '#/components/schemas/NotFound'
+                  - example:
+                      code: NOT_FOUND
+                      message: Supplied departure not found or does not exist or has been archived or is not available to the EORI number.
+              example:
+                code: NOT_FOUND
+                message: Supplied departure not found or does not exist or has been archived or is not available to the EORI number.
+        '406':
+          description: Not Acceptable
+          content:
+            application/json:
+              schema:
+                allOf:
+                  - $ref: '#/components/schemas/AcceptHeaderInvalid'
+                  - description: The Accept header is missing or invalid.
+                    example:
+                      code: NOT_ACCEPTABLE
+                      message: The Accept header is missing or invalid.
+              example:
+                code: NOT_ACCEPTABLE
+                message: The Accept header is missing or invalid.
+        '413':
+          description: Payload Too Large
+          content:
+            application/json:
+              schema:
+                allOf:
+                  - $ref: '#/components/schemas/RequestEntityTooLarge'
+                  - example:
+                      code: REQUEST_ENTITY_TOO_LARGE
+                      message: Your message size must be less than 5000000 bytes
+              example:
+                code: REQUEST_ENTITY_TOO_LARGE
+                message: Your message size must be less than 5000000 bytes
+      security:
+        - userRestricted:
+            - common-transit-convention-traders
+  /customs/transits/movements/departures/{departureId}/messages/{messageId}:
+    get:
+      tags:
+        - Departures
+      summary: Get a cached message related to a departure and message ID
+      description: >
+        Get a message related to a specific departure and message ID that have been received within the past 31 days.
+        
+        For example, this could include ‘Declaration rejected’ or Movement Reference Number (MRN) allocated messages.
+        
+        Movements older than 31 days and their related messages are archived and cannot be returned by the API.
+        <br/><br/>
+        A successful response can be returned in one of the following formats based on the provided `Accept` header:
+        
+         - `application/vnd.hmrc.2.0+json-xml`: JSON-wrapped XML, where the message is provided as an XML string sent as part of JSON payload containing other metadata
+         - `application/vnd.hmrc.2.0+json`: JSON, where the message is provided as a sub-document sent as part of a JSON payload containing other metadata
+        
+        The `status` parameter in a successful response can have the following values:
+        
+         - `Pending`: the file has not yet been uploaded or checks are not yet completed
+         - `Processing`: the file has been received by us and the message is being processed
+         - `Success`: the file has been processed successfully
+         - `Failed`: there was a problem with the file and the message was not processed
+        
+        **Note:** You can view a transit movement only if your Economic Operators Registration and Identification (EORI) number matches the EORI number that created the transit declaration for that movement. 
+        Your EORI number is part of the bearer token that you use for API authentication.
+      operationId: getCachedMessageRelatedToDepartureAndMessageID
+      parameters:
+        - $ref: '#/components/parameters/acceptSingleMessageGetHeader'
+        - in: path
+          name: departureId
+          description: The departure ID specifying the departure to return.
+          required: true
+          style: simple
+          schema:
+            type: string
+        - in: path
+          name: messageId
+          description: The message ID specifying the message to return.
+          required: true
+          style: simple
+          schema:
+            type: string
+      responses:
+        '200':
+          description: A successful get message related to departure and message ID response
+          content:
+            application/json+xml:
+              schema:
+                allOf:
+                  - $ref: '#/components/schemas/CustomsTransitsMovementsDeparturesMessagesResponse2'
+                  - description: JSON+XML payload
+                    xml:
+                      name: CustomsTransitsMovementsDeparturesMessagesResponse2
+                      attribute: false
+                      wrapped: false
+            application/json:
+              schema:
+                allOf:
+                  - $ref: '#/components/schemas/CustomsTransitsMovementsDeparturesMessagesResponse2'
+                  - description: JSON payload
+                    example:
+                      _links:
+                        self:
+                          href: /customs/transits/movements/departures/62f4ebbbf581d4aa/messages/62f4ebbb765ba8c2
+                        departure:
+                          href: /customs/transits/movements/departures/62f4ebbbf581d4aa
+                      id: 62f4ebbb765ba8c2
+                      departureId: 62f4ebbbf581d4aa
+                      received: 2022-08-11T11:44:59.83705
+                      type: IE015
+                      status: Success
+                      body: >
+                        n1.CC015C:
+                          @PhaseID: NCTS5.0
+                          ...
+              example:
+                _links:
+                  self:
+                    href: /customs/transits/movements/departures/62f4ebbbf581d4aa/messages/62f4ebbb765ba8c2
+                  departure:
+                    href: /customs/transits/movements/departures/62f4ebbbf581d4aa
+                id: 62f4ebbb765ba8c2
+                departureId: 62f4ebbbf581d4aa
+                received: 2022-08-11T11:44:59.83705
+                type: IE015
+                status: Success
+                body: >
+                  n1.CC015C:
+                    @PhaseID: "NCTS5.0"
+                    ...
+        '404':
+          description: Not Found
+          content:
+            application/json:
+              schema:
+                allOf:
+                  - $ref: '#/components/schemas/NotFound'
+                  - example:
+                      code: NOT_FOUND
+                      message: Supplied departure not found or does not exist or has been archived or is not available to the EORI number.
+              example:
+                code: NOT_FOUND
+                message: Supplied departure not found or does not exist or has been archived or is not available to the EORI number.
+        '406':
+          description: Not Acceptable
+          content:
+            application/json:
+              schema:
+                allOf:
+                  - $ref: '#/components/schemas/AcceptHeaderInvalid'
+                  - description: The Accept header is missing or invalid.
+                    example:
+                      code: NOT_ACCEPTABLE
+                      message: The Accept header is missing or invalid.
+              example:
+                code: NOT_ACCEPTABLE
+                message: The Accept header is missing or invalid.
+      security:
+        - userRestricted:
+            - common-transit-convention-traders
+  /customs/transits/movements/departures/{departureId}/messages/{messageId}/body:
+    get:
+      tags:
+        - Departures
+      summary: Get the body of a cached message related to a departure and message ID
+      description: >
+        Get the body of the message related to a specific departure and message ID that have been received within the past 31 days.
+        
+        For example, this could include ‘Declaration rejected’ or Movement Reference Number (MRN) allocated messages.
+        
+        Movements older than 31 days and their related messages are archived and cannot be returned by the API.
+        <br/><br/>
+        The response can be returned in the following format based on the provided `Accept` header:
+        
+         - `application/vnd.hmrc.2.0+xml`: XML, where the message is provided without any other metadata
+        
+        **Note:** You can view a transit movement only if your Economic Operators Registration and Identification (EORI) number matches the EORI number that created the transit declaration for that movement. Your EORI number is part of the bearer token that you use for API authentication.
+      operationId: getMessageBodyRelatedToDepartureAndMessageID
+      parameters:
+        - $ref: '#/components/parameters/acceptMessageBodyGetHeader'
+        - in: path
+          name: departureId
+          description: The departure ID specifying the departure to return.
+          required: true
+          style: simple
+          schema:
+            type: string
+        - in: path
+          name: messageId
+          description: The message ID specifying the message to return.
+          required: true
+          style: simple
+          schema:
+            type: string
+      responses:
+        '200':
+          description: A successful get message body related to departure and message ID response
+          content:
+            application/xml:
+              schema:
+                allOf:
+                  - $ref: '#/components/schemas/CustomsTransitsMovementsDeparturesMessageBodyResponse'
+                  - description: XML payload
+                    xml:
+                      name: CustomsTransitsMovementsDeparturesMessageBodyResponse
+                      attribute: false
+                      wrapped: false
+              example: '<ncts:CC015C PhaseID="NCTS5.0" xmlns:ncts="http://ncts.dgtaxud.ec">...</ncts:CC015C>'
+        '404':
+          description: Not Found
+          content:
+            application/json:
+              schema:
+                allOf:
+                  - $ref: '#/components/schemas/NotFound'
+                  - example:
+                      code: NOT_FOUND
+                      message: Supplied departure not found or does not exist or has been archived or is not available to the EORI number.
+              example:
+                code: NOT_FOUND
+                message: Supplied departure not found or does not exist or has been archived or is not available to the EORI number.
+        '406':
+          description: Not Acceptable
+          content:
+            application/json:
+              schema:
+                allOf:
+                  - $ref: '#/components/schemas/AcceptHeaderInvalid'
+                  - description: The Accept header is missing or invalid.
+                    example:
+                      code: NOT_ACCEPTABLE
+                      message: The Accept header is missing or invalid.
+              example:
+                code: NOT_ACCEPTABLE
+                message: The Accept header is missing or invalid.
+      security:
+        - userRestricted:
+            - common-transit-convention-traders
+  /customs/transits/movements/arrivals:
+    post:
+      tags:
+        - Arrivals
+      summary: Send an arrival notification message
+      description: |
+        Notify the customs office of destination that a transit movement has arrived at its final destination.
+        
+        This request is also called an ‘Arrival Notification’ E_ARR_NOT (IE007) message.
+        <br/><br/>
+        If you use this endpoint to send a small message (up to 5MB), a successful response:
+        - will contain a URI that you can use to get the message status
+        - can also include an optional box ID, which you can use to match this movement to any messages received from the Push Pull Notifications API
+
+        If you use this endpoint to send a large message (up to 5MB - this limit will later increase to 8MB), a successful response will include:
+        - a URL and additional metadata that you must use when uploading your file
+        - a message ID that allows you track the status of that specific message
+
+        **Note:** If an Economic Operators Registration and Identification (EORI) number has not been assigned to you, an HTTP 403 Forbidden error is returned.
+      operationId: postArrivalNotificationMessage
+      parameters:
+        - $ref: '#/components/parameters/acceptHeader'
+        - $ref: '#/components/parameters/contentXmlJsonHeader'
+      responses:
+        '202':
+          description: Accepted
+          content:
+            application/json:
+              schema:
+                allOf:
+                  - $ref: '#/components/schemas/CustomsTransitsMovementsArrivalsResponse'
+                  - description: JSON payload
+                    example:
+                      _links:
+                        self:
+                          href: /customs/transits/movements/arrivals/62fb8f33d233578e
+                        messages:
+                          href: /customs/transits/movements/arrivals/62fb8f33d233578e/messages
+                      boxId: b54c2424-955b-496c-bbce-dfb9f57cd797
+              example:
+                _links:
+                  self:
+                    href: /customs/transits/movements/arrivals/62fb8f33d233578e
+                  messages:
+                    href: /customs/transits/movements/arrivals/62fb8f33d233578e/messages
+                boxId: b54c2424-955b-496c-bbce-dfb9f57cd797
+        '400':
+          description: Schema Validation
+          content:
+            application/json:
+              schema:
+                allOf:
+                  - $ref: '#/components/schemas/BadRequest'
+                  - example:
+                      code: SCHEMA_VALIDATION
+                      message: Request failed schema validation
+              example:
+                code: SCHEMA_VALIDATION
+                message: Request failed schema validation
+        '406':
+          description: Not Acceptable
+          content:
+            application/json:
+              schema:
+                allOf:
+                  - $ref: '#/components/schemas/AcceptHeaderInvalid'
+                  - description: The Accept header is missing or invalid.
+                    example:
+                      code: NOT_ACCEPTABLE
+                      message: The Accept header is missing or invalid.
+              example:
+                code: NOT_ACCEPTABLE
+                message: The Accept header is missing or invalid.
+        '413':
+          description: Payload Too Large
+          content:
+            application/json:
+              schema:
+                allOf:
+                  - $ref: '#/components/schemas/RequestEntityTooLarge'
+                  - example:
+                      code: REQUEST_ENTITY_TOO_LARGE
+                      message: Your message size must be less than 5000000 bytes
+              example:
+                code: REQUEST_ENTITY_TOO_LARGE
+                message: Your message size must be less than 5000000 bytes
+      security:
+        - userRestricted:
+            - common-transit-convention-traders
+    get:
+      tags:
+        - Arrivals
+      summary: Get all cached arrivals
+      description: >
+        Get all arrivals that have been updated within the past 31 days.
+        
+        You can filter for arrival notifications updated before and/or after a specific date and time, and optionally filter for arrival notifications with a specific EORI.
+
+        For a multi-page query you can filter for a specific page and optionally the number of items per page.
+        
+        Movements older than 31 days and their related messages are archived and cannot be returned by the API.
+        <br/><br/>
+        **Note:** You can view a transit movement only if your Economic Operators Registration and Identification (EORI) number matches the EORI number that created the transit declaration for that movement. 
+        Your EORI number is part of the bearer token that you use for API authentication.
+      operationId: getAllCachedArrivals
+      parameters:
+        - $ref: '#/components/parameters/acceptHeader'
+        - name: updatedSince
+          in: query
+          description: This is an optional query parameter that you can use to filter for arrivals updated after a specific date and time.
+          style: form
+          schema:
+            type: string
+            format: date-time
+            example: 2021-06-21T09:00:00Z
+        - name: movementEORI
+          in: query
+          description: This is an optional query parameter that you can use to filter for arrivals that were submitted with a specified movement EORI.
+          style: form
+          schema:
+            type: string
+            example: GB1234567890
+        - in: query
+          name: movementReferenceNumber
+          description: This is an optional query parameter that allows a list of arrivals to be filtered by an MRN.
+          style: form
+          schema:
+            type: string
+            example: 27WF9X1FQ9RCKN0TM3
+        - in: query
+          name: localReferenceNumber
+          description: This is an optional query parameter that allows a list of arrivals to be filtered by an LRN.
+          style: form
+          schema:
+            type: string
+            example: 3CnsTh79I7vtOy6
+        - in: query
+          name: page
+          description: This is an optional query parameter, default is 1, that allows the selection of a specific page from a multi-page query.
+          style: form
+          schema:
+            type: integer
+            example: 2
+        - in: query
+          name: count
+          description: This is an optional query parameter, default is 25, that allows the selection of a the number of items per page in a multi-page query.
+          style: form
+          schema:
+            type: integer
+            example: 50
+        - in: query
+          name: receivedUntil
+          description: This is an optional query parameter that you can use to filter for arrivals updated before a specific date and time.
+          style: form
+          schema:
+            type: string
+            format: date-time
+            example: 2023-06-15T09:00:00Z
+      responses:
+        '200':
+          description: A successful get all arrivals response
+          content:
+            application/json:
+              schema:
+                allOf:
+                  - $ref: '#/components/schemas/CustomsTransitsMovementsArrivalsResponse1'
+                  - description: JSON payload
+                    example:
+                      _links:
+                        self:
+                          href: /customs/transits/movements/arrivals
+                      totalCount: 1
+                      arrivals:
+                        - _links:
+                            self:
+                              href: /customs/transits/movements/arrivals/63651574c3447b12
+                            messages:
+                              href: /customs/transits/movements/arrivals/63651574c3447b12/messages
+                          id: 63651574c3447b12
+                          movementReferenceNumber: 27WF9X1FQ9RCKN0TM3
+                          created: 2022-11-04T13:36:52.332Z
+                          updated: 2022-11-04T13:36:52.332Z
+                          enrollmentEORINumber: '9999912345'
+                          movementEORINumber: GB1234567890
+                        - _links:
+                            self:
+                              href: /customs/transits/movements/arrivals/6365135ba5e821ee
+                            messages:
+                              href: /customs/transits/movements/arrivals/6365135ba5e821ee/messages
+                          id: 6365135ba5e821ee
+                          movementReferenceNumber: 27WF9X1FQ9RCKN0TM3
+                          created: 2022-11-04T13:27:55.522Z
+                          updated: 2022-11-04T13:27:55.522Z
+                          enrollmentEORINumber: '9999912345'
+                          movementEORINumber: GB1234567890
+              example:
+                _links:
+                  self:
+                    href: /customs/transits/movements/arrivals
+                totalCount: 2
+                arrivals:
+                  - _links:
+                      self:
+                        href: /customs/transits/movements/arrivals/63651574c3447b12
+                      messages:
+                        href: /customs/transits/movements/arrivals/63651574c3447b12/messages
+                    id: 63651574c3447b12
+                    movementReferenceNumber: 27WF9X1FQ9RCKN0TM3
+                    created: 2022-11-04T13:36:52.332Z
+                    updated: 2022-11-04T13:36:52.332Z
+                    enrollmentEORINumber: '9999912345'
+                    movementEORINumber: GB1234567890
+                  - _links:
+                      self:
+                        href: /customs/transits/movements/arrivals/6365135ba5e821ee
+                      messages:
+                        href: /customs/transits/movements/arrivals/6365135ba5e821ee/messages
+                    id: 6365135ba5e821ee
+                    movementReferenceNumber: 27WF9X1FQ9RCKN0TM3
+                    created: 2022-11-04T13:27:55.522Z
+                    updated: 2022-11-04T13:27:55.522Z
+                    enrollmentEORINumber: '9999912345'
+                    movementEORINumber: GB1234567890
+        '404':
+          description: Not Found
+          content:
+            application/json:
+              schema:
+                allOf:
+                  - $ref: '#/components/schemas/NotFound'
+                  - example:
+                      code: NOT_FOUND
+                      message: Supplied arrival notification not found or does not exist or has been archived or is not available to the EORI number.
+                               Not found if the page requested is greater than the total number of pages.
+              example:
+                code: NOT_FOUND
+                message: Supplied departure not found or does not exist or has been archived or is not available to the EORI number.
+                         Not found if the page requested is greater than the total number of pages.
+        '406':
+          description: Not Acceptable
+          content:
+            application/json:
+              schema:
+                allOf:
+                  - $ref: '#/components/schemas/AcceptHeaderInvalid'
+                  - description: The Accept header is missing or invalid.
+                    example:
+                      code: NOT_ACCEPTABLE
+                      message: The Accept header is missing or invalid.
+              example:
+                code: NOT_ACCEPTABLE
+                message: The Accept header is missing or invalid.
+      security:
+        - userRestricted:
+            - common-transit-convention-traders
+  /customs/transits/movements/arrivals/{arrivalId}:
+    get:
+      tags:
+        - Arrivals
+      summary: Get a cached arrival for an arrival ID
+      description: >
+        Get a specific arrival notification sent to the customs office of destination within the past 31 days.
+        
+        Movements older than 31 days and their related messages are archived and cannot be returned by the API.
+        </br></br>
+        **Note:** You can view a transit movement only if your Economic Operators Registration and Identification (EORI) number matches the EORI number that created the transit declaration for that movement. 
+        Your EORI number is part of the bearer token that you use for API authentication.
+      operationId: getCachedArrivalForArrivalID
+      parameters:
+        - $ref: '#/components/parameters/acceptHeader'
+        - in: path
+          name: arrivalId
+          description: The arrival ID specifying the arrival to return.
+          required: true
+          style: simple
+          schema:
+            type: string
+      responses:
+        '200':
+          description: A successful get arrival for arrival ID response
+          content:
+            application/json:
+              schema:
+                allOf:
+                  - $ref: '#/components/schemas/CustomsTransitsMovementsArrivalsResponse2'
+                  - description: JSON payload
+                    example:
+                      _links:
+                        self:
+                          href: /customs/transits/movements/arrivals/6365135ba5e821ee
+                        messages:
+                          href: /customs/transits/movements/arrivals/6365135ba5e821ee/messages
+                      id: 6365135ba5e821ee
+                      movementReferenceNumber: ABC123
+                      created: 2022-11-10T15:32:51.459Z
+                      updated: 2022-11-10T15:32:51.459Z
+                      enrollmentEORINumber: GB1234567890
+                      movementEORINumber: GB1234567890
+              example:
+                _links:
+                  self:
+                    href: /customs/transits/movements/arrivals/6365135ba5e821ee
+                  messages:
+                    href: /customs/transits/movements/arrivals/6365135ba5e821ee/messages
+                id: 6365135ba5e821ee
+                movementReferenceNumber: ABC123
+                created: 2022-11-10T15:32:51.459Z
+                updated: 2022-11-10T15:32:51.459Z
+                enrollmentEORINumber: GB1234567890
+                movementEORINumber: GB1234567890
+        '404':
+          description: Not Found
+          content:
+            application/json:
+              schema:
+                allOf:
+                  - $ref: '#/components/schemas/NotFound'
+                  - example:
+                      code: NOT_FOUND
+                      message: Supplied arrival not found or does not exist or has been archived or is not available to the EORI number.
+                               Not found if the page requested is greater than the total number of pages.
+              example:
+                code: NOT_FOUND
+                message: Supplied arrival not found or does not exist or has been archived or is not available to the EORI number.
+                         Not found if the page requested is greater than the total number of pages.
+        '406':
+          description: Not Acceptable
+          content:
+            application/json:
+              schema:
+                allOf:
+                  - $ref: '#/components/schemas/AcceptHeaderInvalid'
+                  - description: The Accept header is missing or invalid.
+                    example:
+                      code: NOT_ACCEPTABLE
+                      message: The Accept header is missing or invalid.
+              example:
+                code: NOT_ACCEPTABLE
+                message: The Accept header is missing or invalid.
+      security:
+        - userRestricted:
+            - common-transit-convention-traders
+  /customs/transits/movements/arrivals/{arrivalId}/messages:
+    get:
+      tags:
+        - Arrivals
+      summary: Get all cached messages related to an arrival
+      description: >
+        Get all messages related to a specific arrival that have been received within the past 31 days.
+        
+        You can filter for arrival notifications received before and/or after a specific date and time.
+
+        For a multi-page query you can filter for a specific page, and optionally the number of items per page.
+        
+        Movements older than 31 days are archived, so any messages related to them cannot be returned by the API.
+        <br/><br/>
+        **Note:** You can view a transit movement only if your Economic Operators Registration and Identification (EORI) number matches the EORI number that created the transit declaration for that movement. 
+        Your EORI number is part of the bearer token that you use for API authentication.
+      operationId: getAllCachedMessagesRelatedToArrival
+      parameters:
+        - $ref: '#/components/parameters/acceptHeader'
+        - in: path
+          name: arrivalId
+          description: The arrival ID specifying the arrival to return.
+          required: true
+          style: simple
+          schema:
+            type: string
+        - in: query
+          name: receivedSince
+          description: This is an optional query parameter that you can use to filter for arrivals received after a specific date and time.
+          style: form
+          schema:
+            type: string
+            format: date-time
+            example: 2021-06-21T09:00:00Z
+        - in: query
+          name: page
+          description: This is an optional query parameter, default is 1, that allows the selection of a specific page from a multi-page query.
+          style: form
+          schema:
+            type: integer
+            example: 2
+        - in: query
+          name: count
+          description: This is an optional query parameter, default is 25, that allows the selection of the number of items per page in a multi-page query.
+          style: form
+          schema:
+            type: integer
+            example: 50
+        - in: query
+          name: receivedUntil
+          description: This is an optional query parameter that you can use to filter for arrivals updated before a specific date and time.
+          style: form
+          schema:
+            type: string
+            format: date-time
+            example: 2023-06-15T09:00:00Z
+      responses:
+        '200':
+          description: A successful get all messages related to arrival response
+          content:
+            application/json:
+              schema:
+                allOf:
+                  - $ref: '#/components/schemas/CustomsTransitsMovementsArrivalsMessagesResponse'
+                  - description: JSON payload
+                    example:
+                      _links:
+                        self:
+                          href: /customs/transits/movements/arrivals/63498209a2d89ad8/messages
+                        arrival:
+                          href: /customs/transits/movements/arrivals/63498209a2d89ad8
+                      totalCount: 1
+                      messages:
+                        - _links:
+                            self:
+                              href: /customs/transits/movements/arrivals/63498209a2d89ad8/messages/634982098f02f00a
+                            arrival:
+                              href: /customs/transits/movements/arrivals/63498209a2d89ad8
+                          id: 634982098f02f00a
+                          arrivalId: 63498209a2d89ad8
+                          received: 2022-11-10T15:32:51.459Z
+                          type: IE007
+                          status: Success
+              example:
+                _links:
+                  self:
+                    href: /customs/transits/movements/arrivals/63498209a2d89ad8/messages
+                  arrival:
+                    href: /customs/transits/movements/arrivals/63498209a2d89ad8
+                totalCount: 1
+                messages:
+                  - _links:
+                      self:
+                        href: /customs/transits/movements/arrivals/63498209a2d89ad8/messages/634982098f02f00a
+                      arrival:
+                        href: /customs/transits/movements/arrivals/63498209a2d89ad8
+                    id: 634982098f02f00a
+                    arrivalId: 63498209a2d89ad8
+                    received: 2022-11-10T15:32:51.459Z
+                    type: IE007
+                    status: Success
+        '404':
+          description: Not Found
+          content:
+            application/json:
+              schema:
+                allOf:
+                  - $ref: '#/components/schemas/NotFound'
+                  - example:
+                      code: NOT_FOUND
+                      message: Supplied arrival not found or does not exist or has been archived or is not available to the EORI number.                               
+                               Not found if the page requested is greater than the total number of pages.
+              example:
+                code: NOT_FOUND
+                message: Supplied arrival not found or does not exist or has been archived or is not available to the EORI number.
+                         Not found if the page requested is greater than the total number of pages.
+        '406':
+          description: Not Acceptable
+          content:
+            application/json:
+              schema:
+                allOf:
+                  - $ref: '#/components/schemas/AcceptHeaderInvalid'
+                  - description: The Accept header is missing or invalid.
+                    example:
+                      code: NOT_ACCEPTABLE
+                      message: The Accept header is missing or invalid.
+              example:
+                code: NOT_ACCEPTABLE
+                message: The Accept header is missing or invalid.
+      security:
+        - userRestricted:
+            - common-transit-convention-traders
+    post:
+      tags:
+        - Arrivals
+      summary: Send a message related to an arrival
+      description: |
+        Send a message to the customs office of destination about an arrival.
+        
+        For example, if you are a trader at destination, you will send an ‘Unloading Remarks’ E_ULD_REM (IE044) message to the office of destination indicating that unloading of the goods has been completed.
+        <br/><br/>
+        If you use this endpoint to send a small message (up to 5MB), a successful response will contain a URI and a message ID related to the arrival, which you can use to get the message status.
+        <br/><br/>
+        If you use this endpoint to send a large message (up to 5MB - this limit will later increase to 8MB), a successful response will include:
+        
+        - a URL and additional metadata that you must use when uploading your file
+        - a message ID that allows you track the status of that specific message
+
+        **Note:** If an Economic Operators Registration and Identification (EORI) number has not been assigned to you, an HTTP 403 Forbidden error is returned.
+      operationId: postMessageRelatedToArrival
+      parameters:
+        - $ref: '#/components/parameters/acceptHeader'
+        - $ref: '#/components/parameters/contentXmlJsonHeader'
+        - in: path
+          name: arrivalId
+          description: The arrival ID specifying the arrival to return.
+          required: true
+          style: simple
+          schema:
+            type: string
+      responses:
+        '202':
+          description: Accepted
+          content:
+            application/json:
+              schema:
+                allOf:
+                  - $ref: '#/components/schemas/CustomsTransitsMovementsArrivalsMessagesResponse1'
+                  - description: JSON payload
+                    example:
+                      _links:
+                        self:
+                          href: /customs/transits/movements/arrivals/6365135ba5e821ee/messages/634982098f02f00a
+                        arrival:
+                          href: /customs/transits/movements/arrivals/6365135ba5e821ee
+              example:
+                _links:
+                  self:
+                    href: /customs/transits/movements/arrivals/6365135ba5e821ee/messages/634982098f02f00a
+                  arrival:
+                    href: /customs/transits/movements/arrivals/6365135ba5e821ee
+        '400':
+          description: Bad Request
+          content:
+            application/json:
+              schema:
+                allOf:
+                  - $ref: '#/components/schemas/BadRequest'
+                  - example:
+                      code: BAD_REQUEST
+                      message: The arrival message type is not available within XML or the message failed schema validation.
+              example:
+                code: BAD_REQUEST
+                message: The arrival message type is not available within XML or the message failed schema validation.
+        '404':
+          description: Not Found
+          content:
+            application/json:
+              schema:
+                allOf:
+                  - $ref: '#/components/schemas/NotFound'
+                  - example:
+                      code: NOT_FOUND
+                      message: Supplied arrival not found or does not exist or has been archived or is not available to the EORI number.
+              example:
+                code: NOT_FOUND
+                message: Supplied arrival not found or does not exist or has been archived or is not available to the EORI number.
+        '406':
+          description: Not Acceptable
+          content:
+            application/json:
+              schema:
+                allOf:
+                  - $ref: '#/components/schemas/AcceptHeaderInvalid'
+                  - description: The Accept header is missing or invalid.
+                    example:
+                      code: NOT_ACCEPTABLE
+                      message: The Accept header is missing or invalid.
+              example:
+                code: NOT_ACCEPTABLE
+                message: The Accept header is missing or invalid.
+        '413':
+          description: Payload Too Large
+          content:
+            application/json:
+              schema:
+                allOf:
+                  - $ref: '#/components/schemas/RequestEntityTooLarge'
+                  - example:
+                      code: REQUEST_ENTITY_TOO_LARGE
+                      message: Your message size must be less than 5000000 bytes
+              example:
+                code: REQUEST_ENTITY_TOO_LARGE
+                message: Your message size must be less than 5000000 bytes
+      security:
+        - userRestricted:
+            - common-transit-convention-traders
+  /customs/transits/movements/arrivals/{arrivalId}/messages/{messageId}:
+    get:
+      tags:
+        - Arrivals
+      summary: Get a cached message related to an arrival and message ID
+      description: >
+        Get a message related to a specific arrival and message ID that have been received within the past 31 days.
+        
+        For example, this could include messages about route diversions or unloading permissions.
+        
+        Movements older than 31 days and their related messages are archived and cannot be returned by the API.
+        <br/><br/>
+        A successful response can be returned in one of the following formats based on the provided `Accept` header:
+        
+         - `application/vnd.hmrc.2.0+json-xml`: JSON-wrapped XML, where the message is provided as an XML string sent as part of JSON payload containing other metadata
+         - `application/vnd.hmrc.2.0+json`: JSON, where the message is provided as a sub-document sent as part of a JSON payload containing other metadata
+        
+        **Note:** You can view a transit movement only if your Economic Operators Registration and Identification (EORI) number matches the EORI number that created the transit declaration for that movement. 
+        Your EORI number is part of the bearer token that you use for API authentication.
+      operationId: getCachedMessageRelatedToArrivalAndMessageID
+      parameters:
+        - $ref: '#/components/parameters/acceptSingleMessageGetHeader'
+        - in: path
+          name: arrivalId
+          description: The arrival ID specifying the arrival to return.
+          required: true
+          style: simple
+          schema:
+            type: string
+        - in: path
+          name: messageId
+          description: The message ID specifying the message to return.
+          required: true
+          style: simple
+          schema:
+            type: string
+      responses:
+        '200':
+          description: A successful get message related to arrival and message ID response
+          content:
+            application/json+xml:
+              schema:
+                allOf:
+                  - $ref: '#/components/schemas/CustomsTransitsMovementsArrivalsMessagesResponse2'
+                  - description: JSON+XML payload
+                    xml:
+                      name: CustomsTransitsMovementsArrivalsMessagesResponse2
+                      attribute: false
+                      wrapped: false
+            application/json:
+              schema:
+                allOf:
+                  - $ref: '#/components/schemas/CustomsTransitsMovementsArrivalsMessagesResponse2'
+                  - description: JSON payload
+                    example:
+                      _links:
+                        self:
+                          href: /customs/transits/movements/arrivals/62f4ebbbf581d4aa/messages/62f4ebbb765ba8c2
+                        arrival:
+                          href: /customs/transits/movements/arrivals/62f4ebbbf581d4aa
+                      id: 62f4ebbb765ba8c2
+                      arrivalId: 62f4ebbbf581d4aa
+                      received: 2022-08-11T11:44:59.83705
+                      type: IE007
+                      status: Success
+                      body: >
+                        n1.CC007C:
+                          @PhaseID: NCTS5.0
+                          ...
+              example:
+                _links:
+                  self:
+                    href: /customs/transits/movements/arrivals/62f4ebbbf581d4aa/messages/62f4ebbb765ba8c2
+                  arrival:
+                    href: /customs/transits/movements/arrivals/62f4ebbbf581d4aa
+                id: 62f4ebbb765ba8c2
+                arrivalId: 62f4ebbbf581d4aa
+                received: 2022-08-11T11:44:59.83705
+                type: IE007
+                status: Success
+                body: >
+                  n1.CC007C:
+                    @PhaseID: NCTS5.0
+                    ...
+        '404':
+          description: Not Found
+          content:
+            application/json:
+              schema:
+                allOf:
+                  - $ref: '#/components/schemas/NotFound'
+                  - example:
+                      code: NOT_FOUND
+                      message: Supplied arrival not found or does not exist or has been archived or is not available to the EORI number.
+              example:
+                code: NOT_FOUND
+                message: Supplied arrival not found or does not exist or has been archived or is not available to the EORI number.
+        '406':
+          description: Not Acceptable
+          content:
+            application/json:
+              schema:
+                allOf:
+                  - $ref: '#/components/schemas/AcceptHeaderInvalid'
+                  - description: The Accept header is missing or invalid.
+                    example:
+                      code: NOT_ACCEPTABLE
+                      message: The Accept header is missing or invalid.
+              example:
+                code: NOT_ACCEPTABLE
+                message: The Accept header is missing or invalid.
+      security:
+        - userRestricted:
+            - common-transit-convention-traders
+  /customs/transits/movements/arrivals/{arrivalId}/messages/{messageId}/body:
+    get:
+      tags:
+        - Arrivals
+      summary: Get the body of a cached message related to an arrival and message ID
+      description: >
+        Get the body of the message related to a specific arrival and message ID that have been received within the past 31 days.
+        
+        For example, this could include messages about route diversions or unloading permissions.
+        
+        Movements older than 31 days and their related messages are archived and cannot be returned by the API.
+        <br/><br/>
+        The response can be returned in the following format based on the provided `Accept` header:
+        
+         - `application/vnd.hmrc.2.0+xml`: XML, where the message is provided without any other metadata
+        
+        **Note:** You can view a transit movement only if your Economic Operators Registration and Identification (EORI) number matches the EORI number that created the transit declaration for that movement. Your EORI number is part of the bearer token that you use for API authentication.\n
+      operationId: getMessageBodyRelatedToArrivalAndMessageID
+      parameters:
+        - $ref: '#/components/parameters/acceptMessageBodyGetHeader'
+        - in: path
+          name: arrivalId
+          description: The arrival ID specifying the departure to return.
+          required: true
+          style: simple
+          schema:
+            type: string
+        - in: path
+          name: messageId
+          description: The message ID specifying the message to return.
+          required: true
+          style: simple
+          schema:
+            type: string
+      responses:
+        '200':
+          description: A successful get message body related to arrival and message ID response
+          content:
+            application/xml:
+              schema:
+                allOf:
+                  - $ref: '#/components/schemas/CustomsTransitsMovementsArrivalsMessageBodyResponse'
+                  - description: XML payload
+                    xml:
+                      name: CustomsTransitsMovementsArrivalsMessageBodyResponse
+                      attribute: false
+                      wrapped: false
+              example: '<ncts:CC007C PhaseID="NCTS5.0" xmlns:ncts="http://ncts.dgtaxud.ec">...</ncts:CC007C>'
+        '404':
+          description: Not Found
+          content:
+            application/json:
+              schema:
+                allOf:
+                  - $ref: '#/components/schemas/NotFound'
+                  - example:
+                      code: NOT_FOUND
+                      message: Supplied arrival not found or does not exist or has been archived or is not available to the EORI number.
+              example:
+                code: NOT_FOUND
+                message: Supplied arrival not found or does not exist or has been archived or is not available to the EORI number.
+        '406':
+          description: Not Acceptable
+          content:
+            application/json:
+              schema:
+                allOf:
+                  - $ref: '#/components/schemas/AcceptHeaderInvalid'
+                  - description: The Accept header is missing or invalid.
+                    example:
+                      code: NOT_ACCEPTABLE
+                      message: The Accept header is missing or invalid.
+              example:
+                code: NOT_ACCEPTABLE
+                message: The Accept header is missing or invalid.
+      security:
+        - userRestricted:
+            - common-transit-convention-traders
+components:
+  schemas:
+    BadRequest:
+      title: BadRequest
+      description: An error in the supplied payload.
+      required:
+        - code
+        - message
+      type: object
+      properties:
+        code:
+          enum:
+            - BAD_REQUEST
+            - SCHEMA_VALIDATION
+            - BUSINESS_VALIDATION_ERROR
+          type: string
+        message:
+          type: string
+          description: The description of the error.
+    NotFound:
+      title: NotFound
+      description: Supplied arrival/departure not found in the database or does not exist.
+      required:
+        - code
+        - message
+      type: object
+      properties:
+        code:
+          enum:
+            - NOT_FOUND
+          type: string
+        message:
+          type: string
+          description: The description of the error.
+    RequestEntityTooLarge:
+      title: RequestEntityTooLarge
+      description: The request body is too large.
+      required:
+        - code
+        - message
+      type: object
+      properties:
+        code:
+          enum:
+            - REQUEST_ENTITY_TOO_LARGE
+          type: string
+        message:
+          type: string
+          description: The description of the error.
+    Conflict:
+      title: Conflict
+      description: LRN has previously been used and cannot be reused.
+      required:
+        - code
+        - message
+      type: object
+      properties:
+        code:
+          enum:
+            - CONFLICT
+          type: string
+        message:
+          type: string
+          description: The description of the error.
+    AcceptHeaderInvalid:
+      title: AcceptHeaderInvalid
+      description: The `Accept` header was not set to `application/vnd.hmrc.2.0+json` or `application/vnd.hmrc.2.0+json-xml`.
+      required:
+        - code
+        - message
+      type: object
+      properties:
+        code:
+          enum:
+            - NOT_ACCEPTABLE
+          type: string
+        message:
+          type: string
+          description: The description of the error.
+    Arrival:
+      title: Arrival
+      required:
+        - _links
+        - id
+        - created
+        - enrollmentEORINumber
+      type: object
+      properties:
+        _links:
+          $ref: '#/components/schemas/Links'
+        id:
+          type: string
+        movementReferenceNumber:
+          type: string
+        created:
+          type: string
+        updated:
+          type: string
+        enrollmentEORINumber:
+          type: string
+        movementEORINumber:
+          type: string
+      example:
+        _links:
+          self:
+            href: /customs/transits/movements/arrivals/63651574c3447b12
+          messages:
+            href: /customs/transits/movements/arrivals/63651574c3447b12/messages
+        id: 63651574c3447b12
+        movementReferenceNumber: 27WF9X1FQ9RCKN0TM3
+        created: 2022-11-04T13:36:52.332Z
+        updated: 2022-11-04T13:36:52.332Z
+        enrollmentEORINumber: '9999912345'
+        movementEORINumber: GB1234567890
+    Arrival1:
+      title: Arrival1
+      required:
+        - href
+      type: object
+      properties:
+        href:
+          type: string
+      example:
+        href: /customs/transits/movements/arrivals/63498209a2d89ad8
+    CustomsTransitsMovementsArrivalsMessagesResponse:
+      title: CustomsTransitsMovementsArrivalsMessagesResponse
+      required:
+        - _links
+        - messages
+      type: object
+      properties:
+        _links:
+          $ref: '#/components/schemas/Links10'
+        messages:
+          type: array
+          items:
+            $ref: '#/components/schemas/Messages6'
+          description: ''
+      example:
+        _links:
+          self:
+            href: /customs/transits/movements/arrivals/63498209a2d89ad8/messages
+          arrival:
+            href: /customs/transits/movements/arrivals/63498209a2d89ad8
+        messages:
+          - _links:
+              self:
+                href: /customs/transits/movements/arrivals/63498209a2d89ad8/messages/634982098f02f00a
+              arrival:
+                href: /customs/transits/movements/arrivals/63498209a2d89ad8
+            id: 634982098f02f00a
+            arrivalId: 63498209a2d89ad8
+            received: 2022-11-10T15:32:51.459Z
+            type: IE007
+            status: Success
+    CustomsTransitsMovementsArrivalsMessagesResponse1:
+      title: CustomsTransitsMovementsArrivalsMessagesResponse1
+      required:
+        - _links
+      type: object
+      properties:
+        _links:
+          $ref: '#/components/schemas/Links10'
+      example:
+        _links:
+          self:
+            href: /customs/transits/movements/arrivals/6365135ba5e821ee/messages/634982098f02f00a
+          arrival:
+            href: /customs/transits/movements/arrivals/6365135ba5e821ee
+    CustomsTransitsMovementsArrivalsMessagesResponse2:
+      title: CustomsTransitsMovementsArrivalsMessagesResponse2
+      required:
+        - _links
+        - id
+        - arrivalId
+        - received
+        - status
+      type: object
+      properties:
+        _links:
+          $ref: '#/components/schemas/Links10'
+        id:
+          type: string
+        arrivalId:
+          type: string
+        received:
+          type: string
+        type:
+          type: string
+        status:
+          type: string
+        body:
+          type: string
+      example:
+        _links:
+          self:
+            href: /customs/transits/movements/arrivals/62f4ebbbf581d4aa/messages/62f4ebbb765ba8c2
+          arrival:
+            href: /customs/transits/movements/arrivals/62f4ebbbf581d4aa
+        id: 62f4ebbb765ba8c2
+        arrivalId: 62f4ebbbf581d4aa
+        received: 2022-08-11T11:44:59.83705
+        type: IE007
+        status: Success
+        body: <ncts:CC007C PhaseID="NCTS5.0" xmlns:ncts="http://ncts.dgtaxud.ec">...</ncts:CC007C>
+    CustomsTransitsMovementsArrivalsResponse:
+      title: CustomsTransitsMovementsArrivalsResponse
+      required:
+        - _links
+      type: object
+      properties:
+        _links:
+          $ref: '#/components/schemas/Links'
+        boxId:
+          type: string
+      example:
+        _links:
+          self:
+            href: /customs/transits/movements/arrivals/62fb8f33d233578e
+          messages:
+            href: /customs/transits/movements/arrivals/62fb8f33d233578e/messages
+        boxId: b54c2424-955b-496c-bbce-dfb9f57cd797
+    CustomsTransitsMovementsArrivalsResponse1:
+      title: CustomsTransitsMovementsArrivalsResponse1
+      required:
+        - _links
+        - arrivals
+      type: object
+      properties:
+        _links:
+          $ref: '#/components/schemas/Links7'
+        arrivals:
+          type: array
+          items:
+            $ref: '#/components/schemas/Arrival'
+          description: ''
+      example:
+        _links:
+          self:
+            href: /customs/transits/movements/arrivals
+        arrivals:
+          - _links:
+              self:
+                href: /customs/transits/movements/arrivals/63651574c3447b12
+              messages:
+                href: /customs/transits/movements/arrivals/63651574c3447b12/messages
+            id: 63651574c3447b12
+            movementReferenceNumber: 27WF9X1FQ9RCKN0TM3
+            created: 2022-11-04T13:36:52.332Z
+            updated: 2022-11-04T13:36:52.332Z
+            enrollmentEORINumber: '9999912345'
+            movementEORINumber: GB1234567890
+          - _links:
+              self:
+                href: /customs/transits/movements/arrivals/6365135ba5e821ee
+              messages:
+                href: /customs/transits/movements/arrivals/6365135ba5e821ee/messages
+            id: 6365135ba5e821ee
+            movementReferenceNumber: 27WF9X1FQ9RCKN0TM3
+            created: 2022-11-04T13:27:55.522Z
+            updated: 2022-11-04T13:27:55.522Z
+            enrollmentEORINumber: '9999912345'
+            movementEORINumber: GB1234567890
+    CustomsTransitsMovementsArrivalsResponse2:
+      title: CustomsTransitsMovementsArrivalsResponse2
+      required:
+        - _links
+        - id
+        - created
+        - enrollmentEORINumber
+      type: object
+      properties:
+        _links:
+          $ref: '#/components/schemas/Links'
+        id:
+          type: string
+        movementReferenceNumber:
+          type: string
+        created:
+          type: string
+        updated:
+          type: string
+        enrollmentEORINumber:
+          type: string
+        movementEORINumber:
+          type: string
+      example:
+        _links:
+          self:
+            href: /customs/transits/movements/arrivals/6365135ba5e821ee
+          messages:
+            href: /customs/transits/movements/arrivals/6365135ba5e821ee/messages
+        id: 6365135ba5e821ee
+        movementReferenceNumber: ABC123
+        created: 2022-11-10T15:32:51.459Z
+        updated: 2022-11-10T15:32:51.459Z
+        enrollmentEORINumber: 'GB1234567890'
+        movementEORINumber: GB1234567890
+    CustomsTransitsMovementsDeparturesMessagesResponse:
+      title: CustomsTransitsMovementsDeparturesMessagesResponse
+      required:
+        - _links
+        - messages
+      type: object
+      properties:
+        _links:
+          $ref: '#/components/schemas/Links2'
+        messages:
+          type: array
+          items:
+            $ref: '#/components/schemas/Messages2'
+          description: ''
+      example:
+        _links:
+          self:
+            href: /customs/transits/movements/departures/6365135ba5e821ee/messages
+          departure:
+            href: /customs/transits/movements/departures/6365135ba5e821ee
+        messages:
+          - _links:
+              self:
+                href: /customs/transits/movements/departures/6365135ba5e821ee/message/634982098f02f00a
+              departure:
+                href: /customs/transits/movements/departures/6365135ba5e821ee
+            id: 634982098f02f00a
+            departureId: 6365135ba5e821ee
+            received: 2022-11-10T15:32:51.459Z
+            type: IE015
+            status: Success
+    CustomsTransitsMovementsDeparturesMessagesResponse1:
+      title: CustomsTransitsMovementsDeparturesMessagesResponse1
+      required:
+        - _links
+      type: object
+      properties:
+        _links:
+          $ref: '#/components/schemas/Links2'
+      example:
+        _links:
+          self:
+            href: /customs/transits/movements/departures/6365135ba5e821ee/messages/634982098f02f00a
+          departure:
+            href: /customs/transits/movements/departures/6365135ba5e821ee
+    CustomsTransitsMovementsDeparturesMessagesResponse2:
+      title: CustomsTransitsMovementsDeparturesMessagesResponse2
+      required:
+        - _links
+        - id
+        - departureId
+        - received
+        - status
+      type: object
+      properties:
+        _links:
+          $ref: '#/components/schemas/Links2'
+        id:
+          type: string
+        departureId:
+          type: string
+        received:
+          type: string
+        type:
+          type: string
+        status:
+          type: string
+        body:
+          type: string
+      example:
+        _links:
+          self:
+            href: /customs/transits/movements/departures/62f4ebbbf581d4aa/messages/62f4ebbb765ba8c2
+          departure:
+            href: /customs/transits/movements/departures/62f4ebbbf581d4aa
+        id: 62f4ebbb765ba8c2
+        departureId: 62f4ebbbf581d4aa
+        received: 2022-08-11T11:44:59.83705
+        type: IE015
+        status: Success
+        body: <ncts:CC015C PhaseID="NCTS5.0" xmlns:ncts="http://ncts.dgtaxud.ec">...</ncts:CC015C>
+    CustomsTransitsMovementsDeparturesMessageBodyResponse:
+      title: XML payload
+      type: string
+      example:
+        <ncts:CC015C PhaseID="NCTS5.0" xmlns:ncts="http://ncts.dgtaxud.ec">...</ncts:CC015C>
+    CustomsTransitsMovementsArrivalsMessageBodyResponse:
+      title: XML payload
+      type: string
+      example:
+        <ncts:CC007C PhaseID="NCTS5.0" xmlns:ncts="http://ncts.dgtaxud.ec">...</ncts:CC007C>
+    CustomsTransitsMovementsDeparturesResponse:
+      title: CustomsTransitsMovementsDeparturesResponse
+      required:
+        - _links
+      type: object
+      properties:
+        _links:
+          $ref: '#/components/schemas/Links'
+        boxId:
+          type: string
+      example:
+        _links:
+          self:
+            href: /customs/transits/movements/departures/62fb8f33d233578e
+          messages:
+            href: /customs/transits/movements/departures/62fb8f33d233578e/messages
+        boxId: b54c2424-955b-496c-bbce-dfb9f57cd797
+    CustomsTransitsMovementsDeparturesResponse1:
+      title: CustomsTransitsMovementsDeparturesResponse1
+      required:
+        - _links
+        - id
+        - created
+        - enrollmentEORINumber
+      type: object
+      properties:
+        _links:
+          $ref: '#/components/schemas/Links'
+        id:
+          type: string
+        movementReferenceNumber:
+          type: string
+        localReferenceNumber:
+          type: string
+        created:
+          type: string
+        updated:
+          type: string
+        enrollmentEORINumber:
+          type: string
+        movementEORINumber:
+          type: string
+      example:
+        _links:
+          self:
+            href: /customs/transits/movements/departures/6365135ba5e821ee
+          messages:
+            href: /customs/transits/movements/departures/6365135ba5e821ee/messages
+        id: 6365135ba5e821ee
+        movementReferenceNumber: ABC123
+        localReferenceNumber: DEF456
+        created: 2022-11-10T15:32:51.459Z
+        updated: 2022-11-10T15:32:51.459Z
+        enrollmentEORINumber: 'GB1234567890'
+        movementEORINumber: GB1234567890
+    CustomsTransitsMovementsDeparturesResponse2:
+      title:     CustomsTransitsMovementsDeparturesResponse2
+      required:
+        - _links
+        - departures
+      type: object
+      properties:
+        _links:
+          $ref: '#/components/schemas/Links7'
+        departures:
+          type: array
+          items:
+            $ref: '#/components/schemas/Departure'
+          description: ''
+      example:
+        _links:
+          self:
+            href: /customs/transits/movements/departures
+        departures:
+          - _links:
+              self:
+                href: /customs/transits/movements/departures/63651574c3447b12
+              messages:
+                href: /customs/transits/movements/departures/63651574c3447b12/messages
+            id: 63651574c3447b12
+            movementReferenceNumber: 27WF9X1FQ9RCKN0TM3
+            created: 2022-11-04T13:36:52.332Z
+            updated: 2022-11-04T13:36:52.332Z
+            enrollmentEORINumber: '9999912345'
+            movementEORINumber: GB1234567890
+          - _links:
+              self:
+                href: /customs/transits/movements/departures/6365135ba5e821ee
+              messages:
+                href: /customs/transits/movements/departures/6365135ba5e821ee/messages
+            id: 6365135ba5e821ee
+            movementReferenceNumber: 27WF9X1FQ9RCKN0TM3
+            created: 2022-11-04T13:27:55.522Z
+            updated: 2022-11-04T13:27:55.522Z
+            enrollmentEORINumber: '9999912345'
+            movementEORINumber: GB1234567890
+    Departure:
+      title: Departure
+      required:
+        - _links
+        - id
+        - created
+        - enrollmentEORINumber
+      type: object
+      properties:
+        _links:
+          $ref: '#/components/schemas/Links'
+        id:
+          type: string
+        movementReferenceNumber:
+          type: string
+        localReferenceNumber:
+          type: string
+        created:
+          type: string
+        updated:
+          type: string
+        enrollmentEORINumber:
+          type: string
+        movementEORINumber:
+          type: string
+          example:
+            _links:
+              self:
+                href: /customs/transits/movements/departures/6365135ba5e821ee
+              messages:
+                href: /customs/transits/movements/departures/6365135ba5e821ee/messages
+            id: 63651574c3447b12
+            movementReferenceNumber: 27WF9X1FQ9RCKN0TM3
+            localReferenceNumber: DEF456
+            created: 2022-11-04T13:36:52.332Z
+            updated: 2022-11-04T13:36:52.332Z
+            enrollmentEORINumber: '9999912345'
+            movementEORINumber: GB1234567890
+    Departure1:
+      title: Departure1
+      required:
+        - href
+      type: object
+      properties:
+        href:
+          type: string
+      example:
+        href: /customs/transits/movements/departures/6365135ba5e821ee
+    Links:
+      title: Links
+      required:
+        - self
+        - messages
+      type: object
+      properties:
+        self:
+          $ref: '#/components/schemas/Self'
+        messages:
+          $ref: '#/components/schemas/Messages'
+      example:
+        self:
+          href: /customs/transits/movements/departures/62fb8f33d233578e
+        messages:
+          href: /customs/transits/movements/departures/62fb8f33d233578e/messages
+    Links2:
+      title: Links2
+      required:
+        - self
+        - departure
+      type: object
+      properties:
+        self:
+          $ref: '#/components/schemas/Self'
+        departure:
+          $ref: '#/components/schemas/Departure1'
+      example:
+        self:
+          href: /customs/transits/movements/departures/6365135ba5e821ee/messages
+        departure:
+          href: /customs/transits/movements/departures/6365135ba5e821ee
+    Links7:
+      title: Links7
+      required:
+        - self
+      type: object
+      properties:
+        self:
+          $ref: '#/components/schemas/Self'
+      example:
+        self:
+          href: /customs/transits/movements/arrivals
+    Links10:
+      title: Links10
+      required:
+        - self
+        - arrival
+      type: object
+      properties:
+        self:
+          $ref: '#/components/schemas/Self'
+        arrival:
+          $ref: '#/components/schemas/Arrival1'
+      example:
+        self:
+          href: /customs/transits/movements/arrivals/63498209a2d89ad8/messages
+        arrival:
+          href: /customs/transits/movements/arrivals/63498209a2d89ad8
+    Messages:
+      title: Messages
+      required:
+        - href
+      type: object
+      properties:
+        href:
+          type: string
+      example:
+        href: /customs/transits/movements/departures/62fb8f33d233578e/messages
+    Messages2:
+      title: Messages2
+      required:
+        - _links
+        - id
+        - departureId
+        - received
+        - status
+      type: object
+      properties:
+        _links:
+          $ref: '#/components/schemas/Links2'
+        id:
+          type: string
+        departureId:
+          type: string
+        received:
+          type: string
+        type:
+          type: string
+        status:
+          type: string
+      example:
+        _links:
+          self:
+            href: /customs/transits/movements/departures/6365135ba5e821ee/message/634982098f02f00a
+          departure:
+            href: /customs/transits/movements/departures/6365135ba5e821ee
+        id: 634982098f02f00a
+        departureId: 6365135ba5e821ee
+        received: 2022-11-10T15:32:51.459Z
+        type: IE015
+        status: Success
+    Messages6:
+      title: Messages6
+      required:
+        - _links
+        - id
+        - arrivalId
+        - received
+        - status
+      properties:
+        _links:
+          $ref: '#/components/schemas/Links10'
+        id:
+          type: string
+        arrivalId:
+          type: string
+        received:
+          type: string
+        type:
+          type: string
+        status:
+          type: string
+      example:
+        _links:
+          self:
+            href: /customs/transits/movements/arrivals/63498209a2d89ad8/messages/634982098f02f00a
+          arrival:
+            href: /customs/transits/movements/arrivals/63498209a2d89ad8
+        id: 634982098f02f00a
+        arrivalId: 63498209a2d89ad8
+        received: 2022-11-10T15:32:51.459Z
+        type: IE007
+        status: Success
+    Self:
+      title: Self
+      required:
+        - href
+      type: object
+      properties:
+        href:
+          type: string
+      example:
+        href: /customs/transits/movements/departures/62fb8f33d233578e
+  parameters:
+    acceptHeader:
+      name: Accept
+      in: header
+      description: >-
+        Specifies the response format and the
+        [version](/api-documentation/docs/reference-guide#versioning) of the API
+        to be used.
+      required: true
+      schema:
+        type: string
+        enum:
+          - application/vnd.hmrc.2.0+json
+    acceptSingleMessageGetHeader:
+      name: Accept
+      in: header
+      description: >-
+        Specifies the response format, which must be JSON or JSON+XML, and the [version](/api-documentation/docs/reference-guide#versioning) of the API to be used.
+        Acceptable values are `application/vnd.hmrc.2.0+json` or `application/vnd.hmrc.2.0+json-xml`.
+      required: true
+      schema:
+        type: string
+        enum:
+          - application/vnd.hmrc.2.0+json
+          - application/vnd.hmrc.2.0+json-xml
+    acceptMessageBodyGetHeader:
+      name: Accept
+      in: header
+      description: >-
+        Specifies the response format, which must be XML, and the [version](/api-documentation/docs/reference-guide#versioning) of the API to be used.
+        Acceptable value: `application/vnd.hmrc.2.0+xml`.
+      required: true
+      schema:
+        type: string
+        enum:
+          - application/vnd.hmrc.2.0+xml
+    contentXmlJsonHeader:
+      name: Content-Type
+      in: header
+      description: Specifies the format of the request body, which must be XML or JSON, using UTF-8 character encoding.
+      schema:
+        type: string
+        enum:
+          - application/json
+          - application/xml
+      required: true
+  securitySchemes:
+    userRestricted:
+      type: oauth2
+      description: >-
+        HMRC supports OAuth 2.0 for authenticating user restricted API requests
+        using an OAuth 2.0 Bearer Token in the AUTHORIZATION header.
+        See https://developer.service.hmrc.gov.uk/api-documentation/docs/authorisation/user-restricted-endpoints for details.
+      flows:
+        authorizationCode:
+          authorizationUrl: 'https://api.service.hmrc.gov.uk/oauth/authorize'
+          tokenUrl: 'https://api.service.hmrc.gov.uk/oauth/token'
+          refreshUrl: 'https://api.service.hmrc.gov.uk/oauth/refresh'
+          scopes:
+            common-transit-convention-traders: Access all aspects of CTC Traders API