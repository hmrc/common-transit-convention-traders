--- conflicted
+++ resolved
@@ -28,7 +28,6 @@
 import play.api.http.HeaderNames
 import play.api.http.MimeTypes
 import play.api.http.Status.ACCEPTED
-import play.api.http.Status.BAD_REQUEST
 import play.api.http.Status.OK
 import play.api.libs.json.Json
 import play.api.mvc.Action
@@ -78,26 +77,18 @@
           FakeRequest(method = callValue.method, uri = callValue.url, body = <test></test>, headers = arrivalsHeaders)
         val result = call(sutValue, request)
 
-        // status(result) mustBe expectedStatus
+        status(result) mustBe expectedStatus
         contentAsJson(result) mustBe Json.obj("version" -> 2) // ensure we get the unique value to verify we called the fake action
       }
     }
 
-    "when creating an arrival notification" - executeTest(
-      routes.ArrivalsRouter.createArrivalNotification(),
-      sut.createArrivalNotification(),
-      ACCEPTED
-    )
-    "when getting an arrival" - executeTest(
-      routes.ArrivalsRouter.getArrival(id),
-      sut.getArrival(id),
-      OK
-    )
-    "when getting arrivals for a given enrolment EORI" - executeTest(
-      routes.ArrivalsRouter.getArrivalsForEori(),
-      sut.getArrivalsForEori(),
-      OK
-    )
+    "when creating an arrival notification" - executeTest(routes.ArrivalsRouter.createArrivalNotification(), sut.createArrivalNotification(), ACCEPTED)
+
+    "when getting an arrival" - executeTest(routes.ArrivalsRouter.getArrival(id), sut.getArrival(id), OK)
+
+    "when getting arrivals for a given enrolment EORI" - executeTest(routes.ArrivalsRouter.getArrivalsForEori(), sut.getArrivalsForEori(), OK)
+
+    "when getting a list of arrival messages with given arrivalId" - executeTest(routes.ArrivalsRouter.getArrival(id), sut.getArrivalsForEori(), OK)
   }
 
   "route to the version 1 controller" - {
@@ -121,114 +112,15 @@
             status(result) mustBe expectedStatus
             contentAsJson(result) mustBe Json.obj("version" -> 1) // ensure we get the unique value to verify we called the fake action
           }
-<<<<<<< HEAD
-=======
-        }
-    }
-  }
-
-  "get list of arrival messages with given arrivalId" - {
-    "with accept header set to application/vnd.hmrc.2.0+json (version two)" - {
-
-      val acceptHeaderValue = FakeHeaders(Seq(HeaderNames.ACCEPT -> VersionedRouting.VERSION_2_ACCEPT_HEADER_VALUE_JSON))
-
-      "must route to the v2 controller and return Accepted when successful" in {
-
-        val request =
-          FakeRequest(method = "GET", body = "", uri = routes.ArrivalsRouter.getArrivalMessageIds("1234567890abcdef").url, headers = acceptHeaderValue)
-        val result = sut.getArrivalMessageIds("1234567890abcdef")(request)
-
-        status(result) mustBe ACCEPTED
-        contentAsJson(result) mustBe Json.obj("version" -> 2)
-      }
-
-      "if the arrival ID is not in correct format, return a bad request" in {
-        val request = FakeRequest(
-          method = "GET",
-          uri = routes.ArrivalsRouter.getArrivalMessageIds("01").url,
-          body = "",
-          headers = acceptHeaderValue
-        )
-        val result = sut.getArrivalMessageIds("01")(request)
-
-        status(result) mustBe BAD_REQUEST
-        contentAsJson(result) mustBe Json.obj(
-          "code"       -> "BAD_REQUEST",
-          "statusCode" -> 400,
-          "message"    -> "arrivalId: Value 01 is not a 16 character hexadecimal string"
-        )
-      }
-
-    }
-
-    Seq(None, Some("application/vnd.hmrc.1.0+json"), Some("text/html"), Some("application/vnd.hmrc.1.0+xml"), Some("text/javascript")).foreach {
-      acceptHeaderValue =>
-        val acceptHeader = acceptHeaderValue
-          .map(
-            header => Seq(HeaderNames.ACCEPT -> header)
-          )
-          .getOrElse(Seq.empty)
-        val arrivalHeaders = FakeHeaders(acceptHeader)
-        val withString = acceptHeaderValue
-          .getOrElse("nothing")
-        s"with accept header set to $withString" - {
-
-          "must route to the v1 controller and return Accepted when successful" in {
-
-            val request =
-              FakeRequest(method = "GET", uri = routes.ArrivalsRouter.getArrivalMessageIds("123").url, body = "", headers = arrivalHeaders)
-            val result = call(sut.getArrivalMessageIds("123"), request)
-
-            status(result) mustBe ACCEPTED
-            contentAsJson(result) mustBe Json.obj("version" -> 1) // ensure we get the unique value to verify we called the fake action
-          }
-
-          "must route to the v1 controller and return 400 with invalid id" in {
-            val request = FakeRequest(method = "GET", body = "", uri = routes.ArrivalsRouter.getArrivalMessageIds("").url, headers = arrivalHeaders)
-            val result  = sut.getArrivalMessageIds("1234567890abc")(request)
-
-            status(result) mustBe BAD_REQUEST
-            contentAsJson(result) mustBe Json.obj(
-              "message"    -> "Cannot parse parameter arrivalId as Int: For input string: \"1234567890abc\"",
-              "statusCode" -> 400,
-              "code"       -> "BAD_REQUEST"
-            )
-          }
-        }
-    }
-  }
-
-  "when fetching arrivals by EORI " - {
-
-    "with accept header set to application/vnd.hmrc.2.0+json (version two)" - {
-      val arrivalsHeaders = FakeHeaders(
-        Seq(HeaderNames.ACCEPT -> VersionedRouting.VERSION_2_ACCEPT_HEADER_VALUE_JSON)
-      )
-
-      "must route to the v2 controller and return Ok when successful" in {
-        val request = FakeRequest(method = "GET", body = "", uri = routes.ArrivalsRouter.getArrivalsForEori().url, headers = arrivalsHeaders)
-        val result  = call(sut.getArrivalsForEori(), request)
-
-        status(result) mustBe OK
-        contentAsJson(result) mustBe Json.obj("version" -> 2) // ensure we get the unique value to verify we called the fake action
-      }
-    }
-
-    "with accept header set to application/vnd.hmrc.1.0+json (version one)" - {
-      val arrivalsHeaders = FakeHeaders(Seq(HeaderNames.ACCEPT -> "application/vnd.hmrc.1.0+json"))
-
-      "must route to the v1 controller and return Ok when successful" in {
-        val request = FakeRequest(method = "GET", body = "", uri = routes.ArrivalsRouter.getArrivalsForEori().url, headers = arrivalsHeaders)
-        val result  = call(sut.getArrivalsForEori(), request)
-
-        status(result) mustBe OK
-        contentAsJson(result) mustBe Json.obj("version" -> 1) // ensure we get the unique value to verify we called the fake action
->>>>>>> a5da0ba1
       }
 
     "when creating an arrival notification" - executeTest(routes.ArrivalsRouter.createArrivalNotification(), sut.createArrivalNotification(), ACCEPTED)
+
     "when getting an arrival" - executeTest(routes.ArrivalsRouter.getArrival("123"), sut.getArrival("123"), OK)
+
     "when getting arrivals for a given enrolment EORI" - executeTest(routes.ArrivalsRouter.getArrivalsForEori(), sut.getArrivalsForEori(), OK)
+
+    "when getting a list of arrival messages with given arrivalId" - executeTest(routes.ArrivalsRouter.getArrival("123"), sut.getArrivalsForEori(), OK)
   }
 
 }