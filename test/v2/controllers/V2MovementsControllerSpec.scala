--- conflicted
+++ resolved
@@ -4348,13 +4348,10 @@
             any[Option[OffsetDateTime]],
             any[Option[EORINumber]],
             any[Option[MovementReferenceNumber]],
-<<<<<<< HEAD
-            any[Option[LocalReferenceNumber]]
-=======
             any[Option[PageNumber]],
             any[Option[ItemCount]],
-            any[Option[OffsetDateTime]]
->>>>>>> 300f3537
+            any[Option[OffsetDateTime]],
+            any[Option[LocalReferenceNumber]]
           )(
             any[HeaderCarrier],
             any[ExecutionContext]
@@ -4369,11 +4366,7 @@
           headers = FakeHeaders(Seq(HeaderNames.ACCEPT -> VersionedRouting.VERSION_2_ACCEPT_HEADER_VALUE_JSON)),
           AnyContentAsEmpty
         )
-<<<<<<< HEAD
-        val result = sut.getMovements(movementType, None, None, None, None)(request)
-=======
-        val result = sut.getMovements(movementType, None, None, None, None, None, None)(request)
->>>>>>> 300f3537
+        val result = sut.getMovements(movementType, None, None, None, None, None, None, None)(request)
 
         status(result) mustBe OK
         contentAsJson(result) mustBe Json.toJson(
@@ -4383,11 +4376,9 @@
             None,
             None,
             None,
-<<<<<<< HEAD
-=======
             None,
             None,
->>>>>>> 300f3537
+            None,
             None
           )
         )
@@ -4416,13 +4407,10 @@
             any[Option[OffsetDateTime]],
             any[Option[EORINumber]],
             any[Option[MovementReferenceNumber]],
-<<<<<<< HEAD
-            any[Option[LocalReferenceNumber]]
-=======
             any[Option[PageNumber]],
             any[Option[ItemCount]],
-            any[Option[OffsetDateTime]]
->>>>>>> 300f3537
+            any[Option[OffsetDateTime]],
+            any[Option[LocalReferenceNumber]]
           )(
             any[HeaderCarrier],
             any[ExecutionContext]
@@ -4438,11 +4426,7 @@
           headers = FakeHeaders(Seq(HeaderNames.ACCEPT -> VersionedRouting.VERSION_2_ACCEPT_HEADER_VALUE_JSON)),
           AnyContentAsEmpty
         )
-<<<<<<< HEAD
-        val result = sut.getMovements(movementType, None, None, None, None)(request)
-=======
-        val result = sut.getMovements(movementType, None, None, None, None, None, None)(request)
->>>>>>> 300f3537
+        val result = sut.getMovements(movementType, None, None, None, None, None, None, None)(request)
 
         status(result) mustBe OK
         contentAsJson(result) mustBe Json.toJson(
@@ -4452,11 +4436,9 @@
             None,
             None,
             None,
-<<<<<<< HEAD
-=======
             None,
             None,
->>>>>>> 300f3537
+            None,
             None
           )
         )
@@ -4483,13 +4465,10 @@
             any[Option[OffsetDateTime]],
             any[Option[EORINumber]],
             any[Option[MovementReferenceNumber]],
-<<<<<<< HEAD
-            any[Option[LocalReferenceNumber]]
-=======
             any[Option[PageNumber]],
             any[Option[ItemCount]],
-            any[Option[OffsetDateTime]]
->>>>>>> 300f3537
+            any[Option[OffsetDateTime]],
+            any[Option[LocalReferenceNumber]]
           )(
             any[HeaderCarrier],
             any[ExecutionContext]
@@ -4505,11 +4484,7 @@
           headers = FakeHeaders(Seq(HeaderNames.ACCEPT -> VersionedRouting.VERSION_2_ACCEPT_HEADER_VALUE_JSON)),
           AnyContentAsEmpty
         )
-<<<<<<< HEAD
-        val result = sut.getMovements(movementType, None, None, None, None)(request)
-=======
-        val result = sut.getMovements(movementType, None, None, None, None, None, None)(request)
->>>>>>> 300f3537
+        val result = sut.getMovements(movementType, None, None, None, None, None, None, None)(request)
 
         status(result) mustBe INTERNAL_SERVER_ERROR
         contentAsJson(result) mustBe Json.obj(
@@ -4541,13 +4516,10 @@
             any[Option[OffsetDateTime]],
             any[Option[EORINumber]],
             any[Option[MovementReferenceNumber]],
-<<<<<<< HEAD
-            any[Option[LocalReferenceNumber]]
-=======
             any[Option[PageNumber]],
             any[Option[ItemCount]],
-            any[Option[OffsetDateTime]]
->>>>>>> 300f3537
+            any[Option[OffsetDateTime]],
+            any[Option[LocalReferenceNumber]]
           )(
             any[HeaderCarrier],
             any[ExecutionContext]
@@ -4563,11 +4535,7 @@
           headers = FakeHeaders(Seq(HeaderNames.ACCEPT -> VersionedRouting.VERSION_2_ACCEPT_HEADER_VALUE_JSON_XML_HYPHEN)),
           AnyContentAsEmpty
         )
-<<<<<<< HEAD
-        val result = sut.getMovements(movementType, None, None, None, None)(request)
-=======
-        val result = sut.getMovements(movementType, None, None, None, None, None, None)(request)
->>>>>>> 300f3537
+        val result = sut.getMovements(movementType, None, None, None, None, None, None, None)(request)
 
         status(result) mustBe NOT_ACCEPTABLE
         contentAsJson(result) mustBe Json.obj(
@@ -4599,13 +4567,10 @@
             any[Option[OffsetDateTime]],
             any[Option[EORINumber]],
             any[Option[MovementReferenceNumber]],
-<<<<<<< HEAD
-            any[Option[LocalReferenceNumber]]
-=======
             any[Option[PageNumber]],
             any[Option[ItemCount]],
-            any[Option[OffsetDateTime]]
->>>>>>> 300f3537
+            any[Option[OffsetDateTime]],
+            any[Option[LocalReferenceNumber]]
           )(
             any[HeaderCarrier],
             any[ExecutionContext]
@@ -4621,11 +4586,7 @@
           headers = FakeHeaders(Seq(HeaderNames.ACCEPT -> "application/vnd.hmrc.2.0+json123")),
           AnyContentAsEmpty
         )
-<<<<<<< HEAD
-        val result = sut.getMovements(movementType, None, None, None, None)(request)
-=======
-        val result = sut.getMovements(movementType, None, None, None, None, None, None)(request)
->>>>>>> 300f3537
+        val result = sut.getMovements(movementType, None, None, None, None, None, None, None)(request)
 
         status(result) mustBe NOT_ACCEPTABLE
         contentAsJson(result) mustBe Json.obj(
