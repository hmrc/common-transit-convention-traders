--- conflicted
+++ resolved
@@ -184,13 +184,8 @@
     mockXmlParsingService,
     mockJsonParsingService,
     mockResponseFormatterService,
-<<<<<<< HEAD
     mockUpscanService,
-    mockObjectStoreService,
-    FakePreMaterialisedFutureProvider
-=======
-    mockUpscanService
->>>>>>> d295024f
+    mockObjectStoreService
   )
 
   lazy val sutWithAcceptHeader: V2MovementsController = new V2MovementsControllerImpl(
@@ -208,13 +203,8 @@
     mockXmlParsingService,
     mockJsonParsingService,
     mockResponseFormatterService,
-<<<<<<< HEAD
     mockUpscanService,
-    mockObjectStoreService,
-    FakePreMaterialisedFutureProvider
-=======
-    mockUpscanService
->>>>>>> d295024f
+    mockObjectStoreService
   )
 
   implicit val timeout: Timeout = 5.seconds
