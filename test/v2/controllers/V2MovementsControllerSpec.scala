/*
 * Copyright 2023 HM Revenue & Customs
 *
 * Licensed under the Apache License, Version 2.0 (the "License");
 * you may not use this file except in compliance with the License.
 * You may obtain a copy of the License at
 *
 *     http://www.apache.org/licenses/LICENSE-2.0
 *
 * Unless required by applicable law or agreed to in writing, software
 * distributed under the License is distributed on an "AS IS" BASIS,
 * WITHOUT WARRANTIES OR CONDITIONS OF ANY KIND, either express or implied.
 * See the License for the specific language governing permissions and
 * limitations under the License.
 */

package v2.controllers

import akka.stream.Materializer
import akka.stream.scaladsl.Flow
import akka.stream.scaladsl.Keep
import akka.stream.scaladsl.Sink
import akka.stream.scaladsl.Source
import akka.util.ByteString
import akka.util.Timeout
import cats.data.EitherT
import cats.data.NonEmptyList
import cats.implicits.catsStdInstancesForFuture
import cats.implicits.toBifunctorOps
import config.AppConfig
import org.mockito.ArgumentMatchers.any
import org.mockito.ArgumentMatchers.anyString
import org.mockito.ArgumentMatchers.{eq => eqTo}
import org.mockito.Mockito.times
import org.mockito.Mockito.verify
import org.mockito.Mockito.when
import org.mockito.invocation.InvocationOnMock
import org.scalacheck.Arbitrary.arbitrary
import org.scalacheck.Gen
import org.scalatest.BeforeAndAfterEach
import org.scalatest.OptionValues
import org.scalatest.concurrent.ScalaFutures
import org.scalatest.freespec.AnyFreeSpec
import org.scalatest.matchers.must.Matchers
import org.scalatestplus.mockito.MockitoSugar
import org.scalatestplus.scalacheck.ScalaCheckDrivenPropertyChecks
import play.api.Logger
import play.api.http.HeaderNames
import play.api.http.HttpVerbs.GET
import play.api.http.MimeTypes
import play.api.http.Status._
import play.api.libs.Files.SingletonTemporaryFileCreator
import play.api.libs.Files.TemporaryFileCreator
import play.api.libs.json.Json
import play.api.mvc.AnyContentAsEmpty
import play.api.mvc.Request
import play.api.mvc.Result
import play.api.test.FakeHeaders
import play.api.test.FakeRequest
import play.api.test.Helpers
import play.api.test.Helpers.POST
import play.api.test.Helpers.contentAsJson
import play.api.test.Helpers.contentAsString
import play.api.test.Helpers.contentType
import play.api.test.Helpers.status
import routing.VersionedRouting
import uk.gov.hmrc.http.HeaderCarrier
import utils.TestMetrics
import v2.base.TestActorSystem
import v2.base.TestCommonGenerators
import v2.base.TestSourceProvider
import v2.controllers.actions.providers.AcceptHeaderActionProvider
import v2.controllers.actions.providers.AcceptHeaderActionProviderImpl
import v2.fakes.controllers.actions.FakeAcceptHeaderActionProvider
import v2.fakes.controllers.actions.FakeAuthNewEnrolmentOnlyAction
import v2.models.EORINumber
import v2.models._
import v2.models.errors.ExtractionError.MessageTypeNotFound
import v2.models.errors.FailedToValidateError.InvalidMessageTypeError
import v2.models.errors.FailedToValidateError.JsonSchemaFailedToValidateError
import v2.models.errors._
import v2.models.request.MessageType
import v2.models.request.MessageUpdate
import v2.models.responses.FailureDetails
import v2.models.responses.MessageSummary
import v2.models.responses.MovementResponse
import v2.models.responses.MovementSummary
import v2.models.responses.UpdateMovementResponse
import v2.models.responses.UploadDetails
import v2.models.responses.UpscanFailedResponse
import v2.models.responses.UpscanResponse
import v2.models.responses.UpscanResponse.DownloadUrl
import v2.models.responses.UpscanResponse.Reference
import v2.models.responses.UpscanSuccessResponse
import v2.models.responses.hateoas._
import v2.services.ConversionService
import v2.services._

import java.nio.charset.StandardCharsets
import java.time.Instant
import java.time.OffsetDateTime
import java.time.ZoneOffset
import scala.concurrent.ExecutionContext
import scala.concurrent.ExecutionContext.Implicits.global
import scala.concurrent.Future
import scala.concurrent.duration.DurationInt
import scala.util.Try
import scala.xml.NodeSeq

class V2MovementsControllerSpec
    extends AnyFreeSpec
    with Matchers
    with OptionValues
    with ScalaFutures
    with MockitoSugar
    with TestActorSystem
    with TestSourceProvider
    with BeforeAndAfterEach
    with ScalaCheckDrivenPropertyChecks
    with TestCommonGenerators {

  def CC015C: NodeSeq =
    <CC015C>
      <SynIdeMES1>UNOC</SynIdeMES1>
    </CC015C>

  def CC007C: NodeSeq =
    <CC007C>
      <SynIdeMES1>UNOC</SynIdeMES1>
    </CC007C>

  def CC013C: NodeSeq =
    <CC013C>
      <test>testxml</test>
    </CC013C>

  def CC044C: NodeSeq =
    <contentXml>
      <test>testxml</test>
    </contentXml>

  val CC015Cjson: String = Json.stringify(Json.obj("CC015" -> Json.obj("SynIdeMES1" -> "UNOC")))
  val CC007Cjson: String = Json.stringify(Json.obj("CC007" -> Json.obj("SynIdeMES1" -> "UNOC")))
  val CC013Cjson: String = Json.stringify(Json.obj("CC013" -> Json.obj("field" -> "value")))
  val CC044Cjson: String = Json.stringify(Json.obj("CC044" -> Json.obj("field" -> "value")))

  val upscanDownloadUrl: DownloadUrl = DownloadUrl("https://bucketName.s3.eu-west-2.amazonaws.com?1235676")

  val upscanSuccess: UpscanSuccessResponse =
    UpscanSuccessResponse(
      Reference("11370e18-6e24-453e-b45a-76d3e32ea33d"),
      upscanDownloadUrl,
      UploadDetails(
        "test.xml",
        MimeTypes.XML,
        Instant.from(OffsetDateTime.of(2018, 4, 24, 8, 30, 0, 0, ZoneOffset.UTC)),
        "396f101dd52e8b2ace0dcf5ed09b1d1f030e608938510ce46e7a5c7a4e775100",
        600000L
      )
    )

  val upscanFailed: UpscanResponse =
    UpscanFailedResponse(
      Reference("11370e18-6e24-453e-b45a-76d3e32ea33d"),
      FailureDetails(
        "QUARANTINE",
        "e.g. This file has a virus"
      )
    )

  case class ControllerAndMocks(
    sut: V2MovementsController,
    mockValidationService: ValidationService,
    mockPersistenceService: PersistenceService,
    mockRouterService: RouterService,
    mockAuditService: AuditingService,
    mockConversionService: ConversionService,
    mockXmlParsingService: XmlMessageParsingService,
    mockJsonParsingService: JsonMessageParsingService,
    mockResponseFormatterService: ResponseFormatterService,
    mockObjectStoreService: ObjectStoreService,
    mockPushNotificationService: PushNotificationsService,
    mockUpscanService: UpscanService,
    mockAppConfig: AppConfig
  )

  def createControllerAndMocks(acceptHeaderProvider: AcceptHeaderActionProvider = FakeAcceptHeaderActionProvider): ControllerAndMocks = {
    val mockValidationService        = mock[ValidationService]
    val mockPersistenceService       = mock[PersistenceService]
    val mockRouterService            = mock[RouterService]
    val mockAuditService             = mock[AuditingService]
    val mockConversionService        = mock[ConversionService]
    val mockXmlParsingService        = mock[XmlMessageParsingService]
    val mockJsonParsingService       = mock[JsonMessageParsingService]
    val mockResponseFormatterService = mock[ResponseFormatterService]
    val mockObjectStoreService       = mock[ObjectStoreService]
    val mockPushNotificationService  = mock[PushNotificationsService]
    val mockUpscanService            = mock[UpscanService]
    val mockAppConfig                = mock[AppConfig]

    implicit val temporaryFileCreator: TemporaryFileCreator = SingletonTemporaryFileCreator

    when(mockAppConfig.smallMessageSizeLimit).thenReturn(500000)

    val sut: V2MovementsController = new V2MovementsControllerImpl(
      Helpers.stubControllerComponents(),
      FakeAuthNewEnrolmentOnlyAction(),
      mockValidationService,
      mockConversionService,
      mockPersistenceService,
      mockRouterService,
      mockAuditService,
      mockPushNotificationService,
      acceptHeaderProvider,
      new TestMetrics(),
      mockXmlParsingService,
      mockJsonParsingService,
      mockResponseFormatterService,
      mockUpscanService,
      mockObjectStoreService,
      mockAppConfig
    ) {
      // suppress logging
      override protected val logger: Logger = mock[Logger]
    }

    ControllerAndMocks(
      sut,
      mockValidationService,
      mockPersistenceService,
      mockRouterService,
      mockAuditService,
      mockConversionService,
      mockXmlParsingService,
      mockJsonParsingService,
      mockResponseFormatterService,
      mockObjectStoreService,
      mockPushNotificationService,
      mockUpscanService,
      mockAppConfig
    )
  }

  lazy val movementId: MovementId = arbitraryMovementId.arbitrary.sample.get
  lazy val messageId: MessageId   = arbitraryMessageId.arbitrary.sample.get

  implicit val timeout: Timeout = 5.seconds

  lazy val messageUpdateSuccess: MessageUpdate =
    MessageUpdate(MessageStatus.Success, None, None)

  lazy val messageUpdateFailure: MessageUpdate =
    MessageUpdate(MessageStatus.Failed, None, None)

  def fakeHeaders(contentType: String): FakeHeaders = FakeHeaders(Seq(HeaderNames.CONTENT_TYPE -> contentType))

  def fakeCreateMovementRequest[A](
    method: String,
    headers: FakeHeaders,
    body: A,
    movementType: MovementType
  ): Request[A] =
    FakeRequest(
      method = method,
      uri =
        if (movementType == MovementType.Departure) routing.routes.DeparturesRouter.submitDeclaration().url
        else routing.routes.ArrivalsRouter.createArrivalNotification().url,
      headers = headers,
      body = body
    )

  def fakeAttachMessageRequest[A](
    method: String,
    headers: FakeHeaders,
    body: A,
    movementType: MovementType
  ): Request[A] =
    FakeRequest(
      method = method,
      uri =
        if (movementType == MovementType.Departure) routing.routes.DeparturesRouter.attachMessage("123").url
        else routing.routes.ArrivalsRouter.attachMessage("123").url,
      headers = headers,
      body = body
    )

  def testSinkJson(rootNode: String): Sink[ByteString, Future[Either[FailedToValidateError, Unit]]] =
    Flow
      .fromFunction {
        input: ByteString =>
          Try(Json.parse(input.utf8String)).toEither
            .leftMap(
              _ =>
                FailedToValidateError
                  .JsonSchemaFailedToValidateError(NonEmptyList(JsonValidationError("path", "Invalid JSON"), Nil))
            )
            .flatMap {
              jsVal =>
                if ((jsVal \ rootNode).isDefined) Right(())
                else
                  Left(
                    FailedToValidateError
                      .JsonSchemaFailedToValidateError(validationErrors =
                        NonEmptyList(JsonValidationError(rootNode, s"$rootNode expected but not present"), Nil)
                      )
                  )
            }
      }
      .toMat(Sink.last)(Keep.right)

  def jsonValidationMockAnswer(movementType: MovementType): InvocationOnMock => EitherT[Future, FailedToValidateError, Unit] = (invocation: InvocationOnMock) =>
    EitherT(
      invocation
        .getArgument[Source[ByteString, _]](1)
        .fold(ByteString())(
          (current, next) => current ++ next
        )
        .runWith(testSinkJson(if (movementType == MovementType.Departure) "CC015" else "CC007"))
    )

  // Version 2
  "for a departure declaration with accept header set to application/vnd.hmrc.2.0+json (version two)" - {

    "with content type set to application/xml" - {

      // For the content length headers, we have to ensure that we send something
      val standardHeaders = FakeHeaders(
        Seq(HeaderNames.ACCEPT -> "application/vnd.hmrc.2.0+json", HeaderNames.CONTENT_TYPE -> MimeTypes.XML, HeaderNames.CONTENT_LENGTH -> "1000")
      )

      "must return Accepted when body length is within limits and is considered valid" in forAll(
        arbitraryMovementResponse().arbitrary,
        arbitraryBoxResponse.arbitrary
      ) {
        (movementResponse, boxResponse) =>
          val ControllerAndMocks(
            sut,
            mockValidationService,
            mockPersistenceService,
            mockRouterService,
            mockAuditService,
            _,
            _,
            _,
            _,
            _,
            mockPushNotificationService,
            _,
            _
          ) = createControllerAndMocks()

          when(mockValidationService.validateXml(any[MessageType], any[Source[ByteString, _]]())(any[HeaderCarrier], any[ExecutionContext]))
            .thenAnswer(
              _ => EitherT.rightT(())
            )

          when(mockAuditService.audit(any(), any(), any(), any[Long]())(any(), any())).thenReturn(Future.successful(()))

          when(
            mockPersistenceService
              .createMovement(any[String].asInstanceOf[EORINumber], any[MovementType], any[Option[Source[ByteString, _]]]())(
                any[HeaderCarrier],
                any[ExecutionContext]
              )
          )
            .thenAnswer {
              _ => EitherT.rightT(movementResponse)
            }

          when(mockPushNotificationService.associate(any[String].asInstanceOf[MovementId], any[MovementType], any())(any(), any()))
            .thenAnswer(
              _ => EitherT.rightT(boxResponse)
            )

          when(
            mockRouterService.send(
              any[String].asInstanceOf[MessageType],
              any[String].asInstanceOf[EORINumber],
              any[String].asInstanceOf[MovementId],
              any[String].asInstanceOf[MessageId],
              any[Source[ByteString, _]]
            )(any[ExecutionContext], any[HeaderCarrier])
          ).thenAnswer(
            _ => EitherT.rightT(())
          )

          when(
            mockPersistenceService
              .updateMessage(
                EORINumber(any()),
                eqTo(MovementType.Departure),
                MovementId(eqTo(movementResponse.movementId.value)),
                MessageId(eqTo(movementResponse.messageId.value)),
                eqTo(messageUpdateSuccess)
              )(
                any[HeaderCarrier],
                any[ExecutionContext]
              )
          )
            .thenAnswer {
              _ => EitherT.rightT(())
            }

          val request = fakeCreateMovementRequest("POST", standardHeaders, singleUseStringSource(CC015C.mkString), MovementType.Departure)
          val result  = sut.createMovement(MovementType.Departure)(request)
          status(result) mustBe ACCEPTED

          contentAsJson(result) mustBe Json.toJson(
            HateoasNewMovementResponse(movementResponse.movementId, Some(boxResponse), None, MovementType.Departure)
          )

          verify(mockAuditService, times(1)).audit(eqTo(AuditType.DeclarationData), any(), eqTo(MimeTypes.XML), any[Long]())(any(), any())
          verify(mockValidationService, times(1)).validateXml(eqTo(MessageType.DeclarationData), any())(any(), any())
          verify(mockPersistenceService, times(1)).createMovement(EORINumber(any()), eqTo(MovementType.Departure), any())(any(), any())
          verify(mockRouterService, times(1)).send(eqTo(MessageType.DeclarationData), EORINumber(any()), MovementId(any()), MessageId(any()), any())(
            any(),
            any()
          )
          verify(mockPersistenceService, times(1)).updateMessage(
            EORINumber(any()),
            eqTo(MovementType.Departure),
            MovementId(eqTo(movementResponse.movementId.value)),
            MessageId(eqTo(movementResponse.messageId.value)),
            eqTo(messageUpdateSuccess)
          )(
            any(),
            any()
          )
          verify(mockPushNotificationService, times(1)).associate(MovementId(any()), eqTo(MovementType.Departure), any())(any(), any())
      }

      "must return Accepted if the Push Notification Service reports an error" in forAll(
        arbitraryMovementResponse().arbitrary
      ) {
        movementResponse =>
          val ControllerAndMocks(
            sut,
            mockValidationService,
            mockPersistenceService,
            mockRouterService,
            mockAuditService,
            _,
            _,
            _,
            _,
            _,
            mockPushNotificationService,
            _,
            _
          ) = createControllerAndMocks()
          when(mockValidationService.validateXml(eqTo(MessageType.DeclarationData), any[Source[ByteString, _]]())(any[HeaderCarrier], any[ExecutionContext]))
            .thenAnswer(
              _ => EitherT.rightT(())
            )

          when(mockAuditService.audit(any(), any(), eqTo(MimeTypes.XML), any[Long]())(any(), any())).thenReturn(Future.successful(()))

          when(
            mockPersistenceService
              .createMovement(any[String].asInstanceOf[EORINumber], any[MovementType], any[Option[Source[ByteString, _]]]())(
                any[HeaderCarrier],
                any[ExecutionContext]
              )
          )
            .thenAnswer {
              _ => EitherT.rightT(movementResponse)
            }

          when(
            mockRouterService.send(
              any[String].asInstanceOf[MessageType],
              any[String].asInstanceOf[EORINumber],
              any[String].asInstanceOf[MovementId],
              any[String].asInstanceOf[MessageId],
              any[Source[ByteString, _]]
            )(any[ExecutionContext], any[HeaderCarrier])
          ).thenAnswer(
            _ => EitherT.rightT(())
          )

          when(
            mockPersistenceService
              .updateMessage(
                EORINumber(any()),
                eqTo(MovementType.Departure),
                MovementId(eqTo(movementResponse.movementId.value)),
                MessageId(eqTo(movementResponse.messageId.value)),
                eqTo(messageUpdateSuccess)
              )(
                any[HeaderCarrier],
                any[ExecutionContext]
              )
          )
            .thenAnswer {
              _ => EitherT.rightT(())
            }

          when(mockPushNotificationService.associate(any[String].asInstanceOf[MovementId], any[MovementType], any())(any(), any()))
            .thenAnswer(
              _ => EitherT.leftT(PushNotificationError.UnexpectedError(None))
            )

          val request = fakeCreateMovementRequest("POST", standardHeaders, singleUseStringSource(CC015C.mkString), MovementType.Departure)
          val result  = sut.createMovement(MovementType.Departure)(request)
          status(result) mustBe ACCEPTED

          contentAsJson(result) mustBe Json.toJson(HateoasNewMovementResponse(movementResponse.movementId, None, None, MovementType.Departure))

          verify(mockAuditService, times(1)).audit(eqTo(AuditType.DeclarationData), any(), eqTo(MimeTypes.XML), any[Long]())(any(), any())
          verify(mockValidationService, times(1)).validateXml(eqTo(MessageType.DeclarationData), any())(any(), any())
          verify(mockPersistenceService, times(1)).createMovement(EORINumber(any()), any[MovementType], any())(any(), any())
          verify(mockRouterService, times(1)).send(eqTo(MessageType.DeclarationData), EORINumber(any()), MovementId(any()), MessageId(any()), any())(
            any(),
            any()
          )
          verify(mockPersistenceService, times(1)).updateMessage(
            EORINumber(any()),
            eqTo(MovementType.Departure),
            MovementId(eqTo(movementResponse.movementId.value)),
            MessageId(eqTo(movementResponse.messageId.value)),
            eqTo(messageUpdateSuccess)
          )(
            any(),
            any()
          )
          verify(mockPushNotificationService, times(1)).associate(MovementId(anyString()), eqTo(MovementType.Departure), any())(any(), any())

      }

      "must return error when the persistence service of message status update fails" in forAll(
        arbitraryMovementResponse().arbitrary,
        arbitraryBoxResponse.arbitrary
      ) {
        (movementResponse, boxResponse) =>
          val ControllerAndMocks(
            sut,
            mockValidationService,
            mockPersistenceService,
            mockRouterService,
            mockAuditService,
            _,
            _,
            _,
            _,
            _,
            mockPushNotificationService,
            _,
            _
          ) = createControllerAndMocks()

          when(
            mockValidationService.validateXml(eqTo(MessageType.DeclarationData), any[Source[ByteString, _]]())(any[HeaderCarrier], any[ExecutionContext])
          )
            .thenAnswer(
              _ => EitherT.rightT(())
            )

          when(mockAuditService.audit(eqTo(AuditType.DeclarationData), any(), eqTo(MimeTypes.XML), any[Long]())(any(), any())).thenReturn(Future.successful(()))

          when(
            mockPersistenceService
              .createMovement(any[String].asInstanceOf[EORINumber], eqTo(MovementType.Departure), any[Option[Source[ByteString, _]]]())(
                any[HeaderCarrier],
                any[ExecutionContext]
              )
          )
            .thenAnswer {
              _ => EitherT.rightT(movementResponse)
            }

          when(mockPushNotificationService.associate(MovementId(eqTo(movementResponse.movementId.value)), eqTo(MovementType.Departure), any())(any(), any()))
            .thenAnswer(
              _ => EitherT.rightT(boxResponse)
            )

          when(
            mockRouterService.send(
              eqTo(MessageType.DeclarationData),
              any[String].asInstanceOf[EORINumber],
              MovementId(eqTo(movementResponse.movementId.value)),
              MessageId(eqTo(movementResponse.messageId.value)),
              any[Source[ByteString, _]]
            )(any[ExecutionContext], any[HeaderCarrier])
          ).thenAnswer(
            _ => EitherT.rightT(())
          )

          when(
            mockPersistenceService
              .updateMessage(
                EORINumber(any()),
                eqTo(MovementType.Departure),
                MovementId(eqTo(movementResponse.movementId.value)),
                MessageId(eqTo(movementResponse.messageId.value)),
                eqTo(messageUpdateSuccess)
              )(
                any[HeaderCarrier],
                any[ExecutionContext]
              )
          )
            .thenAnswer {
              _ => EitherT.leftT(PersistenceError.MovementNotFound(movementResponse.movementId, MovementType.Departure))
            }

          val request = fakeCreateMovementRequest("POST", standardHeaders, singleUseStringSource(CC015C.mkString), MovementType.Departure)
          val result  = sut.createMovement(MovementType.Departure)(request)
          status(result) mustBe NOT_FOUND

          verify(mockAuditService, times(1)).audit(eqTo(AuditType.DeclarationData), any(), eqTo(MimeTypes.XML), any[Long]())(any(), any())
          verify(mockValidationService, times(1)).validateXml(eqTo(MessageType.DeclarationData), any())(any(), any())
          verify(mockPersistenceService, times(1)).createMovement(EORINumber(any()), eqTo(MovementType.Departure), any())(any(), any())
          verify(mockRouterService, times(1)).send(
            eqTo(MessageType.DeclarationData),
            EORINumber(any()),
            MovementId(eqTo(movementResponse.movementId.value)),
            MessageId(eqTo(movementResponse.messageId.value)),
            any()
          )(
            any(),
            any()
          )
          verify(mockPersistenceService, times(1)).updateMessage(
            EORINumber(any()),
            eqTo(MovementType.Departure),
            MovementId(eqTo(movementResponse.movementId.value)),
            MessageId(eqTo(movementResponse.messageId.value)),
            eqTo(messageUpdateSuccess)
          )(
            any(),
            any()
          )
          verify(mockPushNotificationService, times(1))
            .associate(MovementId(eqTo(movementResponse.movementId.value)), eqTo(MovementType.Departure), any())(any(), any())
      }

      "must return Bad Request when body is an XML document that would fail schema validation" in {
        val ControllerAndMocks(
          sut,
          mockValidationService,
          _,
          _,
          _,
          _,
          _,
          _,
          _,
          _,
          _,
          _,
          _
        ) = createControllerAndMocks()
        when(mockValidationService.validateXml(eqTo(MessageType.DeclarationData), any[Source[ByteString, _]]())(any[HeaderCarrier], any[ExecutionContext]))
          .thenAnswer(
            _ => EitherT.leftT(FailedToValidateError.XmlSchemaFailedToValidateError(NonEmptyList(XmlValidationError(1, 1, "an error"), Nil)))
          )

        val request = fakeCreateMovementRequest("POST", standardHeaders, singleUseStringSource(<test></test>.mkString), MovementType.Departure)
        val result  = sut.createMovement(MovementType.Departure)(request)
        status(result) mustBe BAD_REQUEST
        contentAsJson(result) mustBe Json.obj(
          "code"    -> "SCHEMA_VALIDATION",
          "message" -> "Request failed schema validation",
          "validationErrors" -> Seq(
            Json.obj(
              "lineNumber"   -> 1,
              "columnNumber" -> 1,
              "message"      -> "an error"
            )
          )
        )
      }

      "must return Internal Service Error if the persistence service reports an error" in {
        val ControllerAndMocks(
          sut,
          mockValidationService,
          mockPersistenceService,
          _,
          _,
          _,
          _,
          _,
          _,
          _,
          _,
          _,
          _
        ) = createControllerAndMocks()
        when(mockValidationService.validateXml(eqTo(MessageType.DeclarationData), any[Source[ByteString, _]]())(any[HeaderCarrier], any[ExecutionContext]))
          .thenAnswer(
            _ => EitherT.rightT(())
          )

        when(
          mockPersistenceService
            .createMovement(any[String].asInstanceOf[EORINumber], any[MovementType], any[Option[Source[ByteString, _]]]())(
              any[HeaderCarrier],
              any[ExecutionContext]
            )
        ).thenAnswer(
          _ => EitherT.leftT(PersistenceError.UnexpectedError(None))
        )

        val request =
          fakeCreateMovementRequest("POST", standardHeaders, Source.single(ByteString(CC015C.mkString, StandardCharsets.UTF_8)), MovementType.Departure)
        val response = sut.createMovement(MovementType.Departure)(request)

        status(response) mustBe INTERNAL_SERVER_ERROR
        contentAsJson(response) mustBe Json.obj(
          "code"    -> "INTERNAL_SERVER_ERROR",
          "message" -> "Internal server error"
        )
      }

      "must return Internal Service Error if the router service reports an error" in forAll(
        arbitraryMovementResponse().arbitrary,
        arbitraryBoxResponse.arbitrary
      ) {
        (movementResponse, boxResponse) =>
          val ControllerAndMocks(
            sut,
            mockValidationService,
            mockPersistenceService,
            mockRouterService,
            mockAuditService,
            _,
            _,
            _,
            _,
            _,
            mockPushNotificationService,
            _,
            _
          ) = createControllerAndMocks()

          when(mockValidationService.validateXml(eqTo(MessageType.DeclarationData), any[Source[ByteString, _]]())(any[HeaderCarrier], any[ExecutionContext]))
            .thenAnswer(
              _ => EitherT.rightT(())
            )

          when(mockAuditService.audit(any(), any(), eqTo(MimeTypes.JSON), any[Long]())(any(), any())).thenReturn(Future.successful(()))

          when(
            mockPersistenceService
              .createMovement(any[String].asInstanceOf[EORINumber], any[MovementType], any[Option[Source[ByteString, _]]]())(
                any[HeaderCarrier],
                any[ExecutionContext]
              )
          ).thenReturn(EitherT.fromEither[Future](Right[PersistenceError, MovementResponse](movementResponse)))

          when(mockPushNotificationService.associate(any[String].asInstanceOf[MovementId], any[MovementType], any())(any(), any()))
            .thenAnswer(
              _ => EitherT.rightT(boxResponse)
            )

          when(
            mockRouterService.send(
              any[String].asInstanceOf[MessageType],
              any[String].asInstanceOf[EORINumber],
              any[String].asInstanceOf[MovementId],
              any[String].asInstanceOf[MessageId],
              any[Source[ByteString, _]]
            )(any[ExecutionContext], any[HeaderCarrier])
          ).thenAnswer(
            _ => EitherT.leftT(RouterError.UnexpectedError(None))
          )

          when(
            mockPersistenceService
              .updateMessage(
                EORINumber(any()),
                eqTo(MovementType.Departure),
                MovementId(eqTo(movementResponse.movementId.value)),
                MessageId(eqTo(movementResponse.messageId.value)),
                eqTo(messageUpdateFailure)
              )(
                any[HeaderCarrier],
                any[ExecutionContext]
              )
          )
            .thenAnswer {
              _ => EitherT.rightT(())
            }

          val request =
            fakeCreateMovementRequest("POST", standardHeaders, Source.single(ByteString(CC015C.mkString, StandardCharsets.UTF_8)), MovementType.Departure)
          val response = sut.createMovement(MovementType.Departure)(request)

          status(response) mustBe INTERNAL_SERVER_ERROR
          contentAsJson(response) mustBe Json.obj(
            "code"    -> "INTERNAL_SERVER_ERROR",
            "message" -> "Internal server error"
          )

          verify(mockPersistenceService, times(1)).updateMessage(
            EORINumber(any()),
            eqTo(MovementType.Departure),
            MovementId(eqTo(movementResponse.movementId.value)),
            MessageId(eqTo(movementResponse.messageId.value)),
            eqTo(messageUpdateFailure)
          )(
            any(),
            any()
          )
      }
    }

    "with content type set to application/json" - {
      val standardHeaders = FakeHeaders(
        Seq(HeaderNames.ACCEPT -> "application/vnd.hmrc.2.0+json", HeaderNames.CONTENT_TYPE -> MimeTypes.JSON, HeaderNames.CONTENT_LENGTH -> "1000")
      )

      "must return Accepted when body length is within limits and is considered valid" in forAll(
        arbitraryMovementResponse().arbitrary,
        arbitraryBoxResponse.arbitrary
      ) {
        (movementResponse, boxResponse) =>
          val ControllerAndMocks(
            sut,
            mockValidationService,
            mockPersistenceService,
            mockRouterService,
            mockAuditService,
            mockConversionService,
            _,
            _,
            _,
            _,
            mockPushNotificationService,
            _,
            _
          ) = createControllerAndMocks()

          when(
            mockValidationService
              .validateXml(eqTo(MessageType.DeclarationData), any[Source[ByteString, _]]())(any[HeaderCarrier], any[ExecutionContext])
          ).thenAnswer {
            _ =>
              EitherT.rightT(())
          }

          when(
            mockValidationService
              .validateJson(eqTo(MessageType.DeclarationData), any[Source[ByteString, _]]())(any[HeaderCarrier], any[ExecutionContext])
          ).thenAnswer {
            invocation =>
              jsonValidationMockAnswer(MovementType.Departure)(invocation)
          }
          when(mockAuditService.audit(any(), any(), eqTo(MimeTypes.JSON), any[Long]())(any(), any())).thenReturn(Future.successful(()))

          when(
            mockConversionService
              .jsonToXml(eqTo(MessageType.DeclarationData), any[Source[ByteString, _]]())(
                any[HeaderCarrier],
                any[ExecutionContext],
                any[Materializer]
              )
          ).thenReturn {
            val source = singleUseStringSource(CC015C.mkString)
            EitherT.rightT[Future, ConversionError](source)
          }

          when(
            mockPersistenceService
              .createMovement(any[String].asInstanceOf[EORINumber], any[MovementType], any[Option[Source[ByteString, _]]]())(
                any[HeaderCarrier],
                any[ExecutionContext]
              )
          )
            .thenAnswer {
              _ => EitherT.rightT(movementResponse)
            }

          when(mockPushNotificationService.associate(any[String].asInstanceOf[MovementId], any[MovementType], any())(any(), any()))
            .thenAnswer(
              _ => EitherT.rightT(boxResponse)
            )

          when(
            mockRouterService.send(
              any[String].asInstanceOf[MessageType],
              any[String].asInstanceOf[EORINumber],
              any[String].asInstanceOf[MovementId],
              any[String].asInstanceOf[MessageId],
              any[Source[ByteString, _]]
            )(any[ExecutionContext], any[HeaderCarrier])
          ).thenAnswer(
            _ => EitherT.rightT(())
          )

          when(
            mockPersistenceService
              .updateMessage(
                EORINumber(any()),
                eqTo(MovementType.Departure),
                MovementId(eqTo(movementResponse.movementId.value)),
                MessageId(eqTo(movementResponse.messageId.value)),
                eqTo(messageUpdateSuccess)
              )(
                any[HeaderCarrier],
                any[ExecutionContext]
              )
          )
            .thenAnswer {
              _ => EitherT.rightT(())
            }

          val request = fakeCreateMovementRequest("POST", standardHeaders, singleUseStringSource(CC015Cjson), MovementType.Departure)
          val result  = sut.createMovement(MovementType.Departure)(request)
          status(result) mustBe ACCEPTED
          contentAsJson(result) mustBe Json.toJson(
            HateoasNewMovementResponse(movementResponse.movementId, Some(boxResponse), None, MovementType.Departure)
          )

          verify(mockConversionService, times(1)).jsonToXml(eqTo(MessageType.DeclarationData), any())(any(), any(), any())
          verify(mockValidationService, times(1)).validateJson(eqTo(MessageType.DeclarationData), any())(any(), any())
          verify(mockConversionService).jsonToXml(eqTo(MessageType.DeclarationData), any())(any(), any(), any())
          verify(mockAuditService, times(1)).audit(eqTo(AuditType.DeclarationData), any(), eqTo(MimeTypes.JSON), any[Long]())(any(), any())
          verify(mockPersistenceService, times(1)).updateMessage(
            EORINumber(any()),
            eqTo(MovementType.Departure),
            MovementId(eqTo(movementResponse.movementId.value)),
            MessageId(eqTo(movementResponse.messageId.value)),
            eqTo(messageUpdateSuccess)
          )(
            any[HeaderCarrier],
            any[ExecutionContext]
          )
          verify(mockPushNotificationService, times(1)).associate(MovementId(anyString()), eqTo(MovementType.Departure), any())(any(), any())
      }

      "must return Accepted if the Push Notification Service reports an error" in forAll(
        arbitraryMovementResponse().arbitrary
      ) {
        movementResponse =>
          val ControllerAndMocks(
            sut,
            mockValidationService,
            mockPersistenceService,
            mockRouterService,
            mockAuditService,
            mockConversionService,
            _,
            _,
            _,
            _,
            mockPushNotificationService,
            _,
            _
          ) = createControllerAndMocks()

          when(
            mockValidationService
              .validateXml(eqTo(MessageType.DeclarationData), any[Source[ByteString, _]]())(any[HeaderCarrier], any[ExecutionContext])
          ).thenAnswer {
            _ =>
              EitherT.rightT(())
          }

          when(
            mockValidationService
              .validateJson(eqTo(MessageType.DeclarationData), any[Source[ByteString, _]]())(any[HeaderCarrier], any[ExecutionContext])
          ).thenAnswer {
            invocation =>
              jsonValidationMockAnswer(MovementType.Departure)(invocation)
          }
          when(mockAuditService.audit(any(), any(), eqTo(MimeTypes.JSON), any[Long]())(any(), any())).thenReturn(Future.successful(()))

          when(
            mockConversionService
              .jsonToXml(eqTo(MessageType.DeclarationData), any[Source[ByteString, _]]())(
                any[HeaderCarrier],
                any[ExecutionContext],
                any[Materializer]
              )
          ).thenReturn {
            val source = singleUseStringSource(CC015C.mkString)
            EitherT.rightT[Future, ConversionError](source)
          }

          when(
            mockRouterService.send(
              any[String].asInstanceOf[MessageType],
              any[String].asInstanceOf[EORINumber],
              any[String].asInstanceOf[MovementId],
              any[String].asInstanceOf[MessageId],
              any[Source[ByteString, _]]
            )(any[ExecutionContext], any[HeaderCarrier])
          ).thenAnswer(
            _ => EitherT.rightT(())
          )

          when(
            mockPersistenceService
              .updateMessage(
                EORINumber(any()),
                eqTo(MovementType.Departure),
                MovementId(eqTo(movementResponse.movementId.value)),
                MessageId(eqTo(movementResponse.messageId.value)),
                eqTo(messageUpdateSuccess)
              )(
                any[HeaderCarrier],
                any[ExecutionContext]
              )
          )
            .thenAnswer {
              _ => EitherT.rightT(())
            }

          when(
            mockPersistenceService
              .createMovement(any[String].asInstanceOf[EORINumber], any[MovementType], any[Option[Source[ByteString, _]]]())(
                any[HeaderCarrier],
                any[ExecutionContext]
              )
          )
            .thenAnswer {
              _ => EitherT.rightT(movementResponse)
            }

          when(mockPushNotificationService.associate(MovementId(anyString()), any(), any())(any(), any()))
            .thenAnswer(
              _ => EitherT.leftT(PushNotificationError.UnexpectedError(None))
            )

          val request = fakeCreateMovementRequest("POST", standardHeaders, singleUseStringSource(CC015Cjson), MovementType.Departure)
          val result  = sut.createMovement(MovementType.Departure)(request)
          status(result) mustBe ACCEPTED

          contentAsJson(result) mustBe Json.toJson(HateoasNewMovementResponse(movementResponse.movementId, None, None, MovementType.Departure))

          verify(mockConversionService, times(1)).jsonToXml(eqTo(MessageType.DeclarationData), any())(any(), any(), any())
          verify(mockValidationService, times(1)).validateJson(eqTo(MessageType.DeclarationData), any())(any(), any())
          verify(mockConversionService).jsonToXml(eqTo(MessageType.DeclarationData), any())(any(), any(), any())
          verify(mockAuditService, times(1)).audit(eqTo(AuditType.DeclarationData), any(), eqTo(MimeTypes.JSON), any[Long]())(any(), any())
          verify(mockPersistenceService, times(1)).updateMessage(
            EORINumber(any()),
            eqTo(MovementType.Departure),
            MovementId(eqTo(movementResponse.movementId.value)),
            MessageId(eqTo(movementResponse.messageId.value)),
            eqTo(messageUpdateSuccess)
          )(
            any[HeaderCarrier],
            any[ExecutionContext]
          )
          verify(mockPushNotificationService, times(1)).associate(MovementId(anyString()), eqTo(MovementType.Departure), any())(any(), any())
      }

      "must return error when the persistence service of message status update fails" in forAll(
        arbitraryMovementResponse().arbitrary,
        arbitraryBoxResponse.arbitrary
      ) {
        (movementResponse, boxResponse) =>
          val ControllerAndMocks(
            sut,
            mockValidationService,
            mockPersistenceService,
            mockRouterService,
            mockAuditService,
            mockConversionService,
            _,
            _,
            _,
            _,
            mockPushNotificationService,
            _,
            _
          ) = createControllerAndMocks()

          when(
            mockValidationService
              .validateXml(eqTo(MessageType.DeclarationData), any[Source[ByteString, _]]())(any[HeaderCarrier], any[ExecutionContext])
          ).thenAnswer {
            _ =>
              EitherT.rightT(())
          }

          when(
            mockValidationService
              .validateJson(eqTo(MessageType.DeclarationData), any[Source[ByteString, _]]())(any[HeaderCarrier], any[ExecutionContext])
          ).thenAnswer {
            invocation =>
              jsonValidationMockAnswer(MovementType.Departure)(invocation)
          }
          when(mockAuditService.audit(eqTo(AuditType.DeclarationData), any(), eqTo(MimeTypes.JSON), any[Long]())(any(), any()))
            .thenReturn(Future.successful(()))

          when(
            mockConversionService
              .jsonToXml(eqTo(MessageType.DeclarationData), any[Source[ByteString, _]]())(
                any[HeaderCarrier],
                any[ExecutionContext],
                any[Materializer]
              )
          ).thenReturn {
            val source = singleUseStringSource(CC015C.mkString)
            EitherT.rightT[Future, ConversionError](source)
          }

          when(
            mockPersistenceService
              .createMovement(any[String].asInstanceOf[EORINumber], eqTo(MovementType.Departure), any[Option[Source[ByteString, _]]]())(
                any[HeaderCarrier],
                any[ExecutionContext]
              )
          )
            .thenAnswer {
              _ => EitherT.rightT(movementResponse)
            }

          when(mockPushNotificationService.associate(MovementId(eqTo(movementResponse.movementId.value)), eqTo(MovementType.Departure), any())(any(), any()))
            .thenAnswer(
              _ => EitherT.rightT(boxResponse)
            )

          when(
            mockRouterService.send(
              eqTo(MessageType.DeclarationData),
              any[String].asInstanceOf[EORINumber],
              MovementId(eqTo(movementResponse.movementId.value)),
              MessageId(eqTo(movementResponse.messageId.value)),
              any[Source[ByteString, _]]
            )(any[ExecutionContext], any[HeaderCarrier])
          ).thenAnswer(
            _ => EitherT.rightT(())
          )

          when(
            mockPersistenceService
              .updateMessage(
                EORINumber(any()),
                eqTo(MovementType.Departure),
                MovementId(eqTo(movementResponse.movementId.value)),
                MessageId(eqTo(movementResponse.messageId.value)),
                eqTo(messageUpdateSuccess)
              )(
                any[HeaderCarrier],
                any[ExecutionContext]
              )
          )
            .thenAnswer {
              _ =>
                EitherT.leftT(PersistenceError.MovementNotFound(movementResponse.movementId, MovementType.Departure))
            }

          val request = fakeCreateMovementRequest("POST", standardHeaders, singleUseStringSource(CC015Cjson), MovementType.Departure)
          val result  = sut.createMovement(MovementType.Departure)(request)
          status(result) mustBe NOT_FOUND

          verify(mockConversionService, times(1)).jsonToXml(eqTo(MessageType.DeclarationData), any())(any(), any(), any())
          verify(mockValidationService, times(1)).validateXml(eqTo(MessageType.DeclarationData), any())(any(), any())
          verify(mockValidationService, times(1)).validateJson(eqTo(MessageType.DeclarationData), any())(any(), any())
          verify(mockAuditService, times(1)).audit(eqTo(AuditType.DeclarationData), any(), eqTo(MimeTypes.JSON), any[Long]())(any(), any())
          verify(mockPersistenceService, times(1)).updateMessage(
            EORINumber(any()),
            eqTo(MovementType.Departure),
            MovementId(eqTo(movementResponse.movementId.value)),
            MessageId(eqTo(movementResponse.messageId.value)),
            eqTo(messageUpdateSuccess)
          )(
            any[HeaderCarrier],
            any[ExecutionContext]
          )
          verify(mockPushNotificationService, times(1))
            .associate(MovementId(eqTo(movementResponse.movementId.value)), eqTo(MovementType.Departure), any())(any(), any())
      }

      "must return Bad Request when body is not an JSON document" in {
        val ControllerAndMocks(
          sut,
          mockValidationService,
          _,
          _,
          _,
          _,
          _,
          _,
          _,
          _,
          _,
          _,
          _
        ) = createControllerAndMocks()
        when(
          mockValidationService
            .validateJson(eqTo(MessageType.DeclarationData), any[Source[ByteString, _]]())(any[HeaderCarrier], any[ExecutionContext])
        ).thenAnswer {
          invocation =>
            jsonValidationMockAnswer(MovementType.Departure)(invocation)
        }

        val request = fakeCreateMovementRequest("POST", standardHeaders, singleUseStringSource("notjson"), MovementType.Departure)
        val result  = sut.createMovement(MovementType.Departure)(request)
        status(result) mustBe BAD_REQUEST
        contentAsJson(result) mustBe Json.obj(
          "code"    -> "SCHEMA_VALIDATION",
          "message" -> "Request failed schema validation",
          "validationErrors" -> Seq(
            Json.obj(
              "schemaPath" -> "path",
              "message"    -> "Invalid JSON"
            )
          )
        )

        verify(mockValidationService, times(1)).validateJson(eqTo(MessageType.DeclarationData), any())(any(), any())
      }

      "must return Bad Request when body is an JSON document that would fail schema validation" in {
        val ControllerAndMocks(
          sut,
          mockValidationService,
          _,
          _,
          _,
          _,
          _,
          _,
          _,
          _,
          _,
          _,
          _
        ) = createControllerAndMocks()
        when(
          mockValidationService
            .validateJson(eqTo(MessageType.DeclarationData), any[Source[ByteString, _]]())(any[HeaderCarrier], any[ExecutionContext])
        ).thenAnswer {
          invocation =>
            jsonValidationMockAnswer(MovementType.Departure)(invocation)
        }

        val request = fakeCreateMovementRequest("POST", standardHeaders, singleUseStringSource("{}"), MovementType.Departure)
        val result  = sut.createMovement(MovementType.Departure)(request)
        status(result) mustBe BAD_REQUEST
        contentAsJson(result) mustBe Json.obj(
          "code"    -> "SCHEMA_VALIDATION",
          "message" -> "Request failed schema validation",
          "validationErrors" -> Seq(
            Json.obj(
              "schemaPath" -> "CC015",
              "message"    -> "CC015 expected but not present"
            )
          )
        )

        verify(mockValidationService, times(1)).validateJson(eqTo(MessageType.DeclarationData), any())(any(), any())
      }

      "must return Internal Service Error if the JSON to XML conversion service reports an error" in {
        val ControllerAndMocks(
          sut,
          mockValidationService,
          _,
          _,
          _,
          mockConversionService,
          _,
          _,
          _,
          _,
          _,
          _,
          _
        ) = createControllerAndMocks()
        when(
          mockValidationService
            .validateJson(eqTo(MessageType.DeclarationData), any[Source[ByteString, _]]())(any[HeaderCarrier], any[ExecutionContext])
        ).thenAnswer {
          invocation =>
            jsonValidationMockAnswer(MovementType.Departure)(invocation)
        }
        val jsonToXmlConversionError = (_: InvocationOnMock) => EitherT.leftT(ConversionError.UnexpectedError(None))

        when(
          mockConversionService
            .jsonToXml(eqTo(MessageType.DeclarationData), any[Source[ByteString, _]]())(
              any[HeaderCarrier],
              any[ExecutionContext],
              any[Materializer]
            )
        ).thenAnswer {
          invocation =>
            jsonToXmlConversionError(invocation)
        }

        val request = fakeCreateMovementRequest("POST", standardHeaders, singleUseStringSource(CC015Cjson), MovementType.Departure)
        val result  = sut.createMovement(MovementType.Departure)(request)
        status(result) mustBe INTERNAL_SERVER_ERROR

        verify(mockValidationService, times(1)).validateJson(eqTo(MessageType.DeclarationData), any())(any(), any())
        verify(mockConversionService).jsonToXml(eqTo(MessageType.DeclarationData), any())(any(), any(), any())
      }

      "must return Internal Service Error after JSON to XML conversion if the XML validation service reports an error" in {
        val ControllerAndMocks(
          sut,
          mockValidationService,
          _,
          _,
          _,
          mockConversionService,
          _,
          _,
          _,
          _,
          _,
          _,
          _
        ) = createControllerAndMocks()
        when(
          mockValidationService
            .validateXml(eqTo(MessageType.DeclarationData), any[Source[ByteString, _]]())(any[HeaderCarrier], any[ExecutionContext])
        ).thenAnswer {
          _ =>
            EitherT.leftT(FailedToValidateError.XmlSchemaFailedToValidateError(NonEmptyList(XmlValidationError(1, 1, "invalid XML"), Nil)))
        }

        when(
          mockValidationService
            .validateJson(eqTo(MessageType.DeclarationData), any[Source[ByteString, _]]())(any[HeaderCarrier], any[ExecutionContext])
        ).thenAnswer {
          invocation =>
            jsonValidationMockAnswer(MovementType.Departure)(invocation)
        }

        when(
          mockConversionService
            .jsonToXml(eqTo(MessageType.DeclarationData), any[Source[ByteString, _]]())(
              any[HeaderCarrier],
              any[ExecutionContext],
              any[Materializer]
            )
        ).thenAnswer {
          invocation =>
            EitherT.rightT(
              invocation.getArgument[Source[ByteString, _]](1)
            )
        }

        val request = fakeCreateMovementRequest("POST", standardHeaders, singleUseStringSource(CC015Cjson), MovementType.Departure)
        val result  = sut.createMovement(MovementType.Departure)(request)

        status(result) mustBe INTERNAL_SERVER_ERROR
        contentAsJson(result) mustBe Json.obj(
          "code"    -> "INTERNAL_SERVER_ERROR",
          "message" -> "Internal server error"
        )

        verify(mockValidationService, times(1)).validateJson(eqTo(MessageType.DeclarationData), any())(any(), any())
        verify(mockConversionService).jsonToXml(eqTo(MessageType.DeclarationData), any())(any(), any(), any())
        verify(mockValidationService).validateXml(eqTo(MessageType.DeclarationData), any())(any(), any())
      }

      "must return Internal Service Error if the persistence service reports an error" in {
        val ControllerAndMocks(
          sut,
          mockValidationService,
          mockPersistenceService,
          _,
          _,
          mockConversionService,
          _,
          _,
          _,
          _,
          _,
          _,
          _
        ) = createControllerAndMocks()
        when(
          mockValidationService
            .validateXml(eqTo(MessageType.DeclarationData), any[Source[ByteString, _]]())(any[HeaderCarrier], any[ExecutionContext])
        ).thenAnswer {
          _ =>
            EitherT.rightT(())
        }

        when(
          mockValidationService
            .validateJson(eqTo(MessageType.DeclarationData), any[Source[ByteString, _]]())(any[HeaderCarrier], any[ExecutionContext])
        ).thenAnswer {
          invocation =>
            jsonValidationMockAnswer(MovementType.Departure)(invocation)
        }

        when(
          mockConversionService
            .jsonToXml(eqTo(MessageType.DeclarationData), any[Source[ByteString, _]]())(
              any[HeaderCarrier],
              any[ExecutionContext],
              any[Materializer]
            )
        ).thenAnswer {
          invocation =>
            EitherT.rightT(
              invocation.getArgument[Source[ByteString, _]](1)
            )
        }

        when(
          mockPersistenceService
            .createMovement(any[String].asInstanceOf[EORINumber], any[MovementType], any[Option[Source[ByteString, _]]])(
              any[HeaderCarrier],
              any[ExecutionContext]
            )
        )
          .thenAnswer(
            _ => EitherT.leftT(PersistenceError.UnexpectedError(None))
          )

        val request = fakeCreateMovementRequest("POST", standardHeaders, singleUseStringSource(CC015Cjson), MovementType.Departure)
        val result  = sut.createMovement(MovementType.Departure)(request)
        status(result) mustBe INTERNAL_SERVER_ERROR

        verify(mockValidationService, times(1)).validateJson(eqTo(MessageType.DeclarationData), any())(any(), any())
        verify(mockConversionService).jsonToXml(eqTo(MessageType.DeclarationData), any())(any(), any(), any())
        verify(mockPersistenceService).createMovement(any[String].asInstanceOf[EORINumber], any[MovementType], any())(any(), any())
      }

      "must return Internal Service Error if the router service reports an error" in forAll(
        arbitraryMovementResponse().arbitrary,
        arbitraryBoxResponse.arbitrary
      ) {
        (movementResponse, boxResponse) =>
          val ControllerAndMocks(
            sut,
            mockValidationService,
            mockPersistenceService,
            mockRouterService,
            _,
            mockConversionService,
            _,
            _,
            _,
            _,
            mockPushNotificationService,
            _,
            _
          ) = createControllerAndMocks()

          when(
            mockValidationService
              .validateXml(eqTo(MessageType.DeclarationData), any[Source[ByteString, _]]())(any[HeaderCarrier], any[ExecutionContext])
          ).thenAnswer {
            _ =>
              EitherT.rightT(())
          }

          when(
            mockValidationService
              .validateJson(eqTo(MessageType.DeclarationData), any[Source[ByteString, _]]())(any[HeaderCarrier], any[ExecutionContext])
          ).thenAnswer {
            invocation =>
              jsonValidationMockAnswer(MovementType.Departure)(invocation)
          }

          when(
            mockConversionService
              .jsonToXml(eqTo(MessageType.DeclarationData), any[Source[ByteString, _]]())(
                any[HeaderCarrier],
                any[ExecutionContext],
                any[Materializer]
              )
          ).thenAnswer {
            invocation =>
              EitherT.rightT(
                invocation.getArgument[Source[ByteString, _]](1)
              )
          }

          when(
            mockPersistenceService
              .createMovement(any[String].asInstanceOf[EORINumber], any[MovementType], any[Option[Source[ByteString, _]]])(
                any[HeaderCarrier],
                any[ExecutionContext]
              )
          )
            .thenAnswer(
              _ =>
                EitherT.rightT(
                  movementResponse
                )
            )

          when(mockPushNotificationService.associate(any[String].asInstanceOf[MovementId], any[MovementType], any())(any(), any()))
            .thenAnswer(
              _ => EitherT.rightT(boxResponse)
            )

          when(
            mockRouterService.send(
              eqTo(MessageType.DeclarationData),
              any[String].asInstanceOf[EORINumber],
              any[String].asInstanceOf[MovementId],
              any[String].asInstanceOf[MessageId],
              any[Source[ByteString, _]]
            )(any[ExecutionContext], any[HeaderCarrier])
          )
            .thenAnswer {
              _ =>
                EitherT.leftT(RouterError.UnexpectedError(None))
            }

          when(
            mockPersistenceService
              .updateMessage(
                EORINumber(any()),
                eqTo(MovementType.Departure),
                MovementId(eqTo(movementResponse.movementId.value)),
                MessageId(eqTo(movementResponse.messageId.value)),
                eqTo(messageUpdateFailure)
              )(
                any[HeaderCarrier],
                any[ExecutionContext]
              )
          )
            .thenAnswer {
              _ => EitherT.rightT(())
            }

          val request = fakeCreateMovementRequest("POST", standardHeaders, singleUseStringSource(CC015Cjson), MovementType.Departure)
          val result  = sut.createMovement(MovementType.Departure)(request)
          status(result) mustBe INTERNAL_SERVER_ERROR

          verify(mockValidationService, times(1)).validateJson(eqTo(MessageType.DeclarationData), any())(any(), any())
          verify(mockConversionService).jsonToXml(eqTo(MessageType.DeclarationData), any())(any(), any(), any())
          verify(mockPersistenceService).createMovement(any[String].asInstanceOf[EORINumber], any[MovementType], any())(any(), any())
          verify(mockRouterService).send(
            eqTo(MessageType.DeclarationData),
            any[String].asInstanceOf[EORINumber],
            any[String].asInstanceOf[MovementId],
            any[String].asInstanceOf[MessageId],
            any[Source[ByteString, _]]
          )(any[ExecutionContext], any[HeaderCarrier])
          verify(mockPersistenceService, times(1)).updateMessage(
            EORINumber(any()),
            eqTo(MovementType.Departure),
            MovementId(eqTo(movementResponse.movementId.value)),
            MessageId(eqTo(movementResponse.messageId.value)),
            eqTo(messageUpdateFailure)
          )(
            any[HeaderCarrier],
            any[ExecutionContext]
          )
      }

    }

    "with content type set to None" - {

      // For the content length headers, we have to ensure that we send something
      val standardHeaders = FakeHeaders(
        Seq(HeaderNames.ACCEPT -> "application/vnd.hmrc.2.0+json", HeaderNames.CONTENT_LENGTH -> "1000")
      )

      "must return Accepted when call to upscan is success" in forAll(
        arbitraryUpscanInitiateResponse.arbitrary,
        arbitraryBoxResponse.arbitrary,
        arbitraryMovementResponse().arbitrary
      ) {
        (upscanResponse, boxResponse, movementResponse) =>
          val ControllerAndMocks(
            sut,
            _,
            mockPersistenceService,
            _,
            mockAuditService,
            _,
            _,
            _,
            _,
            _,
            mockPushNotificationService,
            mockUpscanService,
            _
          ) = createControllerAndMocks()

          when(
            mockUpscanService
              .upscanInitiate(
                any[String].asInstanceOf[EORINumber],
                any[String].asInstanceOf[MovementType],
                any[String].asInstanceOf[MovementId],
                any[String].asInstanceOf[MessageId]
              )(any(), any())
          )
            .thenAnswer {
              _ => EitherT.rightT(upscanResponse)
            }

          when(
            mockPersistenceService
              .createMovement(any[String].asInstanceOf[EORINumber], any[MovementType], any())(any[HeaderCarrier], any[ExecutionContext])
          )
            .thenAnswer {
              _ => EitherT.rightT(movementResponse)
            }

          when(mockPushNotificationService.associate(MovementId(anyString()), any(), any())(any(), any()))
            .thenAnswer(
              _ => EitherT.rightT(boxResponse)
            )

          when(mockAuditService.audit(any(), any(), eqTo(MimeTypes.JSON), any[Long]())(any(), any())).thenReturn(Future.successful(()))

          val request = fakeCreateMovementRequest("POST", standardHeaders, Source.empty[ByteString], MovementType.Departure)
          val result  = sut.createMovement(MovementType.Departure)(request)

          status(result) mustBe ACCEPTED

          contentAsJson(result) mustBe Json.toJson(
            HateoasNewMovementResponse(movementResponse.movementId, Some(boxResponse), Some(upscanResponse), MovementType.Departure)
          )

          verify(mockUpscanService, times(1)).upscanInitiate(EORINumber(any()), eqTo(MovementType.Departure), MovementId(any()), MessageId(any()))(any(), any())
          verify(mockPersistenceService, times(1)).createMovement(EORINumber(any()), any[MovementType], any())(any(), any())
          verify(mockPushNotificationService, times(1)).associate(MovementId(anyString()), eqTo(MovementType.Departure), any())(any(), any())
          verify(mockAuditService, times(1)).audit(eqTo(AuditType.LargeMessageSubmissionRequested), any(), eqTo(MimeTypes.JSON), any[Long]())(any(), any())
      }

      "must return Accepted if the Push Notification Service reports an error" in forAll(
        arbitraryUpscanInitiateResponse.arbitrary,
        arbitraryMovementResponse().arbitrary
      ) {
        (upscanResponse, movementResponse) =>
          val ControllerAndMocks(
            sut,
            _,
            mockPersistenceService,
            _,
            _,
            _,
            _,
            _,
            _,
            _,
            mockPushNotificationService,
            mockUpscanService,
            _
          ) = createControllerAndMocks()

          when(
            mockUpscanService
              .upscanInitiate(
                any[String].asInstanceOf[EORINumber],
                any[String].asInstanceOf[MovementType],
                any[String].asInstanceOf[MovementId],
                any[String].asInstanceOf[MessageId]
              )(any(), any())
          )
            .thenAnswer {
              _ => EitherT.rightT(upscanResponse)
            }

          when(
            mockPersistenceService
              .createMovement(any[String].asInstanceOf[EORINumber], any[MovementType], any())(any[HeaderCarrier], any[ExecutionContext])
          )
            .thenAnswer {
              _ => EitherT.rightT(movementResponse)
            }

          when(mockPushNotificationService.associate(MovementId(anyString()), any(), any())(any(), any()))
            .thenAnswer(
              _ => EitherT.leftT(PushNotificationError.UnexpectedError(None))
            )

          val request = fakeCreateMovementRequest("POST", standardHeaders, Source.empty[ByteString], MovementType.Departure)
          val result  = sut.createMovement(MovementType.Departure)(request)
          status(result) mustBe ACCEPTED

          contentAsJson(result) mustBe Json.toJson(HateoasNewMovementResponse(movementResponse.movementId, None, Some(upscanResponse), MovementType.Departure))

          verify(mockUpscanService, times(1)).upscanInitiate(EORINumber(any()), eqTo(MovementType.Departure), MovementId(any()), MessageId(any()))(any(), any())
          verify(mockPersistenceService, times(1)).createMovement(EORINumber(any()), any[MovementType], any())(any(), any())
          verify(mockPushNotificationService, times(1)).associate(MovementId(anyString()), eqTo(MovementType.Departure), any())(any(), any())
      }

      "must return Internal Service Error if the persistence service reports an error" in {
        val ControllerAndMocks(
          sut,
          _,
          mockPersistenceService,
          _,
          _,
          _,
          _,
          _,
          _,
          _,
          _,
          _,
          _
        ) = createControllerAndMocks()
        when(
          mockPersistenceService
            .createMovement(any[String].asInstanceOf[EORINumber], any[MovementType], any())(any[HeaderCarrier], any[ExecutionContext])
        ).thenAnswer(
          _ => EitherT.leftT(PersistenceError.UnexpectedError(None))
        )

        val request =
          fakeCreateMovementRequest("POST", standardHeaders, Source.empty[ByteString], MovementType.Departure)
        val response = sut.createMovement(MovementType.Departure)(request)

        status(response) mustBe INTERNAL_SERVER_ERROR
        contentAsJson(response) mustBe Json.obj(
          "code"    -> "INTERNAL_SERVER_ERROR",
          "message" -> "Internal server error"
        )
      }

      "must return Internal Service Error if the upscan service reports an error" in forAll(
        arbitraryMovementResponse().arbitrary,
        arbitraryUpscanInitiateResponse.arbitrary
      ) {
        (movementResponse, _) =>
          val ControllerAndMocks(
            sut,
            _,
            mockPersistenceService,
            _,
            _,
            _,
            _,
            _,
            _,
            _,
            _,
            mockUpscanService,
            _
          ) = createControllerAndMocks()
          when(
            mockPersistenceService
              .createMovement(any[String].asInstanceOf[EORINumber], any[MovementType], any())(any[HeaderCarrier], any[ExecutionContext])
          )
            .thenAnswer {
              _ => EitherT.rightT(movementResponse)
            }

          when(
            mockUpscanService
              .upscanInitiate(
                any[String].asInstanceOf[EORINumber],
                any[String].asInstanceOf[MovementType],
                any[String].asInstanceOf[MovementId],
                any[String].asInstanceOf[MessageId]
              )(any(), any())
          )
            .thenAnswer {
              _ => EitherT.leftT(UpscanError.UnexpectedError(None))
            }

          val request =
            fakeCreateMovementRequest("POST", standardHeaders, Source.empty[ByteString], MovementType.Departure)
          val response = sut.createMovement(MovementType.Departure)(request)

          status(response) mustBe INTERNAL_SERVER_ERROR
          contentAsJson(response) mustBe Json.obj(
            "code"    -> "INTERNAL_SERVER_ERROR",
            "message" -> "Internal server error"
          )
      }

    }

    "must return UNSUPPORTED_MEDIA_TYPE when the content type is invalid" in {
      val ControllerAndMocks(
        sut,
        _,
        _,
        _,
        _,
        _,
        _,
        _,
        _,
        _,
        _,
        _,
        _
      ) = createControllerAndMocks()
      val standardHeaders = FakeHeaders(
        Seq(HeaderNames.ACCEPT -> "application/vnd.hmrc.2.0+json", HeaderNames.CONTENT_TYPE -> "invalid", HeaderNames.CONTENT_LENGTH -> "1000")
      )

      val json    = Json.stringify(Json.obj("CC015" -> Json.obj("SynIdeMES1" -> "UNOC")))
      val request = fakeCreateMovementRequest("POST", standardHeaders, Source.single(json), MovementType.Departure)
      val result  = sut.createMovement(MovementType.Departure)(request)
      status(result) mustBe UNSUPPORTED_MEDIA_TYPE
      contentAsJson(result) mustBe Json.obj(
        "code"    -> "UNSUPPORTED_MEDIA_TYPE",
        "message" -> "Content-type header invalid is not supported!"
      )

    }

    s"must return NOT_ACCEPTABLE when the accept type is ${VersionedRouting.VERSION_2_ACCEPT_HEADER_VALUE_JSON_XML_HYPHEN}" in {
      val ControllerAndMocks(
        sut,
        _,
        _,
        _,
        _,
        _,
        _,
        _,
        _,
        _,
        _,
        _,
        _
      ) = createControllerAndMocks(
        new AcceptHeaderActionProviderImpl()
      )
      val standardHeaders = FakeHeaders(
        Seq(
          HeaderNames.ACCEPT         -> VersionedRouting.VERSION_2_ACCEPT_HEADER_VALUE_JSON_XML_HYPHEN,
          HeaderNames.CONTENT_TYPE   -> MimeTypes.JSON,
          HeaderNames.CONTENT_LENGTH -> "1000"
        )
      )

      val json     = Json.stringify(Json.obj("CC015" -> Json.obj("SynIdeMES1" -> "UNOC")))
      val request  = fakeCreateMovementRequest("POST", standardHeaders, Source.single(json), MovementType.Departure)
      val response = sut.createMovement(MovementType.Departure)(request)
      status(response) mustBe NOT_ACCEPTABLE
      contentAsJson(response) mustBe Json.obj(
        "code"    -> "NOT_ACCEPTABLE",
        "message" -> "The Accept header is missing or invalid."
      )
    }

    "must return NOT_ACCEPTABLE when the accept type is invalid" in {
      val ControllerAndMocks(
        sut,
        _,
        _,
        _,
        _,
        _,
        _,
        _,
        _,
        _,
        _,
        _,
        _
      ) = createControllerAndMocks(
        new AcceptHeaderActionProviderImpl()
      )
      val standardHeaders = FakeHeaders(
        Seq(HeaderNames.ACCEPT -> "application/vnd.hmrc.2.0+json123", HeaderNames.CONTENT_TYPE -> MimeTypes.JSON, HeaderNames.CONTENT_LENGTH -> "1000")
      )

      val json     = Json.stringify(Json.obj("CC015" -> Json.obj("SynIdeMES1" -> "UNOC")))
      val request  = fakeCreateMovementRequest("POST", standardHeaders, Source.single(json), MovementType.Departure)
      val response = sut.createMovement(MovementType.Departure)(request)
      status(response) mustBe NOT_ACCEPTABLE
      contentAsJson(response) mustBe Json.obj(
        "code"    -> "NOT_ACCEPTABLE",
        "message" -> "The Accept header is missing or invalid."
      )
    }
  }

  "for an arrival notification with accept header set to application/vnd.hmrc.2.0+json (version two)" - {
    "with content type set to application/xml" - {

      // For the content length headers, we have to ensure that we send something
      val standardHeaders = FakeHeaders(
        Seq(HeaderNames.ACCEPT -> "application/vnd.hmrc.2.0+json", HeaderNames.CONTENT_TYPE -> MimeTypes.XML, HeaderNames.CONTENT_LENGTH -> "1000")
      )

      "must return Accepted when body length is within limits and is considered valid" in forAll(
        arbitraryMovementResponse().arbitrary,
        arbitraryBoxResponse.arbitrary
      ) {
        (movementResponse, boxResponse) =>
          val ControllerAndMocks(
            sut,
            mockValidationService,
            mockPersistenceService,
            mockRouterService,
            mockAuditService,
            _,
            _,
            _,
            _,
            _,
            mockPushNotificationService,
            _,
            _
          ) = createControllerAndMocks()
          when(
            mockValidationService.validateXml(eqTo(MessageType.ArrivalNotification), any[Source[ByteString, _]]())(any[HeaderCarrier], any[ExecutionContext])
          )
            .thenAnswer(
              _ => EitherT.rightT(())
            )

          when(mockAuditService.audit(any(), any(), eqTo(MimeTypes.XML), any[Long]())(any(), any())).thenReturn(Future.successful(()))

          when(
            mockPersistenceService
              .createMovement(any[String].asInstanceOf[EORINumber], any[MovementType], any[Option[Source[ByteString, _]]]())(
                any[HeaderCarrier],
                any[ExecutionContext]
              )
          )
            .thenAnswer {
              _ => EitherT.rightT(movementResponse)
            }

          when(mockPushNotificationService.associate(MovementId(anyString()), any(), any())(any(), any()))
            .thenAnswer(
              _ => EitherT.rightT(boxResponse)
            )

          when(
            mockRouterService.send(
              any[String].asInstanceOf[MessageType],
              any[String].asInstanceOf[EORINumber],
              any[String].asInstanceOf[MovementId],
              any[String].asInstanceOf[MessageId],
              any[Source[ByteString, _]]
            )(any[ExecutionContext], any[HeaderCarrier])
          ).thenAnswer(
            _ => EitherT.rightT(())
          )

          when(
            mockPersistenceService
              .updateMessage(
                EORINumber(any()),
                eqTo(MovementType.Arrival),
                MovementId(eqTo(movementResponse.movementId.value)),
                MessageId(eqTo(movementResponse.messageId.value)),
                eqTo(messageUpdateSuccess)
              )(
                any[HeaderCarrier],
                any[ExecutionContext]
              )
          )
            .thenAnswer {
              _ => EitherT.rightT(())
            }

          val request = fakeCreateMovementRequest("POST", standardHeaders, singleUseStringSource(CC007C.mkString), MovementType.Arrival)
          val result  = sut.createMovement(MovementType.Arrival)(request)
          status(result) mustBe ACCEPTED

          contentAsJson(result) mustBe Json.toJson(HateoasNewMovementResponse(movementResponse.movementId, Some(boxResponse), None, MovementType.Arrival))

          verify(mockAuditService, times(1)).audit(eqTo(AuditType.ArrivalNotification), any(), eqTo(MimeTypes.XML), any[Long]())(any(), any())
          verify(mockValidationService, times(1)).validateXml(eqTo(MessageType.ArrivalNotification), any())(any(), any())
          verify(mockPersistenceService, times(1)).createMovement(EORINumber(any()), any[MovementType], any())(any(), any())
          verify(mockRouterService, times(1)).send(eqTo(MessageType.ArrivalNotification), EORINumber(any()), MovementId(any()), MessageId(any()), any())(
            any(),
            any()
          )
          verify(mockPersistenceService, times(1)).updateMessage(
            EORINumber(any()),
            eqTo(MovementType.Arrival),
            MovementId(eqTo(movementResponse.movementId.value)),
            MessageId(eqTo(movementResponse.messageId.value)),
            eqTo(messageUpdateSuccess)
          )(
            any[HeaderCarrier],
            any[ExecutionContext]
          )
          verify(mockPushNotificationService, times(1)).associate(MovementId(anyString()), eqTo(MovementType.Arrival), any())(any(), any())
      }

      "must return Accepted if the Push Notification Service reports an error" in forAll(
        arbitraryMovementResponse().arbitrary
      ) {
        movementResponse =>
          val ControllerAndMocks(
            sut,
            mockValidationService,
            mockPersistenceService,
            mockRouterService,
            mockAuditService,
            _,
            _,
            _,
            _,
            _,
            mockPushNotificationService,
            _,
            _
          ) = createControllerAndMocks()

          when(
            mockValidationService.validateXml(eqTo(MessageType.ArrivalNotification), any[Source[ByteString, _]]())(any[HeaderCarrier], any[ExecutionContext])
          )
            .thenAnswer(
              _ => EitherT.rightT(())
            )
          when(mockAuditService.audit(any(), any(), eqTo(MimeTypes.XML), any[Long]())(any(), any())).thenReturn(Future.successful(()))

          when(
            mockPersistenceService
              .createMovement(any[String].asInstanceOf[EORINumber], any[MovementType], any[Option[Source[ByteString, _]]]())(
                any[HeaderCarrier],
                any[ExecutionContext]
              )
          )
            .thenAnswer {
              _ => EitherT.rightT(movementResponse)
            }

          when(
            mockRouterService.send(
              any[String].asInstanceOf[MessageType],
              any[String].asInstanceOf[EORINumber],
              any[String].asInstanceOf[MovementId],
              any[String].asInstanceOf[MessageId],
              any[Source[ByteString, _]]
            )(any[ExecutionContext], any[HeaderCarrier])
          ).thenAnswer(
            _ => EitherT.rightT(())
          )

          when(
            mockPersistenceService
              .updateMessage(
                EORINumber(any()),
                eqTo(MovementType.Arrival),
                MovementId(eqTo(movementResponse.movementId.value)),
                MessageId(eqTo(movementResponse.messageId.value)),
                eqTo(messageUpdateSuccess)
              )(
                any[HeaderCarrier],
                any[ExecutionContext]
              )
          )
            .thenAnswer {
              _ => EitherT.rightT(())
            }

          when(mockPushNotificationService.associate(MovementId(anyString()), any(), any())(any(), any()))
            .thenAnswer(
              _ => EitherT.leftT(PushNotificationError.UnexpectedError(None))
            )

          val request = fakeCreateMovementRequest("POST", standardHeaders, singleUseStringSource(CC007C.mkString), MovementType.Arrival)
          val result  = sut.createMovement(MovementType.Arrival)(request)
          status(result) mustBe ACCEPTED

          contentAsJson(result) mustBe Json.toJson(HateoasNewMovementResponse(movementResponse.movementId, None, None, MovementType.Arrival))

          verify(mockAuditService, times(1)).audit(eqTo(AuditType.ArrivalNotification), any(), eqTo(MimeTypes.XML), any[Long]())(any(), any())
          verify(mockValidationService, times(1)).validateXml(eqTo(MessageType.ArrivalNotification), any())(any(), any())
          verify(mockPersistenceService, times(1)).createMovement(EORINumber(any()), any[MovementType], any())(any(), any())
          verify(mockRouterService, times(1)).send(eqTo(MessageType.ArrivalNotification), EORINumber(any()), MovementId(any()), MessageId(any()), any())(
            any(),
            any()
          )
          verify(mockPersistenceService, times(1)).updateMessage(
            EORINumber(any()),
            eqTo(MovementType.Arrival),
            MovementId(eqTo(movementResponse.movementId.value)),
            MessageId(eqTo(movementResponse.messageId.value)),
            eqTo(messageUpdateSuccess)
          )(
            any[HeaderCarrier],
            any[ExecutionContext]
          )
          verify(mockPushNotificationService, times(1)).associate(MovementId(anyString()), eqTo(MovementType.Arrival), any())(any(), any())
      }

      "must return error when the persistence service of message status update fails" in forAll(
        arbitraryMovementResponse().arbitrary,
        arbitraryBoxResponse.arbitrary
      ) {
        (movementResponse, boxResponse) =>
          val ControllerAndMocks(
            sut,
            mockValidationService,
            mockPersistenceService,
            mockRouterService,
            mockAuditService,
            _,
            _,
            _,
            _,
            _,
            mockPushNotificationService,
            _,
            _
          ) = createControllerAndMocks()

          when(
            mockValidationService.validateXml(eqTo(MessageType.ArrivalNotification), any[Source[ByteString, _]]())(any[HeaderCarrier], any[ExecutionContext])
          )
            .thenAnswer(
              _ => EitherT.rightT(())
            )

          when(mockAuditService.audit(eqTo(AuditType.ArrivalNotification), any(), eqTo(MimeTypes.XML), any[Long]())(any(), any()))
            .thenReturn(Future.successful(()))

          when(
            mockPersistenceService
              .createMovement(any[String].asInstanceOf[EORINumber], eqTo(MovementType.Arrival), any[Option[Source[ByteString, _]]]())(
                any[HeaderCarrier],
                any[ExecutionContext]
              )
          )
            .thenAnswer {
              _ => EitherT.rightT(movementResponse)
            }

          when(mockPushNotificationService.associate(MovementId(eqTo(movementResponse.movementId.value)), eqTo(MovementType.Arrival), any())(any(), any()))
            .thenAnswer(
              _ => EitherT.rightT(boxResponse)
            )

          when(
            mockRouterService.send(
              eqTo(MessageType.ArrivalNotification),
              any[String].asInstanceOf[EORINumber],
              MovementId(eqTo(movementResponse.movementId.value)),
              MessageId(eqTo(movementResponse.messageId.value)),
              any[Source[ByteString, _]]
            )(any[ExecutionContext], any[HeaderCarrier])
          ).thenAnswer(
            _ => EitherT.rightT(())
          )

          when(
            mockPersistenceService
              .updateMessage(
                EORINumber(any()),
                eqTo(MovementType.Arrival),
                MovementId(eqTo(movementResponse.movementId.value)),
                MessageId(eqTo(movementResponse.messageId.value)),
                eqTo(messageUpdateSuccess)
              )(
                any[HeaderCarrier],
                any[ExecutionContext]
              )
          )
            .thenAnswer {
              _ => EitherT.leftT(PersistenceError.MovementNotFound(movementResponse.movementId, MovementType.Arrival))
            }

          val request = fakeCreateMovementRequest("POST", standardHeaders, singleUseStringSource(CC015C.mkString), MovementType.Arrival)
          val result  = sut.createMovement(MovementType.Arrival)(request)
          status(result) mustBe NOT_FOUND

          verify(mockAuditService, times(1)).audit(eqTo(AuditType.ArrivalNotification), any(), eqTo(MimeTypes.XML), any[Long]())(any(), any())
          verify(mockValidationService, times(1)).validateXml(eqTo(MessageType.ArrivalNotification), any())(any(), any())
          verify(mockPersistenceService, times(1)).createMovement(EORINumber(any()), eqTo(MovementType.Arrival), any())(any(), any())
          verify(mockRouterService, times(1)).send(
            eqTo(MessageType.ArrivalNotification),
            EORINumber(any()),
            MovementId(eqTo(movementResponse.movementId.value)),
            MessageId(eqTo(movementResponse.messageId.value)),
            any()
          )(
            any(),
            any()
          )
          verify(mockPersistenceService, times(1)).updateMessage(
            EORINumber(any()),
            eqTo(MovementType.Arrival),
            MovementId(eqTo(movementResponse.movementId.value)),
            MessageId(eqTo(movementResponse.messageId.value)),
            eqTo(messageUpdateSuccess)
          )(
            any(),
            any()
          )
          verify(mockPushNotificationService, times(1))
            .associate(MovementId(eqTo(movementResponse.movementId.value)), eqTo(MovementType.Arrival), any())(any(), any())
      }

      "must return Bad Request when body is an XML document that would fail schema validation" in {
        val ControllerAndMocks(
          sut,
          mockValidationService,
          _,
          _,
          _,
          _,
          _,
          _,
          _,
          _,
          _,
          _,
          _
        ) = createControllerAndMocks()
        when(mockValidationService.validateXml(eqTo(MessageType.ArrivalNotification), any[Source[ByteString, _]]())(any[HeaderCarrier], any[ExecutionContext]))
          .thenAnswer(
            _ => EitherT.leftT(FailedToValidateError.XmlSchemaFailedToValidateError(NonEmptyList(XmlValidationError(1, 1, "an error"), Nil)))
          )

        val request =
          fakeCreateMovementRequest("POST", standardHeaders, singleUseStringSource(<test></test>.mkString), MovementType.Arrival)
        val result = sut.createMovement(MovementType.Arrival)(request)
        status(result) mustBe BAD_REQUEST
        contentAsJson(result) mustBe Json.obj(
          "code"    -> "SCHEMA_VALIDATION",
          "message" -> "Request failed schema validation",
          "validationErrors" -> Seq(
            Json.obj(
              "lineNumber"   -> 1,
              "columnNumber" -> 1,
              "message"      -> "an error"
            )
          )
        )
      }

      "must return Internal Service Error if the persistence service reports an error" in {
        val ControllerAndMocks(
          sut,
          mockValidationService,
          mockPersistenceService,
          _,
          _,
          _,
          _,
          _,
          _,
          _,
          _,
          _,
          _
        ) = createControllerAndMocks()
        when(mockValidationService.validateXml(eqTo(MessageType.ArrivalNotification), any[Source[ByteString, _]]())(any[HeaderCarrier], any[ExecutionContext]))
          .thenAnswer(
            _ => EitherT.rightT(())
          )

        when(
          mockPersistenceService
            .createMovement(any[String].asInstanceOf[EORINumber], any[MovementType], any[Option[Source[ByteString, _]]]())(
              any[HeaderCarrier],
              any[ExecutionContext]
            )
        ).thenAnswer(
          _ => EitherT.leftT(PersistenceError.UnexpectedError(None))
        )

        val request  = fakeCreateMovementRequest("POST", standardHeaders, singleUseStringSource(CC007C.mkString), MovementType.Arrival)
        val response = sut.createMovement(MovementType.Arrival)(request)

        status(response) mustBe INTERNAL_SERVER_ERROR
        contentAsJson(response) mustBe Json.obj(
          "code"    -> "INTERNAL_SERVER_ERROR",
          "message" -> "Internal server error"
        )
      }

      "must return Internal Service Error if the router service reports an error" in forAll(
        arbitraryMovementResponse().arbitrary,
        arbitraryBoxResponse.arbitrary
      ) {
        (movementResponse, boxResponse) =>
          val ControllerAndMocks(
            sut,
            mockValidationService,
            mockPersistenceService,
            mockRouterService,
            mockAuditService,
            _,
            _,
            _,
            _,
            _,
            mockPushNotificationService,
            _,
            _
          ) = createControllerAndMocks()

          when(
            mockValidationService.validateXml(eqTo(MessageType.ArrivalNotification), any[Source[ByteString, _]]())(any[HeaderCarrier], any[ExecutionContext])
          )
            .thenAnswer(
              _ => EitherT.rightT(())
            )

          when(
            mockRouterService.send(
              any[String].asInstanceOf[MessageType],
              any[String].asInstanceOf[EORINumber],
              any[String].asInstanceOf[MovementId],
              any[String].asInstanceOf[MessageId],
              any[Source[ByteString, _]]
            )(any[ExecutionContext], any[HeaderCarrier])
          ).thenAnswer(
            _ => EitherT.leftT(RouterError.UnexpectedError(None))
          )

          when(
            mockPersistenceService
              .updateMessage(
                EORINumber(any()),
                eqTo(MovementType.Arrival),
                MovementId(eqTo(movementResponse.movementId.value)),
                MessageId(eqTo(movementResponse.messageId.value)),
                eqTo(messageUpdateFailure)
              )(
                any[HeaderCarrier],
                any[ExecutionContext]
              )
          )
            .thenAnswer {
              _ => EitherT.rightT(())
            }

          when(mockAuditService.audit(any(), any(), eqTo(MimeTypes.XML), any[Long]())(any(), any())).thenReturn(Future.successful(()))

          when(
            mockPersistenceService
              .createMovement(any[String].asInstanceOf[EORINumber], any[MovementType], any[Option[Source[ByteString, _]]]())(
                any[HeaderCarrier],
                any[ExecutionContext]
              )
          ).thenReturn(EitherT.fromEither[Future](Right[PersistenceError, MovementResponse](movementResponse)))

          when(mockPushNotificationService.associate(any[String].asInstanceOf[MovementId], any[MovementType], any())(any(), any()))
            .thenAnswer(
              _ => EitherT.rightT(boxResponse)
            )

          val request  = fakeCreateMovementRequest("POST", standardHeaders, singleUseStringSource(CC007C.mkString), MovementType.Arrival)
          val response = sut.createMovement(MovementType.Arrival)(request)

          status(response) mustBe INTERNAL_SERVER_ERROR
          contentAsJson(response) mustBe Json.obj(
            "code"    -> "INTERNAL_SERVER_ERROR",
            "message" -> "Internal server error"
          )

          verify(mockPersistenceService, times(1)).updateMessage(
            EORINumber(any()),
            eqTo(MovementType.Arrival),
            MovementId(eqTo(movementResponse.movementId.value)),
            MessageId(eqTo(movementResponse.messageId.value)),
            eqTo(messageUpdateFailure)
          )(
            any[HeaderCarrier],
            any[ExecutionContext]
          )
      }
    }

    "with content type set to application/json" - {
      val standardHeaders = FakeHeaders(
        Seq(HeaderNames.ACCEPT -> "application/vnd.hmrc.2.0+json", HeaderNames.CONTENT_TYPE -> MimeTypes.JSON, HeaderNames.CONTENT_LENGTH -> "1000")
      )

      "must return Accepted when body length is within limits and is considered valid" in forAll(
        arbitraryMovementResponse().arbitrary,
        arbitraryBoxResponse.arbitrary
      ) {
        (movementResponse, boxResponse) =>
          val ControllerAndMocks(
            sut,
            mockValidationService,
            mockPersistenceService,
            mockRouterService,
            mockAuditService,
            mockConversionService,
            _,
            _,
            _,
            _,
            mockPushNotificationService,
            _,
            _
          ) = createControllerAndMocks()
          when(
            mockValidationService
              .validateXml(eqTo(MessageType.ArrivalNotification), any[Source[ByteString, _]]())(any[HeaderCarrier], any[ExecutionContext])
          ).thenAnswer {
            _ =>
              EitherT.rightT(())
          }

          when(
            mockValidationService
              .validateJson(eqTo(MessageType.ArrivalNotification), any[Source[ByteString, _]]())(any[HeaderCarrier], any[ExecutionContext])
          ).thenAnswer {
            invocation =>
              jsonValidationMockAnswer(MovementType.Arrival)(invocation)
          }
          when(mockAuditService.audit(any(), any(), eqTo(MimeTypes.JSON), any[Long]())(any(), any())).thenReturn(Future.successful(()))

          when(
            mockConversionService
              .jsonToXml(eqTo(MessageType.ArrivalNotification), any[Source[ByteString, _]]())(
                any[HeaderCarrier],
                any[ExecutionContext],
                any[Materializer]
              )
          ).thenReturn {
            val source = singleUseStringSource(CC007C.mkString)
            EitherT.rightT[Future, ConversionError](source)
          }

          when(
            mockRouterService.send(
              any[String].asInstanceOf[MessageType],
              any[String].asInstanceOf[EORINumber],
              any[String].asInstanceOf[MovementId],
              any[String].asInstanceOf[MessageId],
              any[Source[ByteString, _]]
            )(any[ExecutionContext], any[HeaderCarrier])
          ).thenAnswer(
            _ => EitherT.rightT(())
          )

          when(
            mockPersistenceService
              .createMovement(any[String].asInstanceOf[EORINumber], any[MovementType], any[Option[Source[ByteString, _]]]())(
                any[HeaderCarrier],
                any[ExecutionContext]
              )
          )
            .thenAnswer {
              _ => EitherT.rightT(movementResponse)
            }

          when(
            mockPersistenceService
              .updateMessage(
                EORINumber(any()),
                eqTo(MovementType.Arrival),
                MovementId(eqTo(movementResponse.movementId.value)),
                MessageId(eqTo(movementResponse.messageId.value)),
                eqTo(messageUpdateSuccess)
              )(
                any[HeaderCarrier],
                any[ExecutionContext]
              )
          )
            .thenAnswer {
              _ => EitherT.rightT(())
            }

          when(mockPushNotificationService.associate(any[String].asInstanceOf[MovementId], any[MovementType], any())(any(), any()))
            .thenAnswer(
              _ => EitherT.rightT(boxResponse)
            )

          val request = fakeCreateMovementRequest("POST", standardHeaders, singleUseStringSource(CC007Cjson), MovementType.Arrival)
          val result  = sut.createMovement(MovementType.Arrival)(request)

          status(result) mustBe ACCEPTED

          contentAsJson(result) mustBe Json.toJson(HateoasNewMovementResponse(movementResponse.movementId, Some(boxResponse), None, MovementType.Arrival))

          verify(mockPersistenceService, times(1)).updateMessage(
            EORINumber(any()),
            eqTo(MovementType.Arrival),
            MovementId(eqTo(movementResponse.movementId.value)),
            MessageId(eqTo(movementResponse.messageId.value)),
            eqTo(messageUpdateSuccess)
          )(
            any[HeaderCarrier],
            any[ExecutionContext]
          )
      }

      "must return Accepted if the Push Notification Service reports an error" in forAll(
        arbitraryMovementResponse().arbitrary
      ) {
        movementResponse =>
          val ControllerAndMocks(
            sut,
            mockValidationService,
            mockPersistenceService,
            mockRouterService,
            mockAuditService,
            mockConversionService,
            _,
            _,
            _,
            _,
            mockPushNotificationService,
            _,
            _
          ) = createControllerAndMocks()
          when(
            mockValidationService
              .validateXml(eqTo(MessageType.ArrivalNotification), any[Source[ByteString, _]]())(any[HeaderCarrier], any[ExecutionContext])
          ).thenAnswer {
            _ =>
              EitherT.rightT(())
          }

          when(
            mockValidationService
              .validateJson(eqTo(MessageType.ArrivalNotification), any[Source[ByteString, _]]())(any[HeaderCarrier], any[ExecutionContext])
          ).thenAnswer {
            invocation =>
              jsonValidationMockAnswer(MovementType.Arrival)(invocation)
          }
          when(mockAuditService.audit(any(), any(), eqTo(MimeTypes.JSON), any[Long]())(any(), any())).thenReturn(Future.successful(()))

          when(
            mockConversionService
              .jsonToXml(eqTo(MessageType.ArrivalNotification), any[Source[ByteString, _]]())(
                any[HeaderCarrier],
                any[ExecutionContext],
                any[Materializer]
              )
          ).thenReturn {
            val source = singleUseStringSource(CC007C.mkString)
            EitherT.rightT[Future, ConversionError](source)
          }

          when(
            mockRouterService.send(
              any[String].asInstanceOf[MessageType],
              any[String].asInstanceOf[EORINumber],
              any[String].asInstanceOf[MovementId],
              any[String].asInstanceOf[MessageId],
              any[Source[ByteString, _]]
            )(any[ExecutionContext], any[HeaderCarrier])
          ).thenAnswer(
            _ => EitherT.rightT(())
          )

          when(
            mockPersistenceService
              .updateMessage(
                EORINumber(any()),
                eqTo(MovementType.Arrival),
                MovementId(eqTo(movementResponse.movementId.value)),
                MessageId(eqTo(movementResponse.messageId.value)),
                eqTo(messageUpdateSuccess)
              )(
                any[HeaderCarrier],
                any[ExecutionContext]
              )
          )
            .thenAnswer {
              _ => EitherT.rightT(())
            }

          when(
            mockPersistenceService
              .createMovement(any[String].asInstanceOf[EORINumber], any[MovementType], any[Option[Source[ByteString, _]]]())(
                any[HeaderCarrier],
                any[ExecutionContext]
              )
          )
            .thenAnswer {
              _ => EitherT.rightT(movementResponse)
            }

          when(mockPushNotificationService.associate(MovementId(anyString()), any(), any())(any(), any()))
            .thenAnswer(
              _ => EitherT.leftT(PushNotificationError.UnexpectedError(None))
            )

          val request = fakeCreateMovementRequest("POST", standardHeaders, singleUseStringSource(CC007Cjson), MovementType.Arrival)
          val result  = sut.createMovement(MovementType.Arrival)(request)

          status(result) mustBe ACCEPTED

          contentAsJson(result) mustBe Json.toJson(HateoasNewMovementResponse(movementResponse.movementId, None, None, MovementType.Arrival))

          verify(mockPersistenceService, times(1)).updateMessage(
            EORINumber(any()),
            eqTo(MovementType.Arrival),
            MovementId(eqTo(movementResponse.movementId.value)),
            MessageId(eqTo(movementResponse.messageId.value)),
            eqTo(messageUpdateSuccess)
          )(
            any[HeaderCarrier],
            any[ExecutionContext]
          )
      }

      "must return Bad Request when body is not an JSON document" in {
        val ControllerAndMocks(
          sut,
          mockValidationService,
          _,
          _,
          _,
          _,
          _,
          _,
          _,
          _,
          _,
          _,
          _
        ) = createControllerAndMocks()
        when(
          mockValidationService
            .validateJson(eqTo(MessageType.ArrivalNotification), any[Source[ByteString, _]]())(any[HeaderCarrier], any[ExecutionContext])
        ).thenAnswer {
          invocation =>
            jsonValidationMockAnswer(MovementType.Arrival)(invocation)
        }

        val request = fakeCreateMovementRequest("POST", standardHeaders, singleUseStringSource("notjson"), MovementType.Arrival)

        val result = sut.createMovement(MovementType.Arrival)(request)
        status(result) mustBe BAD_REQUEST
        contentAsJson(result) mustBe Json.obj(
          "code"    -> "SCHEMA_VALIDATION",
          "message" -> "Request failed schema validation",
          "validationErrors" -> Seq(
            Json.obj(
              "schemaPath" -> "path",
              "message"    -> "Invalid JSON"
            )
          )
        )

        verify(mockValidationService, times(1)).validateJson(eqTo(MessageType.ArrivalNotification), any())(any(), any())
      }

      "must return Bad Request when body is an JSON document that would fail schema validation" in {
        val ControllerAndMocks(
          sut,
          mockValidationService,
          _,
          _,
          _,
          _,
          _,
          _,
          _,
          _,
          _,
          _,
          _
        ) = createControllerAndMocks()
        when(
          mockValidationService
            .validateJson(eqTo(MessageType.ArrivalNotification), any[Source[ByteString, _]]())(any[HeaderCarrier], any[ExecutionContext])
        ).thenAnswer {
          invocation =>
            jsonValidationMockAnswer(MovementType.Arrival)(invocation)
        }

        val request = fakeCreateMovementRequest("POST", standardHeaders, singleUseStringSource("{}"), MovementType.Arrival)

        val result = sut.createMovement(MovementType.Arrival)(request)
        status(result) mustBe BAD_REQUEST
        contentAsJson(result) mustBe Json.obj(
          "code"    -> "SCHEMA_VALIDATION",
          "message" -> "Request failed schema validation",
          "validationErrors" -> Seq(
            Json.obj(
              "schemaPath" -> "CC007",
              "message"    -> "CC007 expected but not present"
            )
          )
        )

        verify(mockValidationService, times(1)).validateJson(eqTo(MessageType.ArrivalNotification), any())(any(), any())
      }

      "must return Internal Service Error if the JSON to XML conversion service reports an error" in {
        val ControllerAndMocks(
          sut,
          mockValidationService,
          _,
          _,
          _,
          mockConversionService,
          _,
          _,
          _,
          _,
          _,
          _,
          _
        ) = createControllerAndMocks()
        when(
          mockValidationService
            .validateJson(eqTo(MessageType.ArrivalNotification), any[Source[ByteString, _]]())(any[HeaderCarrier], any[ExecutionContext])
        ).thenAnswer {
          invocation =>
            jsonValidationMockAnswer(MovementType.Arrival)(invocation)
        }
        val jsonToXmlConversionError = (_: InvocationOnMock) => EitherT.leftT(ConversionError.UnexpectedError(None))

        when(
          mockConversionService
            .jsonToXml(eqTo(MessageType.ArrivalNotification), any[Source[ByteString, _]]())(
              any[HeaderCarrier],
              any[ExecutionContext],
              any[Materializer]
            )
        ).thenAnswer {
          invocation =>
            jsonToXmlConversionError(invocation)
        }

        val request = fakeCreateMovementRequest("POST", standardHeaders, singleUseStringSource(CC007Cjson), MovementType.Arrival)

        val result = sut.createMovement(MovementType.Arrival)(request)
        status(result) mustBe INTERNAL_SERVER_ERROR

        verify(mockValidationService, times(1)).validateJson(eqTo(MessageType.ArrivalNotification), any())(any(), any())
        verify(mockConversionService).jsonToXml(eqTo(MessageType.ArrivalNotification), any())(any(), any(), any())
      }

      "must return Internal Service Error after JSON to XML conversion if the XML validation service reports an error" in {
        val ControllerAndMocks(
          sut,
          mockValidationService,
          _,
          _,
          _,
          mockConversionService,
          _,
          _,
          _,
          _,
          _,
          _,
          _
        ) = createControllerAndMocks()
        when(
          mockValidationService
            .validateXml(eqTo(MessageType.ArrivalNotification), any[Source[ByteString, _]]())(any[HeaderCarrier], any[ExecutionContext])
        ).thenAnswer {
          _ =>
            EitherT.leftT(FailedToValidateError.XmlSchemaFailedToValidateError(NonEmptyList(XmlValidationError(1, 1, "invalid XML"), Nil)))
        }

        when(
          mockValidationService
            .validateJson(eqTo(MessageType.ArrivalNotification), any[Source[ByteString, _]]())(any[HeaderCarrier], any[ExecutionContext])
        ).thenAnswer {
          invocation =>
            jsonValidationMockAnswer(MovementType.Arrival)(invocation)
        }

        when(
          mockConversionService
            .jsonToXml(eqTo(MessageType.ArrivalNotification), any[Source[ByteString, _]]())(
              any[HeaderCarrier],
              any[ExecutionContext],
              any[Materializer]
            )
        ).thenAnswer {
          invocation =>
            EitherT.rightT(
              invocation.getArgument[Source[ByteString, _]](1)
            )
        }

        val request = fakeCreateMovementRequest("POST", standardHeaders, singleUseStringSource(CC007Cjson), MovementType.Arrival)
        val result  = sut.createMovement(MovementType.Arrival)(request)

        status(result) mustBe INTERNAL_SERVER_ERROR
        contentAsJson(result) mustBe Json.obj(
          "code"    -> "INTERNAL_SERVER_ERROR",
          "message" -> "Internal server error"
        )

        verify(mockValidationService, times(1)).validateJson(eqTo(MessageType.ArrivalNotification), any())(any(), any())
        verify(mockConversionService).jsonToXml(eqTo(MessageType.ArrivalNotification), any())(any(), any(), any())
        verify(mockValidationService).validateXml(eqTo(MessageType.ArrivalNotification), any())(any(), any())
      }

      "must return Internal Service Error if the persistence service reports an error" in {
        val ControllerAndMocks(
          sut,
          mockValidationService,
          mockPersistenceService,
          _,
          _,
          mockConversionService,
          _,
          _,
          _,
          _,
          _,
          _,
          _
        ) = createControllerAndMocks()
        when(
          mockValidationService
            .validateXml(eqTo(MessageType.ArrivalNotification), any[Source[ByteString, _]]())(any[HeaderCarrier], any[ExecutionContext])
        ).thenAnswer {
          _ =>
            EitherT.rightT(())
        }

        when(
          mockValidationService
            .validateJson(eqTo(MessageType.ArrivalNotification), any[Source[ByteString, _]]())(any[HeaderCarrier], any[ExecutionContext])
        ).thenAnswer {
          invocation =>
            jsonValidationMockAnswer(MovementType.Arrival)(invocation)
        }

        when(
          mockConversionService
            .jsonToXml(eqTo(MessageType.ArrivalNotification), any[Source[ByteString, _]]())(
              any[HeaderCarrier],
              any[ExecutionContext],
              any[Materializer]
            )
        ).thenAnswer {
          invocation =>
            EitherT.rightT(
              invocation.getArgument[Source[ByteString, _]](1)
            )
        }

        when(
          mockPersistenceService
            .createMovement(any[String].asInstanceOf[EORINumber], any[MovementType], any[Option[Source[ByteString, _]]])(
              any[HeaderCarrier],
              any[ExecutionContext]
            )
        )
          .thenAnswer(
            _ => EitherT.leftT(PersistenceError.UnexpectedError(None))
          )

        val request = fakeCreateMovementRequest("POST", standardHeaders, singleUseStringSource(CC007Cjson), MovementType.Arrival)

        val result = sut.createMovement(MovementType.Arrival)(request)
        status(result) mustBe INTERNAL_SERVER_ERROR

        verify(mockValidationService, times(1)).validateJson(eqTo(MessageType.ArrivalNotification), any())(any(), any())
        verify(mockConversionService).jsonToXml(eqTo(MessageType.ArrivalNotification), any())(any(), any(), any())
        verify(mockPersistenceService).createMovement(any[String].asInstanceOf[EORINumber], any[MovementType], any())(any(), any())
      }

      "must return Internal Service Error if the router service reports an error" in forAll(
        arbitraryMovementResponse().arbitrary,
        arbitraryBoxResponse.arbitrary
      ) {
        (movementResponse, boxResponse) =>
          val ControllerAndMocks(
            sut,
            mockValidationService,
            mockPersistenceService,
            mockRouterService,
            _,
            mockConversionService,
            _,
            _,
            _,
            _,
            mockPushNotificationService,
            _,
            _
          ) = createControllerAndMocks()
          when(
            mockValidationService
              .validateXml(eqTo(MessageType.ArrivalNotification), any[Source[ByteString, _]]())(any[HeaderCarrier], any[ExecutionContext])
          ).thenAnswer {
            _ =>
              EitherT.rightT(())
          }

          when(
            mockValidationService
              .validateJson(eqTo(MessageType.ArrivalNotification), any[Source[ByteString, _]]())(any[HeaderCarrier], any[ExecutionContext])
          ).thenAnswer {
            invocation =>
              jsonValidationMockAnswer(MovementType.Arrival)(invocation)
          }

          when(
            mockConversionService
              .jsonToXml(eqTo(MessageType.ArrivalNotification), any[Source[ByteString, _]]())(
                any[HeaderCarrier],
                any[ExecutionContext],
                any[Materializer]
              )
          ).thenAnswer {
            invocation =>
              EitherT.rightT(
                invocation.getArgument[Source[ByteString, _]](1)
              )
          }

          when(
            mockPersistenceService
              .createMovement(any[String].asInstanceOf[EORINumber], any[MovementType], any[Option[Source[ByteString, _]]])(
                any[HeaderCarrier],
                any[ExecutionContext]
              )
          )
            .thenAnswer(
              _ =>
                EitherT.rightT(
                  movementResponse
                )
            )

          when(mockPushNotificationService.associate(any[String].asInstanceOf[MovementId], any[MovementType], any())(any(), any()))
            .thenAnswer(
              _ => EitherT.rightT(boxResponse)
            )

          when(
            mockRouterService.send(
              eqTo(MessageType.ArrivalNotification),
              any[String].asInstanceOf[EORINumber],
              any[String].asInstanceOf[MovementId],
              any[String].asInstanceOf[MessageId],
              any[Source[ByteString, _]]
            )(any[ExecutionContext], any[HeaderCarrier])
          )
            .thenAnswer {
              _ =>
                EitherT.leftT(RouterError.UnexpectedError(None))
            }

          when(
            mockPersistenceService
              .updateMessage(
                EORINumber(any()),
                eqTo(MovementType.Arrival),
                MovementId(eqTo(movementResponse.movementId.value)),
                MessageId(eqTo(movementResponse.messageId.value)),
                eqTo(messageUpdateFailure)
              )(
                any[HeaderCarrier],
                any[ExecutionContext]
              )
          )
            .thenAnswer {
              _ => EitherT.rightT(())
            }

          val request = fakeCreateMovementRequest("POST", standardHeaders, singleUseStringSource(CC007Cjson), MovementType.Arrival)

          val result = sut.createMovement(MovementType.Arrival)(request)
          status(result) mustBe INTERNAL_SERVER_ERROR

          verify(mockValidationService, times(1)).validateJson(eqTo(MessageType.ArrivalNotification), any())(any(), any())
          verify(mockConversionService).jsonToXml(eqTo(MessageType.ArrivalNotification), any())(any(), any(), any())
          verify(mockPersistenceService).createMovement(any[String].asInstanceOf[EORINumber], any[MovementType], any())(any(), any())
          verify(mockRouterService).send(
            eqTo(MessageType.ArrivalNotification),
            any[String].asInstanceOf[EORINumber],
            any[String].asInstanceOf[MovementId],
            any[String].asInstanceOf[MessageId],
            any[Source[ByteString, _]]
          )(any[ExecutionContext], any[HeaderCarrier])
          verify(mockPersistenceService, times(1)).updateMessage(
            EORINumber(any()),
            eqTo(MovementType.Arrival),
            MovementId(eqTo(movementResponse.movementId.value)),
            MessageId(eqTo(movementResponse.messageId.value)),
            eqTo(messageUpdateFailure)
          )(
            any[HeaderCarrier],
            any[ExecutionContext]
          )
      }

    }

    "when the content type is not present" - {

      val standardHeaders = FakeHeaders(
        Seq(HeaderNames.ACCEPT -> "application/vnd.hmrc.2.0+json")
      )

      "must return Accepted if the call to upscan and the persistence service succeeds" in forAll(
        arbitraryUpscanInitiateResponse.arbitrary,
        arbitraryMovementResponse().arbitrary,
        arbitraryBoxResponse.arbitrary
      ) {
        (upscanResponse, movementResponse, boxResponse) =>
          val ControllerAndMocks(
            sut,
            _,
            mockPersistenceService,
            _,
            mockAuditService,
            _,
            _,
            _,
            _,
            _,
            mockPushNotificationService,
            mockUpscanService,
            _
          ) = createControllerAndMocks()

          when(
            mockUpscanService
              .upscanInitiate(
                any[String].asInstanceOf[EORINumber],
                any[String].asInstanceOf[MovementType],
                any[String].asInstanceOf[MovementId],
                any[String].asInstanceOf[MessageId]
              )(any(), any())
          )
            .thenAnswer {
              _ => EitherT.rightT(upscanResponse)
            }

          when(mockAuditService.audit(any(), any(), eqTo(MimeTypes.JSON), any[Long]())(any(), any())).thenReturn(Future.successful(()))

          when(
            mockPersistenceService
              .createMovement(any[String].asInstanceOf[EORINumber], any[MovementType], any())(any[HeaderCarrier], any[ExecutionContext])
          )
            .thenAnswer {
              _ => EitherT.rightT(movementResponse)
            }

          when(mockPushNotificationService.associate(MovementId(anyString()), any(), any())(any(), any()))
            .thenAnswer(
              _ => EitherT.rightT(boxResponse)
            )

          val request = fakeCreateMovementRequest("POST", standardHeaders, Source.empty[ByteString], MovementType.Arrival)
          val result  = sut.createMovement(MovementType.Arrival)(request)
          status(result) mustBe ACCEPTED

          contentAsJson(result) mustBe Json.toJson(
            HateoasNewMovementResponse(movementResponse.movementId, Some(boxResponse), Some(upscanResponse), MovementType.Arrival)
          )

          verify(mockUpscanService, times(1)).upscanInitiate(EORINumber(any()), eqTo(MovementType.Arrival), MovementId(any()), MessageId(any()))(any(), any())
          verify(mockPersistenceService, times(1)).createMovement(EORINumber(any()), any[MovementType], any())(any(), any())
          verify(mockPushNotificationService, times(1)).associate(MovementId(anyString()), eqTo(MovementType.Arrival), any())(any(), any())
          verify(mockAuditService, times(1)).audit(eqTo(AuditType.LargeMessageSubmissionRequested), any(), eqTo(MimeTypes.JSON), any[Long]())(any(), any())
      }

      "must return Accepted if the Push Notification Service reports an error" in forAll(
        arbitraryUpscanInitiateResponse.arbitrary,
        arbitraryMovementResponse().arbitrary
      ) {
        (upscanResponse, movementResponse) =>
          val ControllerAndMocks(
            sut,
            _,
            mockPersistenceService,
            _,
            _,
            _,
            _,
            _,
            _,
            _,
            mockPushNotificationService,
            mockUpscanService,
            _
          ) = createControllerAndMocks()

          when(
            mockUpscanService
              .upscanInitiate(
                any[String].asInstanceOf[EORINumber],
                any[String].asInstanceOf[MovementType],
                any[String].asInstanceOf[MovementId],
                any[String].asInstanceOf[MessageId]
              )(any(), any())
          )
            .thenAnswer {
              _ => EitherT.rightT(upscanResponse)
            }

          when(
            mockPersistenceService
              .createMovement(any[String].asInstanceOf[EORINumber], any[MovementType], any())(any[HeaderCarrier], any[ExecutionContext])
          )
            .thenAnswer {
              _ => EitherT.rightT(movementResponse)
            }

          when(mockPushNotificationService.associate(MovementId(anyString()), any(), any())(any(), any()))
            .thenAnswer(
              _ => EitherT.leftT(PushNotificationError.UnexpectedError(None))
            )

          val request = fakeCreateMovementRequest("POST", standardHeaders, Source.empty[ByteString], MovementType.Arrival)
          val result  = sut.createMovement(MovementType.Arrival)(request)
          status(result) mustBe ACCEPTED

          contentAsJson(result) mustBe Json.toJson(
            HateoasNewMovementResponse(movementResponse.movementId, None, Some(upscanResponse), MovementType.Arrival)
          )

          verify(mockUpscanService, times(1)).upscanInitiate(EORINumber(any()), eqTo(MovementType.Arrival), MovementId(any()), MessageId(any()))(any(), any())
          verify(mockPersistenceService, times(1)).createMovement(EORINumber(any()), any[MovementType], any())(any(), any())
          verify(mockPushNotificationService, times(1)).associate(MovementId(anyString()), eqTo(MovementType.Arrival), any())(any(), any())
      }

      "must return Internal Service Error if the persistence service reports an error" in {
        val ControllerAndMocks(
          sut,
          _,
          mockPersistenceService,
          _,
          _,
          _,
          _,
          _,
          _,
          _,
          _,
          _,
          _
        ) = createControllerAndMocks()
        when(
          mockPersistenceService
            .createMovement(any[String].asInstanceOf[EORINumber], any[MovementType], any())(any[HeaderCarrier], any[ExecutionContext])
        ).thenAnswer(
          _ => EitherT.leftT(PersistenceError.UnexpectedError(None))
        )

        val request =
          fakeCreateMovementRequest("POST", standardHeaders, Source.empty[ByteString], MovementType.Arrival)
        val response = sut.createMovement(MovementType.Departure)(request)

        status(response) mustBe INTERNAL_SERVER_ERROR
        contentAsJson(response) mustBe Json.obj(
          "code"    -> "INTERNAL_SERVER_ERROR",
          "message" -> "Internal server error"
        )
      }

      "must return Internal Service Error if the upscan service reports an error" in forAll(
        arbitraryMovementResponse().arbitrary
      ) {
        movementResponse =>
          val ControllerAndMocks(
            sut,
            _,
            mockPersistenceService,
            _,
            _,
            _,
            _,
            _,
            _,
            _,
            _,
            mockUpscanService,
            _
          ) = createControllerAndMocks()
          when(
            mockPersistenceService
              .createMovement(any[String].asInstanceOf[EORINumber], any[MovementType], any())(any[HeaderCarrier], any[ExecutionContext])
          )
            .thenAnswer {
              _ => EitherT.rightT(movementResponse)
            }

          when(
            mockUpscanService
              .upscanInitiate(
                any[String].asInstanceOf[EORINumber],
                any[String].asInstanceOf[MovementType],
                any[String].asInstanceOf[MovementId],
                any[String].asInstanceOf[MessageId]
              )(any(), any())
          )
            .thenAnswer {
              _ => EitherT.leftT(UpscanError.UnexpectedError(None))
            }

          val request =
            fakeCreateMovementRequest("POST", standardHeaders, Source.empty[ByteString], MovementType.Arrival)
          val response = sut.createMovement(MovementType.Arrival)(request)

          status(response) mustBe INTERNAL_SERVER_ERROR
          contentAsJson(response) mustBe Json.obj(
            "code"    -> "INTERNAL_SERVER_ERROR",
            "message" -> "Internal server error"
          )
      }
    }

    "must return UNSUPPORTED_MEDIA_TYPE when the content type is invalid" in {
      val ControllerAndMocks(
        sut,
        _,
        _,
        _,
        _,
        _,
        _,
        _,
        _,
        _,
        _,
        _,
        _
      ) = createControllerAndMocks()
      val standardHeaders = FakeHeaders(
        Seq(HeaderNames.ACCEPT -> "application/vnd.hmrc.2.0+json", HeaderNames.CONTENT_TYPE -> "invalid", HeaderNames.CONTENT_LENGTH -> "1000")
      )

      val json    = Json.stringify(Json.obj("CC015" -> Json.obj("SynIdeMES1" -> "UNOC")))
      val request = fakeCreateMovementRequest("POST", standardHeaders, Source.single(json), MovementType.Arrival)

      val result = sut.createMovement(MovementType.Arrival)(request)
      status(result) mustBe UNSUPPORTED_MEDIA_TYPE
      contentAsJson(result) mustBe Json.obj(
        "code"    -> "UNSUPPORTED_MEDIA_TYPE",
        "message" -> "Content-type header invalid is not supported!"
      )
    }

    s"must return NOT_ACCEPTABLE when the content type is ${VersionedRouting.VERSION_2_ACCEPT_HEADER_VALUE_JSON_XML_HYPHEN}" in {
      val ControllerAndMocks(
        sut,
        _,
        _,
        _,
        _,
        _,
        _,
        _,
        _,
        _,
        _,
        _,
        _
      ) = createControllerAndMocks(
        new AcceptHeaderActionProviderImpl()
      )
      val standardHeaders = FakeHeaders(
        Seq(
          HeaderNames.ACCEPT         -> VersionedRouting.VERSION_2_ACCEPT_HEADER_VALUE_JSON_XML_HYPHEN,
          HeaderNames.CONTENT_TYPE   -> MimeTypes.JSON,
          HeaderNames.CONTENT_LENGTH -> "1000"
        )
      )

      val json    = Json.stringify(Json.obj("CC015" -> Json.obj("SynIdeMES1" -> "UNOC")))
      val request = fakeCreateMovementRequest("POST", standardHeaders, Source.single(json), MovementType.Arrival)

      val result = sut.createMovement(MovementType.Arrival)(request)
      status(result) mustBe NOT_ACCEPTABLE
      contentAsJson(result) mustBe Json.obj(
        "code"    -> "NOT_ACCEPTABLE",
        "message" -> "The Accept header is missing or invalid."
      )
    }

    "must return NOT_ACCEPTABLE when the content type is invalid" in {
      val ControllerAndMocks(
        sut,
        _,
        _,
        _,
        _,
        _,
        _,
        _,
        _,
        _,
        _,
        _,
        _
      ) = createControllerAndMocks(
        new AcceptHeaderActionProviderImpl()
      )
      val standardHeaders = FakeHeaders(
        Seq(HeaderNames.ACCEPT -> "application/vnd.hmrc.2.0+json123", HeaderNames.CONTENT_TYPE -> MimeTypes.JSON, HeaderNames.CONTENT_LENGTH -> "1000")
      )

      val json    = Json.stringify(Json.obj("CC015" -> Json.obj("SynIdeMES1" -> "UNOC")))
      val request = fakeCreateMovementRequest("POST", standardHeaders, Source.single(json), MovementType.Arrival)

      val result = sut.createMovement(MovementType.Arrival)(request)
      status(result) mustBe NOT_ACCEPTABLE
      contentAsJson(result) mustBe Json.obj(
        "code"    -> "NOT_ACCEPTABLE",
        "message" -> "The Accept header is missing or invalid."
      )
    }

    "must return Internal Service Error if the router service reports an error" in forAll(
      arbitraryMovementResponse().arbitrary,
      arbitraryBoxResponse.arbitrary
    ) {
      (movementResponse, boxResponse) =>
        val ControllerAndMocks(
          sut,
          mockValidationService,
          mockPersistenceService,
          mockRouterService,
          _,
          _,
          _,
          _,
          _,
          _,
          mockPushNotificationService,
          _,
          _
        ) = createControllerAndMocks()

        val standardHeaders = FakeHeaders(
          Seq(HeaderNames.ACCEPT -> "application/vnd.hmrc.2.0+json", HeaderNames.CONTENT_TYPE -> MimeTypes.XML, HeaderNames.CONTENT_LENGTH -> "1000")
        )

        when(mockValidationService.validateXml(eqTo(MessageType.ArrivalNotification), any[Source[ByteString, _]]())(any[HeaderCarrier], any[ExecutionContext]))
          .thenAnswer(
            _ => EitherT.rightT(())
          )

        when(
          mockRouterService.send(
            any[String].asInstanceOf[MessageType],
            any[String].asInstanceOf[EORINumber],
            any[String].asInstanceOf[MovementId],
            any[String].asInstanceOf[MessageId],
            any[Source[ByteString, _]]
          )(any[ExecutionContext], any[HeaderCarrier])
        ).thenAnswer(
          _ => EitherT.leftT(RouterError.UnexpectedError(None))
        )

        when(
          mockPersistenceService
            .createMovement(any[String].asInstanceOf[EORINumber], any[MovementType], any[Option[Source[ByteString, _]]]())(
              any[HeaderCarrier],
              any[ExecutionContext]
            )
        ).thenReturn(EitherT.fromEither[Future](Right[PersistenceError, MovementResponse](movementResponse)))

        when(
          mockPersistenceService
            .updateMessage(
              EORINumber(any()),
              eqTo(MovementType.Arrival),
              MovementId(eqTo(movementResponse.movementId.value)),
              MessageId(eqTo(movementResponse.messageId.value)),
              eqTo(messageUpdateFailure)
            )(
              any[HeaderCarrier],
              any[ExecutionContext]
            )
        )
          .thenAnswer {
            _ => EitherT.rightT(())
          }

        when(mockPushNotificationService.associate(any[String].asInstanceOf[MovementId], any[MovementType], any())(any(), any()))
          .thenAnswer(
            _ => EitherT.rightT(boxResponse)
          )

        val request  = fakeCreateMovementRequest("POST", standardHeaders, singleUseStringSource(CC007C.mkString), MovementType.Arrival)
        val response = sut.createMovement(MovementType.Arrival)(request)
        status(response) mustBe INTERNAL_SERVER_ERROR
        contentAsJson(response) mustBe Json.obj(
          "code"    -> "INTERNAL_SERVER_ERROR",
          "message" -> "Internal server error"
        )

        verify(mockPersistenceService, times(1)).updateMessage(
          EORINumber(any()),
          eqTo(MovementType.Arrival),
          MovementId(eqTo(movementResponse.movementId.value)),
          MessageId(eqTo(movementResponse.messageId.value)),
          eqTo(messageUpdateFailure)
        )(
          any[HeaderCarrier],
          any[ExecutionContext]
        )

    }
  }

  for (movementType <- Seq(MovementType.Arrival, MovementType.Departure)) {

    val contentJson = if (movementType == MovementType.Departure) CC013Cjson else CC044Cjson
    val contentXml  = if (movementType == MovementType.Departure) CC013C else CC044C

    s"GET /movements/${movementType.urlFragment}/:movementId/messages " - {

      val datetimes = Seq(arbitrary[OffsetDateTime].sample, None)

      datetimes.foreach {
        dateTime =>
          s"when a movement is found ${dateTime
            .map(
              _ => "with"
            )
            .getOrElse("without")} a date filter" in forAll(arbitraryMovementId.arbitrary, Gen.listOfN(3, arbitraryMessageSummaryXml.arbitrary.sample.head)) {
            (movementId, messageResponse) =>
              val ControllerAndMocks(
                sut,
                _,
                mockPersistenceService,
                _,
                _,
                _,
                _,
                _,
                _,
                _,
                _,
                _,
                _
              ) = createControllerAndMocks()
              when(
                mockPersistenceService.getMessages(EORINumber(any()), any[MovementType], MovementId(any()), any())(
                  any[HeaderCarrier],
                  any[ExecutionContext]
                )
              )
                .thenAnswer(
                  _ => EitherT.rightT(messageResponse)
                )

              val request = FakeRequest("GET", "/", FakeHeaders(), Source.empty[ByteString])
              val result  = sut.getMessageIds(movementType, movementId, dateTime)(request)

              status(result) mustBe OK
              contentAsJson(result) mustBe Json.toJson(
                HateoasMovementMessageIdsResponse(movementId, messageResponse, dateTime, movementType)
              )
          }
      }

      "when no movement is found" in forAll(arbitraryMovementId.arbitrary) {
        movementId =>
          val ControllerAndMocks(
            sut,
            _,
            mockPersistenceService,
            _,
            _,
            _,
            _,
            _,
            _,
            _,
            _,
            _,
            _
          ) = createControllerAndMocks()
          when(
            mockPersistenceService.getMessages(EORINumber(any()), any[MovementType], MovementId(any()), any())(
              any[HeaderCarrier],
              any[ExecutionContext]
            )
          )
            .thenAnswer(
              _ => EitherT.leftT(PersistenceError.MovementNotFound(movementId, movementType))
            )

          val request = FakeRequest("GET", "/", FakeHeaders(), Source.empty[ByteString])
          val result  = sut.getMessageIds(movementType, movementId, None)(request)

          status(result) mustBe NOT_FOUND
          contentAsJson(result) mustBe Json.obj(
            "code"    -> "NOT_FOUND",
            "message" -> s"${movementType.movementType.capitalize} movement with ID ${movementId.value} was not found"
          )
      }

      "when an unknown error occurs" in forAll(arbitraryMovementId.arbitrary) {
        movementId =>
          val ControllerAndMocks(
            sut,
            _,
            mockPersistenceService,
            _,
            _,
            _,
            _,
            _,
            _,
            _,
            _,
            _,
            _
          ) = createControllerAndMocks()
          when(
            mockPersistenceService.getMessages(EORINumber(any()), any[MovementType], MovementId(any()), any())(
              any[HeaderCarrier],
              any[ExecutionContext]
            )
          )
            .thenAnswer(
              _ => EitherT.leftT(PersistenceError.UnexpectedError(thr = None))
            )

          val request = FakeRequest("GET", "/", FakeHeaders(), Source.empty[ByteString])
          val result  = sut.getMessageIds(movementType, movementId, None)(request)

          status(result) mustBe INTERNAL_SERVER_ERROR
          contentAsJson(result) mustBe Json.obj(
            "code"    -> "INTERNAL_SERVER_ERROR",
            "message" -> "Internal server error"
          )
      }

      "must return NOT_ACCEPTABLE when the accept type is invalid" in forAll(
        arbitraryMovementId.arbitrary
      ) {
        movementId =>
          val ControllerAndMocks(
            sut,
            _,
            _,
            _,
            _,
            _,
            _,
            _,
            _,
            _,
            _,
            _,
            _
          ) = createControllerAndMocks(
            new AcceptHeaderActionProviderImpl()
          )
          val standardHeaders = FakeHeaders(
            Seq(HeaderNames.ACCEPT -> "application/vnd.hmrc.2.0+json123", HeaderNames.CONTENT_TYPE -> MimeTypes.XML, HeaderNames.CONTENT_LENGTH -> "1000")
          )

          val request  = FakeRequest("GET", "/", standardHeaders, Source.empty[ByteString])
          val response = sut.getMessageIds(movementType, movementId, None)(request)

          status(response) mustBe NOT_ACCEPTABLE
          contentAsJson(response) mustBe Json.obj(
            "code"    -> "NOT_ACCEPTABLE",
            "message" -> "The Accept header is missing or invalid."
          )
      }

      "must return NOT_ACCEPTABLE when the accept type is application/vnd.hmrc.2.0+json-xml" in forAll(
        arbitraryMovementId.arbitrary
      ) {
        movementId =>
          val ControllerAndMocks(
            sut,
            _,
            _,
            _,
            _,
            _,
            _,
            _,
            _,
            _,
            _,
            _,
            _
          ) = createControllerAndMocks(
            new AcceptHeaderActionProviderImpl()
          )
          val standardHeaders = FakeHeaders(
            Seq(HeaderNames.ACCEPT -> "application/vnd.hmrc.2.0+json-xml", HeaderNames.CONTENT_TYPE -> MimeTypes.XML, HeaderNames.CONTENT_LENGTH -> "1000")
          )

          val request  = FakeRequest("GET", "/", standardHeaders, Source.empty[ByteString])
          val response = sut.getMessageIds(movementType, movementId, None)(request)

          status(response) mustBe NOT_ACCEPTABLE
          contentAsJson(response) mustBe Json.obj(
            "code"    -> "NOT_ACCEPTABLE",
            "message" -> "The Accept header is missing or invalid."
          )
      }

    }

    s"/movements/${movementType.urlFragment}/:movementId/messages/:messageId" - {
      val movementId                       = arbitraryMovementId.arbitrary.sample.value
      val messageId                        = arbitraryMessageId.arbitrary.sample.value
      val objectStoreUri                   = arbitraryObjectStoreURI.arbitrary.sample.value
      val xml                              = "<test>ABC</test>"
      val smallMessageSummaryXml           = arbitraryMessageSummaryXml.arbitrary.sample.value.copy(id = messageId, body = Some(XmlPayload(xml)), uri = None)
      val smallMessageSummaryInObjectStore = smallMessageSummaryXml.copy(body = None, uri = Some(objectStoreUri))
      val smallMessageSummaryJson          = smallMessageSummaryXml.copy(body = Some(JsonPayload("""{"test": "ABC"}""")), uri = None)
      val largeMessageSummaryXml =
        arbitraryMessageSummaryXml.arbitrary.sample.value
          .copy(id = messageId, body = None, uri = Some(objectStoreUri))

      Seq(
        VersionedRouting.VERSION_2_ACCEPT_HEADER_VALUE_JSON,
        VersionedRouting.VERSION_2_ACCEPT_HEADER_VALUE_JSON_XML,
        VersionedRouting.VERSION_2_ACCEPT_HEADER_VALUE_JSON_XML_HYPHEN
      ).foreach {

        acceptHeaderValue =>
          val headers =
            FakeHeaders(Seq(HeaderNames.ACCEPT -> acceptHeaderValue))
          val request =
            FakeRequest(
              "GET",
              if (movementType == MovementType.Departure) routing.routes.DeparturesRouter.getMessage(movementId.value, messageId.value).url
              else routing.routes.ArrivalsRouter.getArrivalMessage(movementId.value, messageId.value).url,
              headers,
              Source.empty[ByteString]
            )

          s"for a small message, when the accept header equals $acceptHeaderValue" - {

            "when the message is stored in mongo and is found" in {
              val ControllerAndMocks(
                sut,
                _,
                mockPersistenceService,
                _,
                _,
                _,
                _,
                _,
                mockResponseFormatterService,
                _,
                _,
                _,
                _
              ) = createControllerAndMocks()
              when(
                mockPersistenceService.getMessage(EORINumber(any()), any[MovementType], MovementId(any()), MessageId(any()))(
                  any[HeaderCarrier],
                  any[ExecutionContext]
                )
              )
                .thenAnswer(
                  _ => EitherT.rightT(smallMessageSummaryXml)
                )

              when(
                mockResponseFormatterService.formatMessageSummary(any[MessageSummary], eqTo(acceptHeaderValue))(
                  any[ExecutionContext],
                  any[HeaderCarrier],
                  any[Materializer]
                )
              )
                .thenAnswer(
                  _ =>
                    acceptHeaderValue match {
                      case VersionedRouting.VERSION_2_ACCEPT_HEADER_VALUE_JSON => EitherT.rightT(smallMessageSummaryJson)
                      case VersionedRouting.VERSION_2_ACCEPT_HEADER_VALUE_JSON_XML | VersionedRouting.VERSION_2_ACCEPT_HEADER_VALUE_JSON_XML_HYPHEN =>
                        EitherT.rightT(smallMessageSummaryXml)

                    }
                )

              val result = sut.getMessage(movementType, movementId, messageId)(request)

              status(result) mustBe OK
              acceptHeaderValue match {
                case VersionedRouting.VERSION_2_ACCEPT_HEADER_VALUE_JSON =>
                  contentAsJson(result) mustBe Json.toJson(
                    HateoasMovementMessageResponse(
                      movementId,
                      messageId,
                      smallMessageSummaryJson,
                      movementType
                    )
                  )
                case VersionedRouting.VERSION_2_ACCEPT_HEADER_VALUE_JSON_XML | VersionedRouting.VERSION_2_ACCEPT_HEADER_VALUE_JSON_XML_HYPHEN =>
                  contentAsJson(result) mustBe Json.toJson(
                    HateoasMovementMessageResponse(
                      movementId,
                      messageId,
                      smallMessageSummaryXml,
                      movementType
                    )
                  )
              }

            }

            "when the message is stored in object store and is found" in {
              val ControllerAndMocks(
                sut,
                _,
                mockPersistenceService,
                _,
                _,
                _,
                _,
                _,
                mockResponseFormatterService,
                mockObjectStoreService,
                _,
                _,
                _
              ) = createControllerAndMocks()
              when(
                mockPersistenceService.getMessage(EORINumber(any()), any[MovementType], MovementId(any()), MessageId(any()))(
                  any[HeaderCarrier],
                  any[ExecutionContext]
                )
              )
                .thenAnswer(
                  _ => EitherT.rightT(smallMessageSummaryInObjectStore)
                )

              when(
                mockObjectStoreService.getMessage(ObjectStoreResourceLocation(any()))(
                  any[ExecutionContext],
                  any[HeaderCarrier]
                )
              )
                .thenAnswer(
                  _ => EitherT.rightT(Source.single(ByteString(xml)))
                )

              when(
                mockResponseFormatterService.formatMessageSummary(any[MessageSummary], eqTo(acceptHeaderValue))(
                  any[ExecutionContext],
                  any[HeaderCarrier],
                  any[Materializer]
                )
              )
                .thenAnswer(
                  _ =>
                    acceptHeaderValue match {
                      case VersionedRouting.VERSION_2_ACCEPT_HEADER_VALUE_JSON => EitherT.rightT(smallMessageSummaryJson)
                      case VersionedRouting.VERSION_2_ACCEPT_HEADER_VALUE_JSON_XML | VersionedRouting.VERSION_2_ACCEPT_HEADER_VALUE_JSON_XML_HYPHEN =>
                        EitherT.rightT(smallMessageSummaryInObjectStore)

                    }
                )

              val result = sut.getMessage(movementType, movementId, messageId)(request)

              status(result) mustBe OK
              acceptHeaderValue match {
                case VersionedRouting.VERSION_2_ACCEPT_HEADER_VALUE_JSON =>
                  contentAsJson(result) mustBe Json.toJson(
                    HateoasMovementMessageResponse(
                      movementId,
                      messageId,
                      smallMessageSummaryJson,
                      movementType
                    )
                  )
                case VersionedRouting.VERSION_2_ACCEPT_HEADER_VALUE_JSON_XML | VersionedRouting.VERSION_2_ACCEPT_HEADER_VALUE_JSON_XML_HYPHEN =>
                  contentAsJson(result) mustBe Json.toJson(
                    HateoasMovementMessageResponse(
                      movementId,
                      messageId,
                      smallMessageSummaryXml,
                      movementType
                    )
                  )
              }

            }

            "when the message is stored in object store but call to retrieve the message fails" in {
              val ControllerAndMocks(
                sut,
                _,
                mockPersistenceService,
                _,
                _,
                _,
                _,
                _,
                _,
                mockObjectStoreService,
                _,
                _,
                _
              ) = createControllerAndMocks()
              when(
                mockPersistenceService.getMessage(EORINumber(any()), any[MovementType], MovementId(any()), MessageId(any()))(
                  any[HeaderCarrier],
                  any[ExecutionContext]
                )
              )
                .thenAnswer(
                  _ => EitherT.rightT(smallMessageSummaryInObjectStore)
                )

              when(
                mockObjectStoreService.getMessage(ObjectStoreResourceLocation(any()))(
                  any[ExecutionContext],
                  any[HeaderCarrier]
                )
              )
                .thenAnswer(
                  _ => EitherT.leftT(ObjectStoreError.FileNotFound(objectStoreUri.asResourceLocation.get))
                )

              val result = sut.getMessage(movementType, movementId, messageId)(request)

              status(result) mustBe INTERNAL_SERVER_ERROR

            }

            "when no message is found" in {
              val ControllerAndMocks(
                sut,
                _,
                mockPersistenceService,
                _,
                _,
                _,
                _,
                _,
                _,
                _,
                _,
                _,
                _
              ) = createControllerAndMocks()
              when(
                mockPersistenceService.getMessage(EORINumber(any()), any[MovementType], MovementId(any()), MessageId(any()))(
                  any[HeaderCarrier],
                  any[ExecutionContext]
                )
              )
                .thenAnswer(
                  _ => EitherT.leftT(PersistenceError.MessageNotFound(movementId, messageId))
                )

              val result = sut.getMessage(movementType, movementId, messageId)(request)

              status(result) mustBe NOT_FOUND
              contentType(result).get mustBe MimeTypes.JSON
              contentAsJson(result) mustBe Json.obj(
                "code"    -> "NOT_FOUND",
                "message" -> s"Message with ID ${messageId.value} for movement ${movementId.value} was not found"
              )
            }

            "when formatter service fails" in {
              val ControllerAndMocks(
                sut,
                _,
                mockPersistenceService,
                _,
                _,
                _,
                _,
                _,
                mockResponseFormatterService,
                _,
                _,
                _,
                _
              ) = createControllerAndMocks()
              when(
                mockPersistenceService.getMessage(EORINumber(any()), any[MovementType], MovementId(any()), MessageId(any()))(
                  any[HeaderCarrier],
                  any[ExecutionContext]
                )
              )
                .thenAnswer(
                  _ => EitherT.rightT(smallMessageSummaryXml)
                )

              when(
                mockResponseFormatterService.formatMessageSummary(any[MessageSummary], eqTo(acceptHeaderValue))(
                  any[ExecutionContext],
                  any[HeaderCarrier],
                  any[Materializer]
                )
              )
                .thenAnswer(
                  _ => EitherT.leftT(PresentationError.internalServiceError())
                )

              val result = sut.getMessage(movementType, movementId, messageId)(request)

              acceptHeaderValue match {
                case VersionedRouting.VERSION_2_ACCEPT_HEADER_VALUE_JSON =>
                  status(result) mustBe INTERNAL_SERVER_ERROR
                  contentType(result).get mustBe MimeTypes.JSON
                  contentAsJson(result) mustBe Json.obj(
                    "code"    -> "INTERNAL_SERVER_ERROR",
                    "message" -> "Internal server error"
                  )
                case VersionedRouting.VERSION_2_ACCEPT_HEADER_VALUE_JSON_XML | VersionedRouting.VERSION_2_ACCEPT_HEADER_VALUE_JSON_XML_HYPHEN =>
                  status(result) mustBe OK
                  contentType(result).get mustBe MimeTypes.JSON
              }
            }

            "when an unknown error occurs" in {
              val ControllerAndMocks(
                sut,
                _,
                mockPersistenceService,
                _,
                _,
                _,
                _,
                _,
                _,
                _,
                _,
                _,
                _
              ) = createControllerAndMocks()
              when(
                mockPersistenceService.getMessage(EORINumber(any()), any[MovementType], MovementId(any()), MessageId(any()))(
                  any[HeaderCarrier],
                  any[ExecutionContext]
                )
              )
                .thenAnswer(
                  _ => EitherT.leftT(PersistenceError.UnexpectedError(thr = None))
                )

              val result = sut.getMessage(movementType, movementId, messageId)(request)

              status(result) mustBe INTERNAL_SERVER_ERROR
              contentType(result).get mustBe MimeTypes.JSON
              contentAsJson(result) mustBe Json.obj(
                "code"    -> "INTERNAL_SERVER_ERROR",
                "message" -> "Internal server error"
              )
            }

          }

          s"for a large message,when the accept header equals $acceptHeaderValue" - {

            "when the message is found" in {
              val ControllerAndMocks(
                sut,
                _,
                mockPersistenceService,
                _,
                _,
                _,
                _,
                _,
                _,
                mockObjectStoreService,
                _,
                _,
                mockAppConfig
              ) = createControllerAndMocks()
              when(
                mockPersistenceService.getMessage(EORINumber(any()), any[MovementType], MovementId(any()), MessageId(any()))(
                  any[HeaderCarrier],
                  any[ExecutionContext]
                )
              )
                .thenAnswer(
                  _ => EitherT.rightT(largeMessageSummaryXml)
                )

              when(mockAppConfig.smallMessageSizeLimit).thenReturn(1)

              when(
                mockObjectStoreService.getMessage(ObjectStoreResourceLocation(any()))(
                  any[ExecutionContext],
                  any[HeaderCarrier]
                )
              )
                .thenAnswer(
                  _ => EitherT.rightT(Source.single(ByteString(xml)))
                )

              val result = sut.getMessage(movementType, movementId, messageId)(request)

              acceptHeaderValue match {
                case VersionedRouting.VERSION_2_ACCEPT_HEADER_VALUE_JSON =>
                  status(result) mustBe NOT_ACCEPTABLE
                  contentType(result).get mustBe MimeTypes.JSON
                  contentAsJson(result) mustBe Json.obj(
                    "code"    -> "NOT_ACCEPTABLE",
                    "message" -> "Large messages cannot be returned as json"
                  )
                case VersionedRouting.VERSION_2_ACCEPT_HEADER_VALUE_JSON_XML | VersionedRouting.VERSION_2_ACCEPT_HEADER_VALUE_JSON_XML_HYPHEN =>
                  status(result) mustBe OK
                  contentType(result).get mustBe MimeTypes.JSON
                  contentAsJson(result) mustBe Json.toJson(
                    HateoasMovementMessageResponse(
                      movementId,
                      messageId,
                      largeMessageSummaryXml.copy(body = Some(XmlPayload(xml))),
                      movementType
                    )
                  )
              }

            }

            "when no message is found" in {
              val ControllerAndMocks(
                sut,
                _,
                mockPersistenceService,
                _,
                _,
                _,
                _,
                _,
                _,
                _,
                _,
                _,
                _
              ) = createControllerAndMocks()
              when(
                mockPersistenceService.getMessage(EORINumber(any()), any[MovementType], MovementId(any()), MessageId(any()))(
                  any[HeaderCarrier],
                  any[ExecutionContext]
                )
              )
                .thenAnswer(
                  _ => EitherT.leftT(PersistenceError.MessageNotFound(movementId, messageId))
                )

              val result = sut.getMessage(movementType, movementId, messageId)(request)

              status(result) mustBe NOT_FOUND
              contentType(result).get mustBe MimeTypes.JSON
              contentAsJson(result) mustBe Json.obj(
                "code"    -> "NOT_FOUND",
                "message" -> s"Message with ID ${messageId.value} for movement ${movementId.value} was not found"
              )
            }

            "when an unknown error occurs" in {
              val ControllerAndMocks(
                sut,
                _,
                mockPersistenceService,
                _,
                _,
                _,
                _,
                _,
                _,
                _,
                _,
                _,
                _
              ) = createControllerAndMocks()
              when(
                mockPersistenceService.getMessage(EORINumber(any()), any[MovementType], MovementId(any()), MessageId(any()))(
                  any[HeaderCarrier],
                  any[ExecutionContext]
                )
              )
                .thenAnswer(
                  _ => EitherT.leftT(PersistenceError.UnexpectedError(thr = None))
                )

              val result = sut.getMessage(movementType, movementId, messageId)(request)

              status(result) mustBe INTERNAL_SERVER_ERROR
              contentType(result).get mustBe MimeTypes.JSON
              contentAsJson(result) mustBe Json.obj(
                "code"    -> "INTERNAL_SERVER_ERROR",
                "message" -> "Internal server error"
              )
            }

          }
      }

      "must return NOT_ACCEPTABLE when the accept type is invalid" in forAll(
        arbitraryMovementId.arbitrary
      ) {
        movementId =>
          val ControllerAndMocks(
            sut,
            _,
            _,
            _,
            _,
            _,
            _,
            _,
            _,
            _,
            _,
            _,
            _
          ) = createControllerAndMocks(
            new AcceptHeaderActionProviderImpl()
          )
          val standardHeaders = FakeHeaders(
            Seq(HeaderNames.ACCEPT -> "application/vnd.hmrc.2.0+json123", HeaderNames.CONTENT_TYPE -> MimeTypes.XML, HeaderNames.CONTENT_LENGTH -> "1000")
          )

          val request = fakeAttachMessageRequest("POST", standardHeaders, Source.single(ByteString(contentXml.mkString, StandardCharsets.UTF_8)), movementType)

          val result = sut.getMessage(movementType, movementId, messageId)(request)

          status(result) mustBe NOT_ACCEPTABLE
          contentType(result).get mustBe MimeTypes.JSON

      }
    }

    s"/movements/${movementType.urlFragment}/:movementId/messages/:messageId/body" - {
      val movementId             = arbitraryMovementId.arbitrary.sample.value
      val messageId              = arbitraryMessageId.arbitrary.sample.value
      val xml                    = "<test>ABC</test>"
      val smallMessageSummaryXml = arbitraryMessageSummaryXml.arbitrary.sample.value.copy(id = messageId, body = Some(XmlPayload(xml)), uri = None)
      val largeMessageSummaryXml =
        arbitraryMessageSummaryXml.arbitrary.sample.value
          .copy(id = messageId, body = None, uri = Some(ObjectStoreURI("common-transit-convention-traders/movements/123.xml")))

      val headers =
        FakeHeaders(Seq(HeaderNames.ACCEPT -> VersionedRouting.VERSION_2_ACCEPT_HEADER_VALUE_XML))
      val request =
        FakeRequest(
          "GET",
          v2.controllers.routes.V2MovementsController.getMessageBody(movementType, movementId, messageId).url,
          headers,
          Source.empty[ByteString]
        )

      "for a small message - accept header set to application/vnd.hmrc.2.0+xml" - {

        "when the message is found" in {
          val ControllerAndMocks(
            sut,
            _,
            mockPersistenceService,
            _,
            _,
            _,
            _,
            _,
            mockResponseFormatterService,
            _,
            _,
            _,
            _
          ) = createControllerAndMocks()
          when(
            mockPersistenceService.getMessage(EORINumber(any()), any[MovementType], MovementId(any()), MessageId(any()))(
              any[HeaderCarrier],
              any[ExecutionContext]
            )
          )
            .thenAnswer(
              _ => EitherT.rightT(smallMessageSummaryXml)
            )

          when(
            mockResponseFormatterService.formatMessageSummary(any[MessageSummary], eqTo(VersionedRouting.VERSION_2_ACCEPT_HEADER_VALUE_XML))(
              any[ExecutionContext],
              any[HeaderCarrier],
              any[Materializer]
            )
          )
            .thenAnswer(
              _ => EitherT.rightT(xml)
            )

          val result = sut.getMessageBody(movementType, movementId, messageId)(request)

          status(result) mustBe OK
          contentType(result).get mustBe MimeTypes.XML
          contentAsString(result) mustBe xml
        }

        "when no message is found" in {
          val ControllerAndMocks(
            sut,
            _,
            mockPersistenceService,
            _,
            _,
            _,
            _,
            _,
            _,
            _,
            _,
            _,
            _
          ) = createControllerAndMocks()
          when(
            mockPersistenceService.getMessage(EORINumber(any()), any[MovementType], MovementId(any()), MessageId(any()))(
              any[HeaderCarrier],
              any[ExecutionContext]
            )
          )
            .thenAnswer(
              _ => EitherT.leftT(PersistenceError.MessageNotFound(movementId, messageId))
            )

          val result = sut.getMessageBody(movementType, movementId, messageId)(request)

          status(result) mustBe NOT_FOUND
          contentType(result).get mustBe MimeTypes.JSON
          contentAsJson(result) mustBe Json.obj(
            "code"    -> "NOT_FOUND",
            "message" -> s"Message with ID ${messageId.value} for movement ${movementId.value} was not found"
          )
        }

        "when formatter service fails" in {
          val ControllerAndMocks(
            sut,
            _,
            mockPersistenceService,
            _,
            _,
            _,
            _,
            _,
            mockResponseFormatterService,
            _,
            _,
            _,
            _
          ) = createControllerAndMocks()
          when(
            mockPersistenceService.getMessage(EORINumber(any()), any[MovementType], MovementId(any()), MessageId(any()))(
              any[HeaderCarrier],
              any[ExecutionContext]
            )
          )
            .thenAnswer(
              _ => EitherT.rightT(smallMessageSummaryXml)
            )

          when(
            mockResponseFormatterService.formatMessageSummary(any[MessageSummary], eqTo(VersionedRouting.VERSION_2_ACCEPT_HEADER_VALUE_XML))(
              any[ExecutionContext],
              any[HeaderCarrier],
              any[Materializer]
            )
          )
            .thenAnswer(
              _ => EitherT.leftT(PresentationError.internalServiceError())
            )

          val result = sut.getMessageBody(movementType, movementId, messageId)(request)

          status(result) mustBe OK
          contentType(result).get mustBe MimeTypes.XML
          contentAsString(result) mustBe xml
        }

        "when an unknown error occurs" in {
          val ControllerAndMocks(
            sut,
            _,
            mockPersistenceService,
            _,
            _,
            _,
            _,
            _,
            _,
            _,
            _,
            _,
            _
          ) = createControllerAndMocks()
          when(
            mockPersistenceService.getMessage(EORINumber(any()), any[MovementType], MovementId(any()), MessageId(any()))(
              any[HeaderCarrier],
              any[ExecutionContext]
            )
          )
            .thenAnswer(
              _ => EitherT.leftT(PersistenceError.UnexpectedError(thr = None))
            )

          val result = sut.getMessageBody(movementType, movementId, messageId)(request)

          status(result) mustBe INTERNAL_SERVER_ERROR
          contentType(result).get mustBe MimeTypes.JSON
          contentAsJson(result) mustBe Json.obj(
            "code"    -> "INTERNAL_SERVER_ERROR",
            "message" -> "Internal server error"
          )
        }
      }

      "for a large message - accept header set to application/vnd.hmrc.2.0+xml" - {

        "when the message is found" in {
          val ControllerAndMocks(
            sut,
            _,
            mockPersistenceService,
            _,
            _,
            _,
            _,
            _,
            _,
            mockObjectStoreService,
            _,
            _,
            _
          ) = createControllerAndMocks()
          when(
            mockPersistenceService.getMessage(EORINumber(any()), any[MovementType], MovementId(any()), MessageId(any()))(
              any[HeaderCarrier],
              any[ExecutionContext]
            )
          )
            .thenAnswer(
              _ => EitherT.rightT(largeMessageSummaryXml)
            )

          when(
            mockObjectStoreService.getMessage(ObjectStoreResourceLocation(any()))(
              any[ExecutionContext],
              any[HeaderCarrier]
            )
          )
            .thenAnswer(
              _ => EitherT.rightT(Source.single(ByteString(xml)))
            )

          val result = sut.getMessageBody(movementType, movementId, messageId)(request)

          status(result) mustBe OK
          contentType(result).get mustBe MimeTypes.XML
          contentAsString(result) mustBe xml
        }

        "when no message is found" in {
          val ControllerAndMocks(
            sut,
            _,
            mockPersistenceService,
            _,
            _,
            _,
            _,
            _,
            _,
            _,
            _,
            _,
            _
          ) = createControllerAndMocks()
          when(
            mockPersistenceService.getMessage(EORINumber(any()), any[MovementType], MovementId(any()), MessageId(any()))(
              any[HeaderCarrier],
              any[ExecutionContext]
            )
          )
            .thenAnswer(
              _ => EitherT.leftT(PersistenceError.MessageNotFound(movementId, messageId))
            )

          val result = sut.getMessageBody(movementType, movementId, messageId)(request)

          status(result) mustBe NOT_FOUND
          contentType(result).get mustBe MimeTypes.JSON
          contentAsJson(result) mustBe Json.obj(
            "code"    -> "NOT_FOUND",
            "message" -> s"Message with ID ${messageId.value} for movement ${movementId.value} was not found"
          )
        }

        "when an unknown error occurs" in {
          val ControllerAndMocks(
            sut,
            _,
            mockPersistenceService,
            _,
            _,
            _,
            _,
            _,
            _,
            _,
            _,
            _,
            _
          ) = createControllerAndMocks()
          when(
            mockPersistenceService.getMessage(EORINumber(any()), any[MovementType], MovementId(any()), MessageId(any()))(
              any[HeaderCarrier],
              any[ExecutionContext]
            )
          )
            .thenAnswer(
              _ => EitherT.leftT(PersistenceError.UnexpectedError(thr = None))
            )

          val result = sut.getMessageBody(movementType, movementId, messageId)(request)

          status(result) mustBe INTERNAL_SERVER_ERROR
          contentType(result).get mustBe MimeTypes.JSON
          contentAsJson(result) mustBe Json.obj(
            "code"    -> "INTERNAL_SERVER_ERROR",
            "message" -> "Internal server error"
          )
        }

      }

      "must return NOT_ACCEPTABLE when the accept type is invalid" in forAll(
        arbitraryMovementId.arbitrary
      ) {
        movementId =>
          val ControllerAndMocks(
            sut,
            _,
            _,
            _,
            _,
            _,
            _,
            _,
            _,
            _,
            _,
            _,
            _
          ) = createControllerAndMocks(
            new AcceptHeaderActionProviderImpl()
          )
          val standardHeaders = FakeHeaders(
            Seq(HeaderNames.ACCEPT -> "application/vnd.hmrc.2.0+json123", HeaderNames.CONTENT_TYPE -> MimeTypes.XML, HeaderNames.CONTENT_LENGTH -> "1000")
          )

          val request = fakeAttachMessageRequest("POST", standardHeaders, Source.single(ByteString(contentXml.mkString, StandardCharsets.UTF_8)), movementType)

          val result = sut.getMessageBody(movementType, movementId, messageId)(request)

          status(result) mustBe NOT_ACCEPTABLE
          contentType(result).get mustBe MimeTypes.JSON
      }
    }

    s"GET /movements/${movementType.movementType}" - {
      val url =
        if (movementType == MovementType.Departure) routing.routes.DeparturesRouter.getDeparturesForEori().url
        else routing.routes.ArrivalsRouter.getArrivalsForEori().url

      "should return ok with json body for movements" in {
        val ControllerAndMocks(
          sut,
          _,
          mockPersistenceService,
          _,
          _,
          _,
          _,
          _,
          _,
          _,
          _,
          _,
          _
        ) = createControllerAndMocks()

        val enrolmentEORINumber = arbitrary[EORINumber].sample.value
        val dateTime            = OffsetDateTime.of(2022, 8, 4, 11, 34, 42, 0, ZoneOffset.UTC)

        val departureResponse1 = MovementSummary(
          _id = arbitrary[MovementId].sample.value,
          enrollmentEORINumber = enrolmentEORINumber,
          movementEORINumber = Some(arbitrary[EORINumber].sample.get),
          movementReferenceNumber = Some(arbitrary[MovementReferenceNumber].sample.value),
          created = dateTime,
          updated = dateTime.plusHours(1)
        )

        val departureResponse2 = MovementSummary(
          _id = arbitrary[MovementId].sample.value,
          enrollmentEORINumber = enrolmentEORINumber,
          movementEORINumber = Some(arbitrary[EORINumber].sample.get),
          movementReferenceNumber = Some(arbitrary[MovementReferenceNumber].sample.value),
          created = dateTime.plusHours(2),
          updated = dateTime.plusHours(3)
        )
        val departureResponses = Seq(departureResponse1, departureResponse2)

        when(
          mockPersistenceService.getMovements(EORINumber(any()), any[MovementType], any[Option[OffsetDateTime]], any[Option[EORINumber]])(
            any[HeaderCarrier],
            any[ExecutionContext]
          )
        )
          .thenAnswer(
            _ => EitherT.rightT(departureResponses)
          )
        val request = FakeRequest(
          GET,
          url,
          headers = FakeHeaders(Seq(HeaderNames.ACCEPT -> VersionedRouting.VERSION_2_ACCEPT_HEADER_VALUE_JSON)),
          AnyContentAsEmpty
        )
        val result = sut.getMovements(movementType, None, None)(request)

        status(result) mustBe OK
        contentAsJson(result) mustBe Json.toJson(
          HateoasMovementIdsResponse(
            departureResponses,
            movementType,
            None,
            None
          )
        )
      }

      "should return departure not found if persistence service returns 404" in {
        val ControllerAndMocks(
          sut,
          _,
          mockPersistenceService,
          _,
          _,
          _,
          _,
          _,
          _,
          _,
          _,
          _,
          _
        )        = createControllerAndMocks()
        val eori = EORINumber("ERROR")

        when(
          mockPersistenceService.getMovements(EORINumber(any()), any[MovementType], any[Option[OffsetDateTime]], any[Option[EORINumber]])(
            any[HeaderCarrier],
            any[ExecutionContext]
          )
        )
          .thenAnswer(
            _ => EitherT.leftT(PersistenceError.MovementsNotFound(eori, movementType))
          )

        val request = FakeRequest(
          GET,
          url,
          headers = FakeHeaders(Seq(HeaderNames.ACCEPT -> VersionedRouting.VERSION_2_ACCEPT_HEADER_VALUE_JSON)),
          AnyContentAsEmpty
        )
        val result = sut.getMovements(movementType, None, None)(request)

        status(result) mustBe NOT_FOUND
        contentAsJson(result) mustBe Json.obj(
          "message" -> s"${movementType.movementType.capitalize} movement IDs for ${eori.value} were not found",
          "code"    -> "NOT_FOUND"
        )
      }

      "should return unexpected error for all other errors" in {
        val ControllerAndMocks(
          sut,
          _,
          mockPersistenceService,
          _,
          _,
          _,
          _,
          _,
          _,
          _,
          _,
          _,
          _
        ) = createControllerAndMocks()
        when(
          mockPersistenceService.getMovements(EORINumber(any()), any[MovementType], any[Option[OffsetDateTime]], any[Option[EORINumber]])(
            any[HeaderCarrier],
            any[ExecutionContext]
          )
        )
          .thenAnswer(
            _ => EitherT.leftT(PersistenceError.UnexpectedError(None))
          )

        val request = FakeRequest(
          GET,
          url,
          headers = FakeHeaders(Seq(HeaderNames.ACCEPT -> VersionedRouting.VERSION_2_ACCEPT_HEADER_VALUE_JSON)),
          AnyContentAsEmpty
        )
        val result = sut.getMovements(movementType, None, None)(request)

        status(result) mustBe INTERNAL_SERVER_ERROR
        contentAsJson(result) mustBe Json.obj(
          "code"    -> "INTERNAL_SERVER_ERROR",
          "message" -> "Internal server error"
        )
      }

      s"must return NOT_ACCEPTABLE when the accept type is ${VersionedRouting.VERSION_2_ACCEPT_HEADER_VALUE_JSON_XML_HYPHEN}" in {
        val ControllerAndMocks(
          sut,
          _,
          mockPersistenceService,
          _,
          _,
          _,
          _,
          _,
          _,
          _,
          _,
          _,
          _
        ) = createControllerAndMocks(
          new AcceptHeaderActionProviderImpl()
        )
        when(
          mockPersistenceService.getMovements(EORINumber(any()), any[MovementType], any[Option[OffsetDateTime]], any[Option[EORINumber]])(
            any[HeaderCarrier],
            any[ExecutionContext]
          )
        )
          .thenAnswer(
            _ => EitherT.leftT(PersistenceError.UnexpectedError(None))
          )

        val request = FakeRequest(
          GET,
          url,
          headers = FakeHeaders(Seq(HeaderNames.ACCEPT -> VersionedRouting.VERSION_2_ACCEPT_HEADER_VALUE_JSON_XML_HYPHEN)),
          AnyContentAsEmpty
        )
        val result = sut.getMovements(movementType, None, None)(request)

        status(result) mustBe NOT_ACCEPTABLE
        contentAsJson(result) mustBe Json.obj(
          "code"    -> "NOT_ACCEPTABLE",
          "message" -> "The Accept header is missing or invalid."
        )
      }

      "must return NOT_ACCEPTABLE when the accept type is invalid" in {
        val ControllerAndMocks(
          sut,
          _,
          mockPersistenceService,
          _,
          _,
          _,
          _,
          _,
          _,
          _,
          _,
          _,
          _
        ) = createControllerAndMocks(
          new AcceptHeaderActionProviderImpl()
        )
        when(
          mockPersistenceService.getMovements(EORINumber(any()), any[MovementType], any[Option[OffsetDateTime]], any[Option[EORINumber]])(
            any[HeaderCarrier],
            any[ExecutionContext]
          )
        )
          .thenAnswer(
            _ => EitherT.leftT(PersistenceError.UnexpectedError(None))
          )

        val request = FakeRequest(
          GET,
          url,
          headers = FakeHeaders(Seq(HeaderNames.ACCEPT -> "application/vnd.hmrc.2.0+json123")),
          AnyContentAsEmpty
        )
        val result = sut.getMovements(movementType, None, None)(request)

        status(result) mustBe NOT_ACCEPTABLE
        contentAsJson(result) mustBe Json.obj(
          "code"    -> "NOT_ACCEPTABLE",
          "message" -> "The Accept header is missing or invalid."
        )
      }

    }

    s"GET  /movements/${movementType.urlFragment}/:movementId" - {

      "should return ok with json body of movement" in forAll(
        arbitrary[EORINumber],
        arbitrary[EORINumber],
        arbitrary[MovementId],
        arbitrary[MovementReferenceNumber]
      ) {
        (enrollmentEori, movementEori, movementId, mrn) =>
          val ControllerAndMocks(
            sut,
            _,
            mockPersistenceService,
            _,
            _,
            _,
            _,
            _,
            _,
            _,
            _,
            _,
            _
          )               = createControllerAndMocks()
          val createdTime = OffsetDateTime.now()
          val departureResponse = MovementSummary(
            movementId,
            enrollmentEori,
            Some(movementEori),
            Some(mrn),
            createdTime,
            createdTime
          )

          when(mockPersistenceService.getMovement(EORINumber(any()), any[MovementType], MovementId(any()))(any(), any()))
            .thenAnswer(
              _ => EitherT.rightT(departureResponse)
            )

          val url =
            if (movementType == MovementType.Departure) routing.routes.DeparturesRouter.getDeparture(movementId.value).url
            else routing.routes.ArrivalsRouter.getArrival(movementId.value).url

          val request = FakeRequest(
            GET,
            url,
            headers = FakeHeaders(Seq(HeaderNames.ACCEPT -> VersionedRouting.VERSION_2_ACCEPT_HEADER_VALUE_JSON)),
            AnyContentAsEmpty
          )
          val result = sut.getMovement(movementType, movementId)(request)

          status(result) mustBe OK
          contentAsJson(result) mustBe Json.toJson(
            HateoasMovementResponse(
              movementId,
              MovementSummary(
                movementId,
                enrollmentEori,
                Some(movementEori),
                Some(mrn),
                createdTime,
                createdTime
              ),
              movementType
            )
          )
      }

      "should return movement not found if persistence service returns 404" in forAll(arbitraryMovementId.arbitrary) {
        movementId =>
          val ControllerAndMocks(
            sut,
            _,
            mockPersistenceService,
            _,
            _,
            _,
            _,
            _,
            _,
            _,
            _,
            _,
            _
          ) = createControllerAndMocks()
          when(
            mockPersistenceService
              .getMovement(any[String].asInstanceOf[EORINumber], any[MovementType], any[String].asInstanceOf[MovementId])(any(), any())
          )
            .thenAnswer {
              _ =>
                EitherT.leftT(PersistenceError.MovementNotFound(movementId, movementType))
            }

          val url =
            if (movementType == MovementType.Departure) routing.routes.DeparturesRouter.getDeparture(movementId.value).url
            else routing.routes.ArrivalsRouter.getArrival(movementId.value).url

          val request = FakeRequest(
            GET,
            url,
            headers = FakeHeaders(Seq(HeaderNames.ACCEPT -> VersionedRouting.VERSION_2_ACCEPT_HEADER_VALUE_JSON)),
            AnyContentAsEmpty
          )
          val result = sut.getMovement(movementType, movementId)(request)

          status(result) mustBe NOT_FOUND
      }

      "should return unexpected error for all other errors" in forAll(arbitraryMovementId.arbitrary) {
        movementId =>
          val ControllerAndMocks(
            sut,
            _,
            mockPersistenceService,
            _,
            _,
            _,
            _,
            _,
            _,
            _,
            _,
            _,
            _
          ) = createControllerAndMocks()
          when(mockPersistenceService.getMovement(EORINumber(any()), any[MovementType], MovementId(any()))(any(), any()))
            .thenAnswer {
              _ =>
                EitherT.leftT(PersistenceError.UnexpectedError(None))
            }

          val url =
            if (movementType == MovementType.Departure) routing.routes.DeparturesRouter.getDeparture(movementId.value).url
            else routing.routes.ArrivalsRouter.getArrival(movementId.value).url

          val request = FakeRequest(
            GET,
            url,
            headers = FakeHeaders(Seq(HeaderNames.ACCEPT -> VersionedRouting.VERSION_2_ACCEPT_HEADER_VALUE_JSON)),
            AnyContentAsEmpty
          )
          val result = sut.getMovement(movementType, movementId)(request)

          status(result) mustBe INTERNAL_SERVER_ERROR
      }

      "must return NOT_ACCEPTABLE when the accept type is invalid" in forAll(arbitraryMovementId.arbitrary) {
        movementId =>
          val ControllerAndMocks(
            sut,
            _,
            mockPersistenceService,
            _,
            _,
            _,
            _,
            _,
            _,
            _,
            _,
            _,
            _
          ) = createControllerAndMocks(
            new AcceptHeaderActionProviderImpl()
          )
          when(mockPersistenceService.getMovement(EORINumber(any()), any[MovementType], MovementId(any()))(any(), any()))
            .thenAnswer {
              _ =>
                EitherT.leftT(PersistenceError.UnexpectedError(None))
            }

          val url =
            if (movementType == MovementType.Departure) routing.routes.DeparturesRouter.getDeparture(movementId.value).url
            else routing.routes.ArrivalsRouter.getArrival(movementId.value).url

          val request = FakeRequest(
            GET,
            url,
            headers = FakeHeaders(Seq(HeaderNames.ACCEPT -> "application/vnd.hmrc.2.0+json123")),
            AnyContentAsEmpty
          )
          val result = sut.getMovement(movementType, movementId)(request)

          status(result) mustBe NOT_ACCEPTABLE
      }

      s"must return NOT_ACCEPTABLE when the accept type is ${VersionedRouting.VERSION_2_ACCEPT_HEADER_VALUE_JSON_XML_HYPHEN}" in forAll(
        arbitraryMovementId.arbitrary
      ) {
        movementId =>
          val ControllerAndMocks(
            sut,
            _,
            mockPersistenceService,
            _,
            _,
            _,
            _,
            _,
            _,
            _,
            _,
            _,
            _
          ) = createControllerAndMocks(
            new AcceptHeaderActionProviderImpl()
          )
          when(mockPersistenceService.getMovement(EORINumber(any()), any[MovementType], MovementId(any()))(any(), any()))
            .thenAnswer {
              _ =>
                EitherT.leftT(PersistenceError.UnexpectedError(None))
            }

          val url =
            if (movementType == MovementType.Departure) routing.routes.DeparturesRouter.getDeparture(movementId.value).url
            else routing.routes.ArrivalsRouter.getArrival(movementId.value).url

          val request = FakeRequest(
            GET,
            url,
            headers = FakeHeaders(Seq(HeaderNames.ACCEPT -> VersionedRouting.VERSION_2_ACCEPT_HEADER_VALUE_JSON_XML_HYPHEN)),
            AnyContentAsEmpty
          )
          val result = sut.getMovement(movementType, movementId)(request)

          status(result) mustBe NOT_ACCEPTABLE
      }
    }

    s"POST /movements/${movementType.urlFragment}/:movementId/messages" - {

      val messageType =
        if (movementType == MovementType.Departure) MessageType.DeclarationAmendment
        else MessageType.UnloadingRemarks

      lazy val messageDataEither: EitherT[Future, ExtractionError, MessageType] =
        EitherT.rightT(messageType)

      "with content type set to application/xml" - {

        val standardHeaders = FakeHeaders(
          Seq(HeaderNames.ACCEPT -> "application/vnd.hmrc.2.0+json", HeaderNames.CONTENT_TYPE -> MimeTypes.XML)
        )

        "must return Accepted when body length is within limits and is considered valid" in forAll(
          arbitraryUpdateMovementResponse.arbitrary
        ) {
          updateMovementResponse =>
            val ControllerAndMocks(
              sut,
              mockValidationService,
              mockPersistenceService,
              mockRouterService,
              mockAuditService,
              _,
              mockXmlParsingService,
              _,
              _,
              _,
              mockPushNotificationService,
              _,
              _
            ) = createControllerAndMocks()

            when(mockXmlParsingService.extractMessageType(any[Source[ByteString, _]], any[Seq[MessageType]])(any(), any()))
              .thenReturn(messageDataEither)

            when(
              mockValidationService.validateXml(eqTo(messageType), any[Source[ByteString, _]]())(any[HeaderCarrier], any[ExecutionContext])
            )
              .thenAnswer(
                _ => EitherT.rightT(())
              )

            when(
              mockRouterService.send(
                any[String].asInstanceOf[MessageType],
                any[String].asInstanceOf[EORINumber],
                any[String].asInstanceOf[MovementId],
                any[String].asInstanceOf[MessageId],
                any[Source[ByteString, _]]
              )(any[ExecutionContext], any[HeaderCarrier])
            ).thenAnswer(
              _ => EitherT.rightT(())
            )

            when(
              mockPersistenceService
                .addMessage(any[String].asInstanceOf[MovementId], any[MovementType], any[Option[MessageType]], any[Option[Source[ByteString, _]]]())(
                  any[HeaderCarrier],
                  any[ExecutionContext]
                )
            ).thenReturn(EitherT.fromEither[Future](Right[PersistenceError, UpdateMovementResponse](updateMovementResponse)))

            when(
              mockPersistenceService
                .updateMessage(
                  EORINumber(any()),
                  eqTo(movementType),
                  MovementId(eqTo(movementId.value)),
                  MessageId(eqTo(updateMovementResponse.messageId.value)),
                  eqTo(messageUpdateSuccess)
                )(
                  any[HeaderCarrier],
                  any[ExecutionContext]
                )
            )
              .thenAnswer {
                _ => EitherT.rightT(())
              }

            val request = fakeAttachMessageRequest("POST", standardHeaders, singleUseStringSource(contentXml.mkString), movementType)
            val result  = sut.attachMessage(movementType, movementId)(request)

            status(result) mustBe ACCEPTED
            contentAsJson(result) mustBe Json.toJson(HateoasMovementUpdateResponse(movementId, updateMovementResponse.messageId, movementType, None))

            verify(mockAuditService, times(1)).audit(any(), any(), eqTo(MimeTypes.XML), any[Long]())(any(), any())
            verify(mockValidationService, times(1)).validateXml(eqTo(messageType), any())(any(), any())
            verify(mockPersistenceService, times(1)).addMessage(MovementId(any()), any(), any(), any())(any(), any())
            verify(mockRouterService, times(1)).send(eqTo(messageType), EORINumber(any()), MovementId(any()), MessageId(any()), any())(
              any(),
              any()
            )
            verify(mockPushNotificationService, times(1)).update(MovementId(eqTo(movementId.value)))(any(), any())
            verify(mockPersistenceService, times(1)).updateMessage(
              EORINumber(any()),
              eqTo(movementType),
              MovementId(eqTo(movementId.value)),
              MessageId(eqTo(updateMovementResponse.messageId.value)),
              eqTo(messageUpdateSuccess)
            )(
              any[HeaderCarrier],
              any[ExecutionContext]
            )
        }

        "must return Bad Request when body is not an XML document" in forAll(
          arbitraryMovementId.arbitrary
        ) {
          movementId =>
            val ControllerAndMocks(
              sut,
              _,
              _,
              _,
              _,
              _,
              mockXmlParsingService,
              _,
              _,
              _,
              _,
              _,
              _
            ) = createControllerAndMocks()
            when(mockXmlParsingService.extractMessageType(any[Source[ByteString, _]](), any[Seq[MessageType]])(any(), any()))
              .thenAnswer(
                _ => EitherT.leftT(ExtractionError.MalformedInput)
              )

            val request = fakeAttachMessageRequest("POST", standardHeaders, singleUseStringSource("notxml"), movementType)
            val result  = sut.attachMessage(movementType, movementId)(request)
            status(result) mustBe BAD_REQUEST
            contentAsJson(result) mustBe Json.obj(
              "code"    -> "BAD_REQUEST",
              "message" -> "Input was malformed"
            )
        }

        "must return Internal Service Error if the persistence service reports an error" in forAll(
          arbitraryMovementId.arbitrary
        ) {
          movementId =>
            val ControllerAndMocks(
              sut,
              mockValidationService,
              mockPersistenceService,
              _,
              _,
              _,
              mockXmlParsingService,
              _,
              _,
              _,
              _,
              _,
              _
            ) = createControllerAndMocks()
            when(mockXmlParsingService.extractMessageType(any[Source[ByteString, _]], any[Seq[MessageType]])(any(), any()))
              .thenReturn(messageDataEither)
            when(
              mockValidationService.validateXml(eqTo(messageType), any[Source[ByteString, _]]())(any[HeaderCarrier], any[ExecutionContext])
            )
              .thenAnswer(
                _ => EitherT.rightT(())
              )
            when(
              mockPersistenceService
                .addMessage(any[String].asInstanceOf[MovementId], any[MovementType], any[Option[MessageType]], any[Option[Source[ByteString, _]]])(
                  any[HeaderCarrier],
                  any[ExecutionContext]
                )
            ).thenReturn(EitherT.fromEither[Future](Left[PersistenceError, UpdateMovementResponse](PersistenceError.UnexpectedError(None))))

            val request =
              fakeAttachMessageRequest("POST", standardHeaders, Source.single(ByteString(contentXml.mkString, StandardCharsets.UTF_8)), movementType)
            val response = sut.attachMessage(movementType, movementId)(request)

            status(response) mustBe INTERNAL_SERVER_ERROR
            contentAsJson(response) mustBe Json.obj(
              "code"    -> "INTERNAL_SERVER_ERROR",
              "message" -> "Internal server error"
            )
        }

      }

      "with content type set to application/json" - {

        def setup(
          extractMessageTypeXml: EitherT[Future, ExtractionError, MessageType] = messageDataEither,
          extractMessageTypeJson: EitherT[Future, ExtractionError, MessageType] = messageDataEither,
          validateXml: EitherT[Future, FailedToValidateError, Unit] = EitherT.rightT(()),
          validateJson: EitherT[Future, FailedToValidateError, Unit] = EitherT.rightT(()),
          conversion: EitherT[Future, ConversionError, Source[ByteString, _]] =
            if (movementType == MovementType.Departure) EitherT.rightT(singleUseStringSource(contentXml.mkString))
            else EitherT.rightT(singleUseStringSource(CC044Cjson.mkString)),
          persistence: EitherT[Future, PersistenceError, UpdateMovementResponse] = EitherT.rightT(UpdateMovementResponse(messageId)),
          router: EitherT[Future, RouterError, Unit] = EitherT.rightT(()),
          persistenceStatus: EitherT[Future, PersistenceError, Unit] = EitherT.rightT(())
        ): ControllerAndMocks = {

          val cam: ControllerAndMocks = createControllerAndMocks()
          val ControllerAndMocks(
            _,
            mockValidationService,
            mockPersistenceService,
            mockRouterService,
            mockAuditService,
            mockConversionService,
            mockXmlParsingService,
            mockJsonParsingService,
            _,
            _,
            _,
            _,
            _
          ) = cam
          when(mockXmlParsingService.extractMessageType(any[Source[ByteString, _]], any[Seq[MessageType]])(any(), any())).thenReturn(extractMessageTypeXml)
          when(mockJsonParsingService.extractMessageType(any[Source[ByteString, _]], any[Seq[MessageType]])(any(), any())).thenReturn(extractMessageTypeJson)

          when(mockValidationService.validateXml(any[MessageType], any[Source[ByteString, _]]())(any[HeaderCarrier], any[ExecutionContext]))
            .thenAnswer(
              _ => validateXml
            )

          when(
            mockValidationService.validateJson(any[MessageType], any[Source[ByteString, _]]())(any[HeaderCarrier], any[ExecutionContext])
          )
            .thenAnswer(
              _ => validateJson
            )

          when(mockAuditService.audit(any(), any(), eqTo(MimeTypes.JSON), any[Long]())(any(), any())).thenReturn(Future.successful(()))

          when(mockConversionService.jsonToXml(any(), any())(any(), any(), any())).thenReturn(conversion)

          when(
            mockPersistenceService
              .addMessage(
                any[String].asInstanceOf[MovementId],
                any[MovementType],
                any[Option[MessageType]],
                any[Option[Source[ByteString, _]]]()
              )(
                any[HeaderCarrier],
                any[ExecutionContext]
              )
          ).thenReturn(persistence)

          when(
            mockRouterService.send(
              any[String].asInstanceOf[MessageType],
              any[String].asInstanceOf[EORINumber],
              any[String].asInstanceOf[MovementId],
              any[String].asInstanceOf[MessageId],
              any()
            )(any(), any())
          )
            .thenReturn(router)

          when(
            mockPersistenceService
              .updateMessage(
                EORINumber(any()),
                eqTo(movementType),
                MovementId(eqTo(movementId.value)),
                MessageId(eqTo(messageId.value)),
                eqTo(MessageUpdate(MessageStatus.Success, None, None))
              )(
                any[HeaderCarrier],
                any[ExecutionContext]
              )
          )
            .thenAnswer {
              _ => persistenceStatus
            }

          cam
        }

        val standardHeaders = FakeHeaders(
          Seq(HeaderNames.ACCEPT -> "application/vnd.hmrc.2.0+json", HeaderNames.CONTENT_TYPE -> MimeTypes.JSON)
        )

        def fakeJsonAttachRequest(content: String): Request[Source[ByteString, _]] =
          fakeAttachMessageRequest("POST", standardHeaders, singleUseStringSource(content), movementType)

        "must return Accepted when body length is within limits and is considered valid" in {
          val ControllerAndMocks(
            sut,
            mockValidationService,
            mockPersistenceService,
            mockRouterService,
            mockAuditService,
            mockConversionService,
            _,
            _,
            _,
            _,
            _,
            _,
            _
          ) = setup()

          val request = fakeJsonAttachRequest(contentJson)
          val result  = sut.attachMessage(movementType, movementId)(request)

          status(result) mustBe ACCEPTED

          contentAsJson(result) mustBe Json.toJson(HateoasMovementUpdateResponse(movementId, messageId, movementType, None))

          verify(mockValidationService, times(1)).validateJson(any(), any())(any(), any())
          verify(mockAuditService, times(1)).audit(any(), any(), eqTo(MimeTypes.JSON), any[Long])(any(), any())
          verify(mockConversionService, times(1)).jsonToXml(any(), any())(any(), any(), any())
          verify(mockValidationService, times(1)).validateXml(any(), any())(any(), any())
          verify(mockPersistenceService, times(1)).addMessage(MovementId(any()), any(), any(), any())(any(), any())
          verify(mockRouterService, times(1)).send(any(), EORINumber(any()), MovementId(any()), MessageId(any()), any())(
            any(),
            any()
          )
          verify(mockPersistenceService, times(1)).updateMessage(
            EORINumber(any()),
            eqTo(movementType),
            MovementId(eqTo(movementId.value)),
            MessageId(eqTo(messageId.value)),
            eqTo(messageUpdateSuccess)
          )(
            any[HeaderCarrier],
            any[ExecutionContext]
          )
        }

        "must return Bad Request when body is not an JSON document" in forAll(
          arbitraryMovementId.arbitrary
        ) {
          movementId =>
            val ControllerAndMocks(
              sut,
              _,
              _,
              _,
              _,
              _,
              _,
              _,
              _,
              _,
              _,
              _,
              _
            ) = setup(extractMessageTypeJson = EitherT.leftT(ExtractionError.MalformedInput))

            val request = fakeJsonAttachRequest("notJson")
            val result  = sut.attachMessage(movementType, movementId)(request)
            status(result) mustBe BAD_REQUEST
            contentAsJson(result) mustBe Json.obj(
              "code"    -> "BAD_REQUEST",
              "message" -> "Input was malformed"
            )
        }

        "must return Bad Request when unable to find a message type " in forAll(
          arbitraryMovementId.arbitrary
        ) {
          movementId =>
            val ControllerAndMocks(
              sut,
              _,
              _,
              _,
              _,
              _,
              _,
              _,
              _,
              _,
              _,
              _,
              _
            ) = setup(extractMessageTypeJson = EitherT.leftT(MessageTypeNotFound("contentXml")))

            val request = fakeJsonAttachRequest(contentJson)
            val result  = sut.attachMessage(movementType, movementId)(request)
            status(result) mustBe BAD_REQUEST
            contentAsJson(result) mustBe Json.obj(
              "code"    -> "BAD_REQUEST",
              "message" -> "contentXml is not a valid message type"
            )
        }

        "must return BadRequest when JsonValidation service doesn't recognise message type" in forAll(
          arbitraryMovementId.arbitrary
        ) {
          movementId =>
            val ControllerAndMocks(
              sut,
              _,
              _,
              _,
              _,
              _,
              _,
              _,
              _,
              _,
              _,
              _,
              _
            ) = setup(validateJson = EitherT.leftT(InvalidMessageTypeError("contentXml")))

            val request = fakeJsonAttachRequest(contentJson)
            val result  = sut.attachMessage(movementType, movementId)(request)
            status(result) mustBe BAD_REQUEST
            contentAsJson(result) mustBe Json.obj(
              "code"    -> "BAD_REQUEST",
              "message" -> "contentXml is not a valid message type"
            )
        }

        "must return BadRequest when json fails to validate" in forAll(
          arbitraryMovementId.arbitrary
        ) {
          movementId =>
            val ControllerAndMocks(
              sut,
              _,
              _,
              _,
              _,
              _,
              _,
              _,
              _,
              _,
              _,
              _,
              _
            ) = setup(validateJson = EitherT.leftT(JsonSchemaFailedToValidateError(NonEmptyList.one(JsonValidationError("sample", "message")))))

            val request = fakeJsonAttachRequest(contentJson)
            val result  = sut.attachMessage(movementType, movementId)(request)
            status(result) mustBe BAD_REQUEST
            contentAsJson(result) mustBe Json.obj(
              "message"          -> "Request failed schema validation",
              "code"             -> ErrorCode.SchemaValidation.code,
              "validationErrors" -> Json.arr(Json.obj("schemaPath" -> "sample", "message" -> "message"))
            )
        }

        "must return InternalServerError when Unexpected error validating the json" in forAll(
          arbitraryMovementId.arbitrary
        ) {
          movementId =>
            val ControllerAndMocks(
              sut,
              _,
              _,
              _,
              _,
              _,
              _,
              _,
              _,
              _,
              _,
              _,
              _
            ) = setup(validateJson = EitherT.leftT(FailedToValidateError.UnexpectedError(None)))

            val request = fakeJsonAttachRequest(contentJson)
            val result  = sut.attachMessage(movementType, movementId)(request)

            status(result) mustBe INTERNAL_SERVER_ERROR
        }

        "must return InternalServerError when Unexpected error converting the json to xml" in forAll(
          arbitraryMovementId.arbitrary
        ) {
          movementId =>
            val ControllerAndMocks(
              sut,
              _,
              _,
              _,
              _,
              _,
              _,
              _,
              _,
              _,
              _,
              _,
              _
            ) = setup(conversion = EitherT.leftT(ConversionError.UnexpectedError(None)))

            val request = fakeJsonAttachRequest(contentJson)
            val result  = sut.attachMessage(movementType, movementId)(request)

            status(result) mustBe INTERNAL_SERVER_ERROR
        }

        "must return InternalServerError when xml failed validation" in forAll(
          arbitraryMovementId.arbitrary
        ) {
          movementId =>
            val ControllerAndMocks(
              sut,
              _,
              _,
              _,
              _,
              _,
              _,
              _,
              _,
              _,
              _,
              _,
              _
            ) = setup(validateXml = EitherT.leftT(FailedToValidateError.XmlSchemaFailedToValidateError(NonEmptyList.one(XmlValidationError(1, 1, "message")))))

            val request = fakeJsonAttachRequest(contentJson)
            val result  = sut.attachMessage(movementType, movementId)(request)

            status(result) mustBe INTERNAL_SERVER_ERROR
        }

        "must return BadRequest when message type not recognised by xml validator" in forAll(
          arbitraryMovementId.arbitrary
        ) {
          movementId =>
            val ControllerAndMocks(
              sut,
              _,
              _,
              _,
              _,
              _,
              _,
              _,
              _,
              _,
              _,
              _,
              _
            ) = setup(validateXml = EitherT.leftT(FailedToValidateError.InvalidMessageTypeError("test")))

            val request = fakeJsonAttachRequest(contentJson)
            val result  = sut.attachMessage(movementType, movementId)(request)

            status(result) mustBe BAD_REQUEST
        }

        "must return InternalServerError when unexpected error from xml validator" in forAll(
          arbitraryMovementId.arbitrary
        ) {
          movementId =>
            val ControllerAndMocks(
              sut,
              _,
              _,
              _,
              _,
              _,
              _,
              _,
              _,
              _,
              _,
              _,
              _
            ) = setup(validateXml = EitherT.leftT(FailedToValidateError.UnexpectedError(None)))

            val request = fakeJsonAttachRequest(contentJson)
            val result  = sut.attachMessage(movementType, movementId)(request)

            status(result) mustBe INTERNAL_SERVER_ERROR
        }

        "must return NotFound when movement not found by Persistence" in forAll(
          arbitraryMovementId.arbitrary
        ) {
          movementId =>
            val ControllerAndMocks(
              sut,
              _,
              _,
              _,
              _,
              _,
              _,
              _,
              _,
              _,
              _,
              _,
              _
            ) = setup(persistence = EitherT.leftT(PersistenceError.MovementNotFound(movementId, movementType)))

            val request = fakeJsonAttachRequest(contentJson)
            val result  = sut.attachMessage(movementType, movementId)(request)

            status(result) mustBe NOT_FOUND
        }

        "must return InternalServerError when Persistence return Unexpected Error" in forAll(
          arbitraryMovementId.arbitrary
        ) {
          movementId =>
            val ControllerAndMocks(
              sut,
              _,
              _,
              _,
              _,
              _,
              _,
              _,
              _,
              _,
              _,
              _,
              _
            ) = setup(persistence = EitherT.leftT(PersistenceError.UnexpectedError(None)))

            val request = fakeJsonAttachRequest(contentJson)
            val result  = sut.attachMessage(movementType, movementId)(request)

            status(result) mustBe INTERNAL_SERVER_ERROR
        }

        "must return InternalServerError when router throws unexpected error" in {
          val ControllerAndMocks(
            sut,
            _,
            _,
            _,
            _,
            _,
            _,
            _,
            _,
            _,
            _,
            _,
            _
          ) = setup(router = EitherT.leftT(RouterError.UnexpectedError(None)))

          val request = fakeJsonAttachRequest(contentJson)
          val result  = sut.attachMessage(movementType, movementId)(request)

          status(result) mustBe INTERNAL_SERVER_ERROR
        }

        "must return BadRequest when router returns BadRequest" in {
          val ControllerAndMocks(
            sut,
            _,
            _,
            _,
            _,
            _,
            _,
            _,
            _,
            _,
            _,
            _,
            _
          ) = setup(router = EitherT.leftT(RouterError.UnrecognisedOffice("AB012345", "field")))

          val request = fakeJsonAttachRequest(contentJson)
          val result  = sut.attachMessage(movementType, movementId)(request)

          status(result) mustBe BAD_REQUEST
        }

        // TODO: Fix the intention of this test... or the code behind it
        "must return Accepted when persistence message status is not updated" ignore {
          val ControllerAndMocks(
            sut,
            _,
            _,
            _,
            _,
            _,
            _,
            _,
            _,
            _,
            _,
            _,
            _
          ) = setup(persistenceStatus = EitherT.leftT(PersistenceError.MovementNotFound(movementId, movementType)))

          val request = fakeJsonAttachRequest(contentJson)
          val result  = sut.attachMessage(movementType, movementId)(request)

          status(result) mustBe ACCEPTED
        }

      }

      "without content type" - {
        val standardHeaders = FakeHeaders(
          Seq(HeaderNames.ACCEPT -> "application/vnd.hmrc.2.0+json")
        )

        val source = Source.empty[ByteString]

        val request: Request[Source[ByteString, _]] =
          fakeAttachMessageRequest("POST", standardHeaders, source, movementType)

        "must return Accepted when body length is within limits and is considered valid" in forAll(
          arbitraryMovementId.arbitrary,
          arbitraryMessageId.arbitrary,
          arbitraryUpscanInitiateResponse.arbitrary
        ) {
          (movementId, messageId, upscanInitiateResponse) =>
            val ControllerAndMocks(
              sut,
              _,
              mockPersistenceService,
              _,
              mockAuditService,
              _,
              _,
              _,
              _,
              _,
              _,
              mockUpscanService,
              _
            ) = createControllerAndMocks()

            val createdTime = OffsetDateTime.now()
            val departureResponse = MovementSummary(
              movementId,
              arbitrary[EORINumber].sample.value,
              Some(arbitrary[EORINumber].sample.get),
              Some(arbitrary[MovementReferenceNumber].sample.value),
              createdTime,
              createdTime
            )

            when(mockPersistenceService.getMovement(EORINumber(any()), eqTo(movementType), MovementId(eqTo(movementId.value)))(any(), any()))
              .thenAnswer(
                _ => EitherT.rightT(departureResponse)
              )

            when(
              mockPersistenceService
                .addMessage(
                  MovementId(eqTo(movementId.value)),
                  eqTo(movementType),
                  eqTo(None),
                  eqTo(None)
                )(
                  any[HeaderCarrier],
                  any[ExecutionContext]
                )
            ).thenReturn(EitherT.rightT(UpdateMovementResponse(messageId)))

            when(
              mockUpscanService
                .upscanInitiate(
                  any[String].asInstanceOf[EORINumber],
                  eqTo(movementType),
                  MovementId(eqTo(movementId.value)),
                  MessageId(eqTo(messageId.value))
                )(
                  any[HeaderCarrier],
                  any[ExecutionContext]
                )
            )
              .thenAnswer {
                _ => EitherT.rightT(upscanInitiateResponse)
              }

            when(
              mockAuditService
                .audit(
                  eqTo(AuditType.LargeMessageSubmissionRequested),
                  any[Source[ByteString, _]],
                  eqTo(MimeTypes.JSON),
                  any[Long]()
                )(any(), any())
            )
              .thenAnswer {
                _ => Future.successful(())
              }

            val result = sut.attachMessage(movementType, movementId)(request)

            status(result) mustBe ACCEPTED
            contentAsJson(result) mustBe Json.toJson(HateoasMovementUpdateResponse(movementId, messageId, movementType, Some(upscanInitiateResponse)))
        }

        "must return NotFound when movement not found by Persistence" in forAll(
          arbitraryMovementId.arbitrary
        ) {
          movementId =>
<<<<<<< HEAD
            val createdTime = OffsetDateTime.now()
            val departureResponse = MovementSummary(
              movementId,
              arbitrary[EORINumber].sample.value,
              Some(arbitrary[EORINumber].sample.get),
              Some(arbitrary[MovementReferenceNumber].sample.value),
              createdTime,
              createdTime
            )

            when(mockPersistenceService.getMovement(EORINumber(any()), eqTo(movementType), MovementId(eqTo(movementId.value)))(any(), any()))
              .thenAnswer(
                _ => EitherT.rightT(departureResponse)
              )
=======
            val ControllerAndMocks(
              sut,
              _,
              mockPersistenceService,
              _,
              _,
              _,
              _,
              _,
              _,
              _,
              _,
              _,
              _
            ) = createControllerAndMocks()
>>>>>>> 11b35013
            when(
              mockPersistenceService
                .addMessage(
                  MovementId(eqTo(movementId.value)),
                  eqTo(movementType),
                  eqTo(None),
                  eqTo(None)
                )(
                  any[HeaderCarrier],
                  any[ExecutionContext]
                )
            ).thenReturn(EitherT.leftT(PersistenceError.MovementNotFound(movementId, movementType)))

            val result = sut.attachMessage(movementType, movementId)(request)

            status(result) mustBe NOT_FOUND
            contentAsJson(result) mustBe Json.obj(
              "message" -> s"${movementType.movementType.capitalize} movement with ID ${movementId.value} was not found",
              "code"    -> "NOT_FOUND"
            )
        }

        "must return InternalServerError when Persistence return Unexpected Error" in forAll(
          arbitraryMovementId.arbitrary
        ) {
          movementId =>
<<<<<<< HEAD
            val createdTime = OffsetDateTime.now()
            val departureResponse = MovementSummary(
              movementId,
              arbitrary[EORINumber].sample.value,
              Some(arbitrary[EORINumber].sample.get),
              Some(arbitrary[MovementReferenceNumber].sample.value),
              createdTime,
              createdTime
            )

            when(mockPersistenceService.getMovement(EORINumber(any()), eqTo(movementType), MovementId(eqTo(movementId.value)))(any(), any()))
              .thenAnswer(
                _ => EitherT.rightT(departureResponse)
              )
=======
            val ControllerAndMocks(
              sut,
              _,
              mockPersistenceService,
              _,
              _,
              _,
              _,
              _,
              _,
              _,
              _,
              _,
              _
            ) = createControllerAndMocks()
>>>>>>> 11b35013
            when(
              mockPersistenceService
                .addMessage(
                  MovementId(eqTo(movementId.value)),
                  eqTo(movementType),
                  eqTo(None),
                  eqTo(None)
                )(
                  any[HeaderCarrier],
                  any[ExecutionContext]
                )
            ).thenReturn(EitherT.leftT(PersistenceError.UnexpectedError(None)))

            val result = sut.attachMessage(movementType, movementId)(request)

            status(result) mustBe INTERNAL_SERVER_ERROR
            contentAsJson(result) mustBe Json.obj(
              "message" -> "Internal server error",
              "code"    -> "INTERNAL_SERVER_ERROR"
            )
        }

        "must return InternalServerError when Upscan return Unexpected Error" in forAll(
          arbitraryMovementId.arbitrary,
          arbitraryMessageId.arbitrary
        ) {
          (movementId, messageId) =>
<<<<<<< HEAD
            val createdTime = OffsetDateTime.now()
            val departureResponse = MovementSummary(
              movementId,
              arbitrary[EORINumber].sample.value,
              Some(arbitrary[EORINumber].sample.get),
              Some(arbitrary[MovementReferenceNumber].sample.value),
              createdTime,
              createdTime
            )

            when(mockPersistenceService.getMovement(EORINumber(any()), eqTo(movementType), MovementId(eqTo(movementId.value)))(any(), any()))
              .thenAnswer(
                _ => EitherT.rightT(departureResponse)
              )
=======
            val ControllerAndMocks(
              sut,
              _,
              mockPersistenceService,
              _,
              _,
              _,
              _,
              _,
              _,
              _,
              _,
              mockUpscanService,
              _
            ) = createControllerAndMocks()
>>>>>>> 11b35013
            when(
              mockPersistenceService
                .addMessage(
                  MovementId(eqTo(movementId.value)),
                  eqTo(movementType),
                  eqTo(None),
                  eqTo(None)
                )(
                  any[HeaderCarrier],
                  any[ExecutionContext]
                )
            ).thenReturn(EitherT.rightT(UpdateMovementResponse(messageId)))

            when(
              mockUpscanService
                .upscanInitiate(
                  any[String].asInstanceOf[EORINumber],
                  eqTo(movementType),
                  MovementId(eqTo(movementId.value)),
                  MessageId(eqTo(messageId.value))
                )(
                  any[HeaderCarrier],
                  any[ExecutionContext]
                )
            )
              .thenAnswer {
                _ => EitherT.leftT(UpscanError.UnexpectedError(None))
              }

            val result = sut.attachMessage(movementType, movementId)(request)

            status(result) mustBe INTERNAL_SERVER_ERROR
            contentAsJson(result) mustBe Json.obj(
              "message" -> "Internal server error",
              "code"    -> "INTERNAL_SERVER_ERROR"
            )
        }

        "must return NotFound when movement is not found by Persistence getMovement" in forAll(
          arbitraryMovementId.arbitrary
        ) {
          movementId =>
            when(mockPersistenceService.getMovement(EORINumber(any()), eqTo(movementType), MovementId(eqTo(movementId.value)))(any(), any()))
              .thenAnswer(
                _ => EitherT.leftT(PersistenceError.MovementNotFound(movementId, movementType))
              )

            val result = sut.attachMessage(movementType, movementId)(request)

            status(result) mustBe NOT_FOUND
            contentAsJson(result) mustBe Json.obj(
              "message" -> s"${movementType.movementType.capitalize} movement with ID ${movementId.value} was not found",
              "code"    -> "NOT_FOUND"
            )
        }

      }

      "must return UNSUPPORTED_MEDIA_TYPE when the content type is invalid" in forAll(
        arbitraryMovementId.arbitrary
      ) {
        movementId =>
          val ControllerAndMocks(
            sut,
            _,
            _,
            _,
            _,
            _,
            _,
            _,
            _,
            _,
            _,
            _,
            _
          ) = createControllerAndMocks()
          val standardHeaders = FakeHeaders(
            Seq(HeaderNames.ACCEPT -> "application/vnd.hmrc.2.0+json", HeaderNames.CONTENT_TYPE -> "invalid", HeaderNames.CONTENT_LENGTH -> "1000")
          )

          val request  = fakeAttachMessageRequest("POST", standardHeaders, Source.single(ByteString(contentXml.mkString, StandardCharsets.UTF_8)), movementType)
          val response = sut.attachMessage(movementType, movementId)(request)
          status(response) mustBe UNSUPPORTED_MEDIA_TYPE
          contentAsJson(response) mustBe Json.obj(
            "code"    -> "UNSUPPORTED_MEDIA_TYPE",
            "message" -> "Content-type header invalid is not supported!"
          )
      }

      "must return NOT_ACCEPTABLE when the accept type is invalid" in {
        val ControllerAndMocks(
          sut,
          _,
          _,
          _,
          _,
          _,
          _,
          _,
          _,
          _,
          _,
          _,
          _
        ) = createControllerAndMocks(
          new AcceptHeaderActionProviderImpl()
        )
        val standardHeaders = FakeHeaders(
          Seq(HeaderNames.ACCEPT -> "application/vnd.hmrc.2.0+json123", HeaderNames.CONTENT_TYPE -> MimeTypes.XML, HeaderNames.CONTENT_LENGTH -> "1000")
        )

        val request  = fakeAttachMessageRequest("POST", standardHeaders, Source.single(ByteString(contentXml.mkString, StandardCharsets.UTF_8)), movementType)
        val response = sut.createMovement(movementType)(request)
        status(response) mustBe NOT_ACCEPTABLE
        contentAsJson(response) mustBe Json.obj(
          "code"    -> "NOT_ACCEPTABLE",
          "message" -> "The Accept header is missing or invalid."
        )
      }

      s"must return NOT_ACCEPTABLE when the accept type is ${VersionedRouting.VERSION_2_ACCEPT_HEADER_VALUE_JSON_XML_HYPHEN}" in forAll(
        arbitraryMovementId.arbitrary
      ) {
        _ =>
          val ControllerAndMocks(
            sut,
            _,
            _,
            _,
            _,
            _,
            _,
            _,
            _,
            _,
            _,
            _,
            _
          ) = createControllerAndMocks(
            new AcceptHeaderActionProviderImpl()
          )
          val standardHeaders = FakeHeaders(
            Seq(
              HeaderNames.ACCEPT         -> VersionedRouting.VERSION_2_ACCEPT_HEADER_VALUE_JSON_XML_HYPHEN,
              HeaderNames.CONTENT_TYPE   -> MimeTypes.XML,
              HeaderNames.CONTENT_LENGTH -> "1000"
            )
          )

          val request  = fakeAttachMessageRequest("POST", standardHeaders, Source.single(ByteString(contentXml.mkString, StandardCharsets.UTF_8)), movementType)
          val response = sut.createMovement(movementType)(request)
          status(response) mustBe NOT_ACCEPTABLE
          contentAsJson(response) mustBe Json.obj(
            "code"    -> "NOT_ACCEPTABLE",
            "message" -> "The Accept header is missing or invalid."
          )
      }
    }
  }

  "POST /movements/:movementId/messages/:messageId" - {

    "when a success response is received from Upscan" - {

      "if the file can't be downloaded from Upscan, mark as failure and return Ok" in forAll(
        arbitrary[EORINumber],
        arbitrary[MovementType],
        arbitrary[MovementId],
        arbitrary[MessageId]
      ) { // TODO: This is upscan's fault, we should consider a failure response here
        (eori, movementType, movementId, messageId) =>
          val ControllerAndMocks(
            sut,
            mockValidationService,
            mockPersistenceService,
            mockRouterService,
            mockAuditService,
            _,
            mockXmlParsingService,
            _,
            _,
            _,
            _,
            mockUpscanService,
            _
          ) = createControllerAndMocks(
            new AcceptHeaderActionProviderImpl()
          )

          when(mockUpscanService.upscanGetFile(DownloadUrl(eqTo(upscanDownloadUrl.value)))(any[HeaderCarrier], any[ExecutionContext], any[Materializer]))
            .thenReturn(EitherT.leftT(UpscanError.UnexpectedError(None)))

          val request                  = FakeRequest[UpscanResponse]("POST", "/", FakeHeaders(), upscanSuccess)
          val response: Future[Result] = sut.attachMessageFromUpscan(eori, movementType, movementId, messageId)(request)

          whenReady(response) {
            _ =>
              status(response) mustBe OK

              // common
              verify(mockUpscanService, times(1))
                .upscanGetFile(DownloadUrl(eqTo(upscanDownloadUrl.value)))(any[HeaderCarrier], any[ExecutionContext], any[Materializer])
              verify(mockXmlParsingService, times(0))
                .extractMessageType(any[Source[ByteString, _]], any[Seq[MessageType]])(any[HeaderCarrier], any[ExecutionContext])
              verify(mockAuditService, times(0)).audit(any[AuditType], any[Source[ByteString, _]], anyString(), eqTo(upscanSuccess.uploadDetails.size))(
                any[HeaderCarrier],
                any[ExecutionContext]
              )
              verify(mockPersistenceService, times(0)).updateMessageBody(
                any[MessageType],
                EORINumber(eqTo(eori.value)),
                eqTo(movementType),
                MovementId(eqTo(movementId.value)),
                MessageId(eqTo(messageId.value)),
                any[Source[ByteString, _]]
              )(any[HeaderCarrier], any[ExecutionContext])
              verify(mockValidationService, times(0)).validateXml(any[MessageType], any[Source[ByteString, _]])(any(), any())

              // large messages: TODO: hopefully will disappear
              verify(mockPersistenceService, times(0)).getMessage(
                EORINumber(eqTo(eori.value)),
                eqTo(movementType),
                MovementId(eqTo(movementId.value)),
                MessageId(eqTo(messageId.value))
              )(any[HeaderCarrier], any[ExecutionContext])
              verify(mockRouterService, times(0)).sendLargeMessage(
                any[MessageType],
                EORINumber(eqTo(eori.value)),
                MovementId(eqTo(movementId.value)),
                MessageId(eqTo(messageId.value)),
                ObjectStoreURI(anyString())
              )(any[ExecutionContext], any[HeaderCarrier])

              // small messages
              verify(mockRouterService, times(0)).send(
                any[MessageType],
                EORINumber(eqTo(eori.value)),
                MovementId(eqTo(movementId.value)),
                MessageId(eqTo(messageId.value)),
                any[Source[ByteString, _]]
              )(any[ExecutionContext], any[HeaderCarrier])

              // failed status
              verify(mockPersistenceService, times(1)).updateMessage(
                EORINumber(eqTo(eori.value)),
                eqTo(movementType),
                MovementId(eqTo(movementId.value)),
                MessageId(eqTo(messageId.value)),
                eqTo(MessageUpdate(MessageStatus.Failed, None, None))
              )(any[HeaderCarrier], any[ExecutionContext])

          }
      }

      "if the file can be downloaded from Upscan" - {

        "if the message type could not be extracted, mark as failure (bad request) and return Ok" in forAll(
          arbitrary[EORINumber],
          arbitrary[MovementType],
          arbitrary[MovementId],
          arbitrary[MessageId]
        ) {
          (eori, movementType, movementId, messageId) =>
            val ControllerAndMocks(
              sut,
              mockValidationService,
              mockPersistenceService,
              mockRouterService,
              mockAuditService,
              _,
              mockXmlParsingService,
              _,
              _,
              _,
              _,
              mockUpscanService,
              _
            ) = createControllerAndMocks(
              new AcceptHeaderActionProviderImpl()
            )

            val allowedTypes =
              if (movementType == MovementType.Arrival) MessageType.messageTypesSentByArrivalTrader else MessageType.messageTypesSentByDepartureTrader

            when(mockUpscanService.upscanGetFile(DownloadUrl(eqTo(upscanDownloadUrl.value)))(any[HeaderCarrier], any[ExecutionContext], any[Materializer]))
              .thenReturn(EitherT.rightT(singleUseStringSource("<test></test>")))
            when(mockXmlParsingService.extractMessageType(any(), eqTo(allowedTypes))(any(), any())).thenReturn(EitherT.leftT(ExtractionError.MalformedInput))

            val request                  = FakeRequest[UpscanResponse]("POST", "/", FakeHeaders(), upscanSuccess)
            val response: Future[Result] = sut.attachMessageFromUpscan(eori, movementType, movementId, messageId)(request)

            whenReady(response) {
              _ =>
                status(response) mustBe OK

                // common
                verify(mockUpscanService, times(1))
                  .upscanGetFile(DownloadUrl(eqTo(upscanDownloadUrl.value)))(any[HeaderCarrier], any[ExecutionContext], any[Materializer])
                verify(mockXmlParsingService, times(1))
                  .extractMessageType(any[Source[ByteString, _]], any[Seq[MessageType]])(any[HeaderCarrier], any[ExecutionContext])
                verify(mockAuditService, times(0)).audit(any[AuditType], any[Source[ByteString, _]], anyString(), eqTo(upscanSuccess.uploadDetails.size))(
                  any[HeaderCarrier],
                  any[ExecutionContext]
                )
                verify(mockPersistenceService, times(0)).updateMessageBody(
                  any[MessageType],
                  EORINumber(eqTo(eori.value)),
                  eqTo(movementType),
                  MovementId(eqTo(movementId.value)),
                  MessageId(eqTo(messageId.value)),
                  any[Source[ByteString, _]]
                )(any[HeaderCarrier], any[ExecutionContext])
                verify(mockValidationService, times(0)).validateXml(any[MessageType], any[Source[ByteString, _]])(any(), any())

                // large messages: TODO: hopefully will disappear
                verify(mockPersistenceService, times(0)).getMessage(
                  EORINumber(eqTo(eori.value)),
                  eqTo(movementType),
                  MovementId(eqTo(movementId.value)),
                  MessageId(eqTo(messageId.value))
                )(any[HeaderCarrier], any[ExecutionContext])
                verify(mockRouterService, times(0)).sendLargeMessage(
                  any[MessageType],
                  EORINumber(eqTo(eori.value)),
                  MovementId(eqTo(movementId.value)),
                  MessageId(eqTo(messageId.value)),
                  ObjectStoreURI(anyString())
                )(any[ExecutionContext], any[HeaderCarrier])

                // small messages
                verify(mockRouterService, times(0)).send(
                  any[MessageType],
                  EORINumber(eqTo(eori.value)),
                  MovementId(eqTo(movementId.value)),
                  MessageId(eqTo(messageId.value)),
                  any[Source[ByteString, _]]
                )(any[ExecutionContext], any[HeaderCarrier])

                // failed status
                verify(mockPersistenceService, times(1)).updateMessage(
                  EORINumber(eqTo(eori.value)),
                  eqTo(movementType),
                  MovementId(eqTo(movementId.value)),
                  MessageId(eqTo(messageId.value)),
                  eqTo(MessageUpdate(MessageStatus.Failed, None, None))
                )(any[HeaderCarrier], any[ExecutionContext])
            }
        }

        "if the message could not be validated, mark as failure (schema validation) and return Ok" in forAll(
          arbitrary[EORINumber],
          arbitrary[MovementType],
          arbitrary[MovementId],
          arbitrary[MessageId]
        ) {
          (eori, movementType, movementId, messageId) =>
            val ControllerAndMocks(
              sut,
              mockValidationService,
              mockPersistenceService,
              mockRouterService,
              mockAuditService,
              _,
              mockXmlParsingService,
              _,
              _,
              _,
              _,
              mockUpscanService,
              _
            ) = createControllerAndMocks(
              new AcceptHeaderActionProviderImpl()
            )

            val allowedTypes =
              if (movementType == MovementType.Arrival) MessageType.messageTypesSentByArrivalTrader else MessageType.messageTypesSentByDepartureTrader

            val messageType = Gen.oneOf(allowedTypes).sample.value

            when(mockUpscanService.upscanGetFile(DownloadUrl(eqTo(upscanDownloadUrl.value)))(any[HeaderCarrier], any[ExecutionContext], any[Materializer]))
              .thenReturn(EitherT.rightT(singleUseStringSource("<test></test>")))
            when(mockXmlParsingService.extractMessageType(any(), eqTo(allowedTypes))(any(), any())).thenReturn(EitherT.rightT(messageType))
            // Audit service is ignored so no need to mock. We should verify though, which we do below.
            when(
              mockPersistenceService.updateMessageBody(
                eqTo(messageType),
                EORINumber(eqTo(eori.value)),
                eqTo(movementType),
                MovementId(eqTo(movementId.value)),
                MessageId(eqTo(messageId.value)),
                any[Source[ByteString, _]]
              )(any[HeaderCarrier], any[ExecutionContext])
            )
              .thenReturn(EitherT.rightT((): Unit))
            when(mockValidationService.validateXml(eqTo(messageType), any[Source[ByteString, _]])(any(), any()))
              .thenReturn(EitherT.leftT(FailedToValidateError.XmlSchemaFailedToValidateError(NonEmptyList.one(XmlValidationError(1, 1, "nope")))))

            val request                  = FakeRequest[UpscanResponse]("POST", "/", FakeHeaders(), upscanSuccess)
            val response: Future[Result] = sut.attachMessageFromUpscan(eori, movementType, movementId, messageId)(request)

            whenReady(response) {
              _ =>
                status(response) mustBe OK

                // common
                verify(mockUpscanService, times(1))
                  .upscanGetFile(DownloadUrl(eqTo(upscanDownloadUrl.value)))(any[HeaderCarrier], any[ExecutionContext], any[Materializer])
                verify(mockXmlParsingService, times(1))
                  .extractMessageType(any[Source[ByteString, _]], any[Seq[MessageType]])(any[HeaderCarrier], any[ExecutionContext])
                verify(mockAuditService, times(1)).audit(
                  eqTo(messageType.auditType),
                  any[Source[ByteString, _]],
                  anyString(),
                  eqTo(upscanSuccess.uploadDetails.size)
                )(
                  any[HeaderCarrier],
                  any[ExecutionContext]
                )
                verify(mockValidationService, times(1)).validateXml(eqTo(messageType), any[Source[ByteString, _]])(any(), any())
                verify(mockPersistenceService, times(0)).updateMessageBody(
                  eqTo(messageType),
                  EORINumber(eqTo(eori.value)),
                  eqTo(movementType),
                  MovementId(eqTo(movementId.value)),
                  MessageId(eqTo(messageId.value)),
                  any[Source[ByteString, _]]
                )(any[HeaderCarrier], any[ExecutionContext])

                // large messages: TODO: hopefully will disappear
                verify(mockPersistenceService, times(0)).getMessage(
                  EORINumber(eqTo(eori.value)),
                  eqTo(movementType),
                  MovementId(eqTo(movementId.value)),
                  MessageId(eqTo(messageId.value))
                )(any[HeaderCarrier], any[ExecutionContext])
                verify(mockRouterService, times(0)).sendLargeMessage(
                  any[MessageType],
                  EORINumber(eqTo(eori.value)),
                  MovementId(eqTo(movementId.value)),
                  MessageId(eqTo(messageId.value)),
                  ObjectStoreURI(anyString())
                )(any[ExecutionContext], any[HeaderCarrier])

                // small messages
                verify(mockRouterService, times(0)).send(
                  any[MessageType],
                  EORINumber(eqTo(eori.value)),
                  MovementId(eqTo(movementId.value)),
                  MessageId(eqTo(messageId.value)),
                  any[Source[ByteString, _]]
                )(any[ExecutionContext], any[HeaderCarrier])

                // failed status
                verify(mockPersistenceService, times(1)).updateMessage(
                  EORINumber(eqTo(eori.value)),
                  eqTo(movementType),
                  MovementId(eqTo(movementId.value)),
                  MessageId(eqTo(messageId.value)),
                  eqTo(MessageUpdate(MessageStatus.Failed, None, None))
                )(any[HeaderCarrier], any[ExecutionContext])

            }

        }

        "if the message could not be stored, mark as failure (internal server error) and return Ok" in forAll(
          arbitrary[EORINumber],
          arbitrary[MovementType],
          arbitrary[MovementId],
          arbitrary[MessageId]
        ) {
          (eori, movementType, movementId, messageId) =>
            val ControllerAndMocks(
              sut,
              mockValidationService,
              mockPersistenceService,
              mockRouterService,
              mockAuditService,
              _,
              mockXmlParsingService,
              _,
              _,
              _,
              _,
              mockUpscanService,
              _
            ) = createControllerAndMocks(
              new AcceptHeaderActionProviderImpl()
            )

            val allowedTypes =
              if (movementType == MovementType.Arrival) MessageType.messageTypesSentByArrivalTrader else MessageType.messageTypesSentByDepartureTrader

            val messageType = Gen.oneOf(allowedTypes).sample.value

            when(mockUpscanService.upscanGetFile(DownloadUrl(eqTo(upscanDownloadUrl.value)))(any[HeaderCarrier], any[ExecutionContext], any[Materializer]))
              .thenReturn(EitherT.rightT(singleUseStringSource("<test></test>")))
            when(mockXmlParsingService.extractMessageType(any(), eqTo(allowedTypes))(any(), any())).thenReturn(EitherT.rightT(messageType))
            // Audit service is ignored so no need to mock. We should verify though, which we do below.
            when(mockValidationService.validateXml(eqTo(messageType), any[Source[ByteString, _]])(any(), any()))
              .thenReturn(EitherT.rightT((): Unit))
            when(
              mockPersistenceService.updateMessageBody(
                eqTo(messageType),
                EORINumber(eqTo(eori.value)),
                eqTo(movementType),
                MovementId(eqTo(movementId.value)),
                MessageId(eqTo(messageId.value)),
                any[Source[ByteString, _]]
              )(any[HeaderCarrier], any[ExecutionContext])
            )
              .thenReturn(EitherT.leftT(PersistenceError.MessageNotFound(movementId, messageId))) // it doesn't matter what the error is really.

            val request                  = FakeRequest[UpscanResponse]("POST", "/", FakeHeaders(), upscanSuccess)
            val response: Future[Result] = sut.attachMessageFromUpscan(eori, movementType, movementId, messageId)(request)

            whenReady(response) {
              _ =>
                status(response) mustBe OK

                // common
                verify(mockUpscanService, times(1))
                  .upscanGetFile(DownloadUrl(eqTo(upscanDownloadUrl.value)))(any[HeaderCarrier], any[ExecutionContext], any[Materializer])
                verify(mockXmlParsingService, times(1))
                  .extractMessageType(any[Source[ByteString, _]], any[Seq[MessageType]])(any[HeaderCarrier], any[ExecutionContext])
                verify(mockAuditService, times(1)).audit(
                  eqTo(messageType.auditType),
                  any[Source[ByteString, _]],
                  anyString(),
                  eqTo(upscanSuccess.uploadDetails.size)
                )(
                  any[HeaderCarrier],
                  any[ExecutionContext]
                )
                verify(mockValidationService, times(1)).validateXml(any[MessageType], any[Source[ByteString, _]])(any(), any())
                verify(mockPersistenceService, times(1)).updateMessageBody(
                  eqTo(messageType),
                  EORINumber(eqTo(eori.value)),
                  eqTo(movementType),
                  MovementId(eqTo(movementId.value)),
                  MessageId(eqTo(messageId.value)),
                  any[Source[ByteString, _]]
                )(any[HeaderCarrier], any[ExecutionContext])

                // large messages: TODO: hopefully will disappear
                verify(mockPersistenceService, times(0)).getMessage(
                  EORINumber(eqTo(eori.value)),
                  eqTo(movementType),
                  MovementId(eqTo(movementId.value)),
                  MessageId(eqTo(messageId.value))
                )(any[HeaderCarrier], any[ExecutionContext])
                verify(mockRouterService, times(0)).sendLargeMessage(
                  any[MessageType],
                  EORINumber(eqTo(eori.value)),
                  MovementId(eqTo(movementId.value)),
                  MessageId(eqTo(messageId.value)),
                  ObjectStoreURI(anyString())
                )(any[ExecutionContext], any[HeaderCarrier])

                // small messages
                verify(mockRouterService, times(0)).send(
                  any[MessageType],
                  EORINumber(eqTo(eori.value)),
                  MovementId(eqTo(movementId.value)),
                  MessageId(eqTo(messageId.value)),
                  any[Source[ByteString, _]]
                )(any[ExecutionContext], any[HeaderCarrier])

                // failed status
                verify(mockPersistenceService, times(1)).updateMessage(
                  EORINumber(eqTo(eori.value)),
                  eqTo(movementType),
                  MovementId(eqTo(movementId.value)),
                  MessageId(eqTo(messageId.value)),
                  eqTo(MessageUpdate(MessageStatus.Failed, None, None))
                )(any[HeaderCarrier], any[ExecutionContext])

            }
        }

        // TODO: The below can be consolidated when the router logic handles small vs large.
        "if a small message" - {

          "could not be routed, mark as failure (internal server error) and return Ok" in forAll(
            arbitrary[EORINumber],
            arbitrary[MovementType],
            arbitrary[MovementId],
            arbitrary[MessageId]
          ) {
            (eori, movementType, movementId, messageId) =>
              val ControllerAndMocks(
                sut,
                mockValidationService,
                mockPersistenceService,
                mockRouterService,
                mockAuditService,
                _,
                mockXmlParsingService,
                _,
                _,
                _,
                _,
                mockUpscanService,
                mockAppConfig
              ) = createControllerAndMocks(
                new AcceptHeaderActionProviderImpl()
              )

              val allowedTypes =
                if (movementType == MovementType.Arrival) MessageType.messageTypesSentByArrivalTrader else MessageType.messageTypesSentByDepartureTrader

              val messageType = Gen.oneOf(allowedTypes).sample.value

              when(mockUpscanService.upscanGetFile(DownloadUrl(eqTo(upscanDownloadUrl.value)))(any[HeaderCarrier], any[ExecutionContext], any[Materializer]))
                .thenReturn(EitherT.rightT(singleUseStringSource("<test></test>")))
              when(mockXmlParsingService.extractMessageType(any(), eqTo(allowedTypes))(any(), any())).thenReturn(EitherT.rightT(messageType))
              // Audit service is ignored so no need to mock. We should verify though, which we do below.
              when(
                mockPersistenceService.updateMessageBody(
                  eqTo(messageType),
                  EORINumber(eqTo(eori.value)),
                  eqTo(movementType),
                  MovementId(eqTo(movementId.value)),
                  MessageId(eqTo(messageId.value)),
                  any[Source[ByteString, _]]
                )(any[HeaderCarrier], any[ExecutionContext])
              )
                .thenReturn(EitherT.rightT((): Unit))
              when(mockValidationService.validateXml(eqTo(messageType), any[Source[ByteString, _]])(any(), any()))
                .thenReturn(EitherT.rightT((): Unit))

              // large message
              when(mockAppConfig.smallMessageSizeLimit).thenReturn(Int.MaxValue)
              when(
                mockRouterService.send(
                  eqTo(messageType),
                  EORINumber(eqTo(eori.value)),
                  MovementId(eqTo(movementId.value)),
                  MessageId(eqTo(messageId.value)),
                  any[Source[ByteString, _]]
                )(any[ExecutionContext], any[HeaderCarrier])
              )
                .thenReturn(EitherT.leftT(RouterError.UnrecognisedOffice("office", "office")))

              val request                  = FakeRequest[UpscanResponse]("POST", "/", FakeHeaders(), upscanSuccess)
              val response: Future[Result] = sut.attachMessageFromUpscan(eori, movementType, movementId, messageId)(request)

              whenReady(response) {
                _ =>
                  status(response) mustBe OK

                  // common
                  verify(mockUpscanService, times(1))
                    .upscanGetFile(DownloadUrl(eqTo(upscanDownloadUrl.value)))(any[HeaderCarrier], any[ExecutionContext], any[Materializer])
                  verify(mockXmlParsingService, times(1))
                    .extractMessageType(any[Source[ByteString, _]], any[Seq[MessageType]])(any[HeaderCarrier], any[ExecutionContext])
                  verify(mockAuditService, times(1)).audit(
                    eqTo(messageType.auditType),
                    any[Source[ByteString, _]],
                    anyString(),
                    eqTo(upscanSuccess.uploadDetails.size)
                  )(
                    any[HeaderCarrier],
                    any[ExecutionContext]
                  )
                  verify(mockPersistenceService, times(1)).updateMessageBody(
                    eqTo(messageType),
                    EORINumber(eqTo(eori.value)),
                    eqTo(movementType),
                    MovementId(eqTo(movementId.value)),
                    MessageId(eqTo(messageId.value)),
                    any[Source[ByteString, _]]
                  )(any[HeaderCarrier], any[ExecutionContext])
                  verify(mockValidationService, times(1)).validateXml(eqTo(messageType), any[Source[ByteString, _]])(any(), any())

                  // large messages: TODO: hopefully will disappear
                  verify(mockPersistenceService, times(0)).getMessage(
                    EORINumber(eqTo(eori.value)),
                    eqTo(movementType),
                    MovementId(eqTo(movementId.value)),
                    MessageId(eqTo(messageId.value))
                  )(any[HeaderCarrier], any[ExecutionContext])
                  verify(mockRouterService, times(0)).sendLargeMessage(
                    any[MessageType],
                    EORINumber(eqTo(eori.value)),
                    MovementId(eqTo(movementId.value)),
                    MessageId(eqTo(messageId.value)),
                    ObjectStoreURI(anyString())
                  )(any[ExecutionContext], any[HeaderCarrier])

                  // small messages
                  verify(mockRouterService, times(1)).send(
                    any[MessageType],
                    EORINumber(eqTo(eori.value)),
                    MovementId(eqTo(movementId.value)),
                    MessageId(eqTo(messageId.value)),
                    any[Source[ByteString, _]]
                  )(any[ExecutionContext], any[HeaderCarrier])

                  // success status
                  verify(mockPersistenceService, times(0)).updateMessage(
                    EORINumber(eqTo(eori.value)),
                    eqTo(movementType),
                    MovementId(eqTo(movementId.value)),
                    MessageId(eqTo(messageId.value)),
                    eqTo(MessageUpdate(MessageStatus.Success, None, None))
                  )(any[HeaderCarrier], any[ExecutionContext])

                  // failed status
                  verify(mockPersistenceService, times(1)).updateMessage(
                    EORINumber(eqTo(eori.value)),
                    eqTo(movementType),
                    MovementId(eqTo(movementId.value)),
                    MessageId(eqTo(messageId.value)),
                    eqTo(MessageUpdate(MessageStatus.Failed, None, None))
                  )(any[HeaderCarrier], any[ExecutionContext])

              }

          }

          "could be routed, return Ok" in forAll(
            arbitrary[EORINumber],
            arbitrary[MovementType],
            arbitrary[MovementId],
            arbitrary[MessageId]
          ) {
            (eori, movementType, movementId, messageId) =>
              val ControllerAndMocks(
                sut,
                mockValidationService,
                mockPersistenceService,
                mockRouterService,
                mockAuditService,
                _,
                mockXmlParsingService,
                _,
                _,
                _,
                _,
                mockUpscanService,
                mockAppConfig
              ) = createControllerAndMocks(
                new AcceptHeaderActionProviderImpl()
              )

              val allowedTypes =
                if (movementType == MovementType.Arrival) MessageType.messageTypesSentByArrivalTrader else MessageType.messageTypesSentByDepartureTrader

              val messageType = Gen.oneOf(allowedTypes).sample.value

              when(mockUpscanService.upscanGetFile(DownloadUrl(eqTo(upscanDownloadUrl.value)))(any[HeaderCarrier], any[ExecutionContext], any[Materializer]))
                .thenReturn(EitherT.rightT(singleUseStringSource("<test></test>")))
              when(mockXmlParsingService.extractMessageType(any(), eqTo(allowedTypes))(any(), any())).thenReturn(EitherT.rightT(messageType))
              // Audit service is ignored so no need to mock. We should verify though, which we do below.
              when(
                mockPersistenceService.updateMessageBody(
                  eqTo(messageType),
                  EORINumber(eqTo(eori.value)),
                  eqTo(movementType),
                  MovementId(eqTo(movementId.value)),
                  MessageId(eqTo(messageId.value)),
                  any[Source[ByteString, _]]
                )(any[HeaderCarrier], any[ExecutionContext])
              )
                .thenReturn(EitherT.rightT((): Unit))
              when(mockValidationService.validateXml(eqTo(messageType), any[Source[ByteString, _]])(any(), any()))
                .thenReturn(EitherT.rightT((): Unit))

              // large message
              when(mockAppConfig.smallMessageSizeLimit).thenReturn(Int.MaxValue)
              when(
                mockRouterService.send(
                  eqTo(messageType),
                  EORINumber(eqTo(eori.value)),
                  MovementId(eqTo(movementId.value)),
                  MessageId(eqTo(messageId.value)),
                  any[Source[ByteString, _]]
                )(any[ExecutionContext], any[HeaderCarrier])
              )
                .thenReturn(EitherT.rightT((): Unit))

              val request                  = FakeRequest[UpscanResponse]("POST", "/", FakeHeaders(), upscanSuccess)
              val response: Future[Result] = sut.attachMessageFromUpscan(eori, movementType, movementId, messageId)(request)

              whenReady(response) {
                _ =>
                  status(response) mustBe OK

                  // common
                  verify(mockUpscanService, times(1))
                    .upscanGetFile(DownloadUrl(eqTo(upscanDownloadUrl.value)))(any[HeaderCarrier], any[ExecutionContext], any[Materializer])
                  verify(mockXmlParsingService, times(1))
                    .extractMessageType(any[Source[ByteString, _]], any[Seq[MessageType]])(any[HeaderCarrier], any[ExecutionContext])
                  verify(mockAuditService, times(1)).audit(
                    eqTo(messageType.auditType),
                    any[Source[ByteString, _]],
                    anyString(),
                    eqTo(upscanSuccess.uploadDetails.size)
                  )(
                    any[HeaderCarrier],
                    any[ExecutionContext]
                  )
                  verify(mockPersistenceService, times(1)).updateMessageBody(
                    eqTo(messageType),
                    EORINumber(eqTo(eori.value)),
                    eqTo(movementType),
                    MovementId(eqTo(movementId.value)),
                    MessageId(eqTo(messageId.value)),
                    any[Source[ByteString, _]]
                  )(any[HeaderCarrier], any[ExecutionContext])
                  verify(mockValidationService, times(1)).validateXml(eqTo(messageType), any[Source[ByteString, _]])(any(), any())

                  // large messages: TODO: hopefully will disappear
                  verify(mockPersistenceService, times(0)).getMessage(
                    EORINumber(eqTo(eori.value)),
                    eqTo(movementType),
                    MovementId(eqTo(movementId.value)),
                    MessageId(eqTo(messageId.value))
                  )(any[HeaderCarrier], any[ExecutionContext])
                  verify(mockRouterService, times(0)).sendLargeMessage(
                    any[MessageType],
                    EORINumber(eqTo(eori.value)),
                    MovementId(eqTo(movementId.value)),
                    MessageId(eqTo(messageId.value)),
                    ObjectStoreURI(anyString())
                  )(any[ExecutionContext], any[HeaderCarrier])

                  // small messages
                  verify(mockRouterService, times(1)).send(
                    any[MessageType],
                    EORINumber(eqTo(eori.value)),
                    MovementId(eqTo(movementId.value)),
                    MessageId(eqTo(messageId.value)),
                    any[Source[ByteString, _]]
                  )(any[ExecutionContext], any[HeaderCarrier])

                  // success status
                  verify(mockPersistenceService, times(1)).updateMessage(
                    EORINumber(eqTo(eori.value)),
                    eqTo(movementType),
                    MovementId(eqTo(movementId.value)),
                    MessageId(eqTo(messageId.value)),
                    eqTo(MessageUpdate(MessageStatus.Success, None, None))
                  )(any[HeaderCarrier], any[ExecutionContext])

                  // failed status
                  verify(mockPersistenceService, times(0)).updateMessage(
                    EORINumber(eqTo(eori.value)),
                    eqTo(movementType),
                    MovementId(eqTo(movementId.value)),
                    MessageId(eqTo(messageId.value)),
                    eqTo(MessageUpdate(MessageStatus.Failed, None, None))
                  )(any[HeaderCarrier], any[ExecutionContext])

              }

          }

        }

        "if a large message" - {
          "could not be routed because we could not get the message from the DB, mark as failure (internal server error) and return Ok" in forAll(
            arbitrary[EORINumber],
            arbitrary[MovementType],
            arbitrary[MovementId],
            arbitrary[MessageId]
          ) {
            (eori, movementType, movementId, messageId) =>
              val ControllerAndMocks(
                sut,
                mockValidationService,
                mockPersistenceService,
                mockRouterService,
                mockAuditService,
                _,
                mockXmlParsingService,
                _,
                _,
                _,
                _,
                mockUpscanService,
                mockAppConfig
              ) = createControllerAndMocks(
                new AcceptHeaderActionProviderImpl()
              )

              val allowedTypes =
                if (movementType == MovementType.Arrival) MessageType.messageTypesSentByArrivalTrader else MessageType.messageTypesSentByDepartureTrader

              val messageType = Gen.oneOf(allowedTypes).sample.value

              when(mockUpscanService.upscanGetFile(DownloadUrl(eqTo(upscanDownloadUrl.value)))(any[HeaderCarrier], any[ExecutionContext], any[Materializer]))
                .thenReturn(EitherT.rightT(singleUseStringSource("<test></test>")))
              when(mockXmlParsingService.extractMessageType(any(), eqTo(allowedTypes))(any(), any())).thenReturn(EitherT.rightT(messageType))
              // Audit service is ignored so no need to mock. We should verify though, which we do below.
              when(
                mockPersistenceService.updateMessageBody(
                  eqTo(messageType),
                  EORINumber(eqTo(eori.value)),
                  eqTo(movementType),
                  MovementId(eqTo(movementId.value)),
                  MessageId(eqTo(messageId.value)),
                  any[Source[ByteString, _]]
                )(any[HeaderCarrier], any[ExecutionContext])
              )
                .thenReturn(EitherT.rightT((): Unit))
              when(mockValidationService.validateXml(eqTo(messageType), any[Source[ByteString, _]])(any(), any()))
                .thenReturn(EitherT.rightT((): Unit))

              // large message
              when(mockAppConfig.smallMessageSizeLimit).thenReturn(1)
              when(
                mockPersistenceService.getMessage(
                  EORINumber(eqTo(eori.value)),
                  eqTo(movementType),
                  MovementId(eqTo(movementId.value)),
                  MessageId(eqTo(messageId.value))
                )(any[HeaderCarrier], any[ExecutionContext])
              )
                .thenReturn(EitherT.leftT(PersistenceError.UnexpectedError(None)))

              val request                  = FakeRequest[UpscanResponse]("POST", "/", FakeHeaders(), upscanSuccess)
              val response: Future[Result] = sut.attachMessageFromUpscan(eori, movementType, movementId, messageId)(request)

              whenReady(response) {
                _ =>
                  status(response) mustBe OK

                  // common
                  verify(mockUpscanService, times(1))
                    .upscanGetFile(DownloadUrl(eqTo(upscanDownloadUrl.value)))(any[HeaderCarrier], any[ExecutionContext], any[Materializer])
                  verify(mockXmlParsingService, times(1))
                    .extractMessageType(any[Source[ByteString, _]], any[Seq[MessageType]])(any[HeaderCarrier], any[ExecutionContext])
                  verify(mockAuditService, times(1)).audit(
                    eqTo(messageType.auditType),
                    any[Source[ByteString, _]],
                    anyString(),
                    eqTo(upscanSuccess.uploadDetails.size)
                  )(
                    any[HeaderCarrier],
                    any[ExecutionContext]
                  )
                  verify(mockPersistenceService, times(1)).updateMessageBody(
                    eqTo(messageType),
                    EORINumber(eqTo(eori.value)),
                    eqTo(movementType),
                    MovementId(eqTo(movementId.value)),
                    MessageId(eqTo(messageId.value)),
                    any[Source[ByteString, _]]
                  )(any[HeaderCarrier], any[ExecutionContext])
                  verify(mockValidationService, times(1)).validateXml(eqTo(messageType), any[Source[ByteString, _]])(any(), any())

                  // large messages: TODO: hopefully will disappear
                  verify(mockPersistenceService, times(1)).getMessage(
                    EORINumber(eqTo(eori.value)),
                    eqTo(movementType),
                    MovementId(eqTo(movementId.value)),
                    MessageId(eqTo(messageId.value))
                  )(any[HeaderCarrier], any[ExecutionContext])
                  verify(mockRouterService, times(0)).sendLargeMessage(
                    any[MessageType],
                    EORINumber(eqTo(eori.value)),
                    MovementId(eqTo(movementId.value)),
                    MessageId(eqTo(messageId.value)),
                    ObjectStoreURI(anyString())
                  )(any[ExecutionContext], any[HeaderCarrier])

                  // small messages
                  verify(mockRouterService, times(0)).send(
                    any[MessageType],
                    EORINumber(eqTo(eori.value)),
                    MovementId(eqTo(movementId.value)),
                    MessageId(eqTo(messageId.value)),
                    any[Source[ByteString, _]]
                  )(any[ExecutionContext], any[HeaderCarrier])

                  // failed status
                  verify(mockPersistenceService, times(1)).updateMessage(
                    EORINumber(eqTo(eori.value)),
                    eqTo(movementType),
                    MovementId(eqTo(movementId.value)),
                    MessageId(eqTo(messageId.value)),
                    eqTo(MessageUpdate(MessageStatus.Failed, None, None))
                  )(any[HeaderCarrier], any[ExecutionContext])

              }
          }

          "could not be routed because the URI does not exist, mark as failure (internal server error) and return Ok" in forAll(
            arbitrary[EORINumber],
            arbitrary[MovementType],
            arbitrary[MovementId],
            arbitrary[MessageId]
          ) {
            (eori, movementType, movementId, messageId) =>
              val ControllerAndMocks(
                sut,
                mockValidationService,
                mockPersistenceService,
                mockRouterService,
                mockAuditService,
                _,
                mockXmlParsingService,
                _,
                _,
                _,
                _,
                mockUpscanService,
                mockAppConfig
              ) = createControllerAndMocks(
                new AcceptHeaderActionProviderImpl()
              )

              val allowedTypes =
                if (movementType == MovementType.Arrival) MessageType.messageTypesSentByArrivalTrader else MessageType.messageTypesSentByDepartureTrader

              val messageType = Gen.oneOf(allowedTypes).sample.value

              when(mockUpscanService.upscanGetFile(DownloadUrl(eqTo(upscanDownloadUrl.value)))(any[HeaderCarrier], any[ExecutionContext], any[Materializer]))
                .thenReturn(EitherT.rightT(singleUseStringSource("<test></test>")))
              when(mockXmlParsingService.extractMessageType(any(), eqTo(allowedTypes))(any(), any())).thenReturn(EitherT.rightT(messageType))
              // Audit service is ignored so no need to mock. We should verify though, which we do below.
              when(
                mockPersistenceService.updateMessageBody(
                  eqTo(messageType),
                  EORINumber(eqTo(eori.value)),
                  eqTo(movementType),
                  MovementId(eqTo(movementId.value)),
                  MessageId(eqTo(messageId.value)),
                  any[Source[ByteString, _]]
                )(any[HeaderCarrier], any[ExecutionContext])
              )
                .thenReturn(EitherT.rightT((): Unit))
              when(mockValidationService.validateXml(eqTo(messageType), any[Source[ByteString, _]])(any(), any()))
                .thenReturn(EitherT.rightT((): Unit))

              // large message
              when(mockAppConfig.smallMessageSizeLimit).thenReturn(1)
              when(
                mockPersistenceService.getMessage(
                  EORINumber(eqTo(eori.value)),
                  eqTo(movementType),
                  MovementId(eqTo(movementId.value)),
                  MessageId(eqTo(messageId.value))
                )(any[HeaderCarrier], any[ExecutionContext])
              )
                .thenReturn(
                  EitherT.rightT(
                    MessageSummary(
                      messageId,
                      OffsetDateTime.now(),
                      Some(messageType),
                      None,
                      Some(MessageStatus.Processing),
                      None
                    )
                  )
                )

              val request                  = FakeRequest[UpscanResponse]("POST", "/", FakeHeaders(), upscanSuccess)
              val response: Future[Result] = sut.attachMessageFromUpscan(eori, movementType, movementId, messageId)(request)

              whenReady(response) {
                _ =>
                  status(response) mustBe OK

                  // common
                  verify(mockUpscanService, times(1))
                    .upscanGetFile(DownloadUrl(eqTo(upscanDownloadUrl.value)))(any[HeaderCarrier], any[ExecutionContext], any[Materializer])
                  verify(mockXmlParsingService, times(1))
                    .extractMessageType(any[Source[ByteString, _]], any[Seq[MessageType]])(any[HeaderCarrier], any[ExecutionContext])
                  verify(mockAuditService, times(1)).audit(
                    eqTo(messageType.auditType),
                    any[Source[ByteString, _]],
                    anyString(),
                    eqTo(upscanSuccess.uploadDetails.size)
                  )(
                    any[HeaderCarrier],
                    any[ExecutionContext]
                  )
                  verify(mockPersistenceService, times(1)).updateMessageBody(
                    eqTo(messageType),
                    EORINumber(eqTo(eori.value)),
                    eqTo(movementType),
                    MovementId(eqTo(movementId.value)),
                    MessageId(eqTo(messageId.value)),
                    any[Source[ByteString, _]]
                  )(any[HeaderCarrier], any[ExecutionContext])
                  verify(mockValidationService, times(1)).validateXml(eqTo(messageType), any[Source[ByteString, _]])(any(), any())

                  // large messages: TODO: hopefully will disappear
                  verify(mockPersistenceService, times(1)).getMessage(
                    EORINumber(eqTo(eori.value)),
                    eqTo(movementType),
                    MovementId(eqTo(movementId.value)),
                    MessageId(eqTo(messageId.value))
                  )(any[HeaderCarrier], any[ExecutionContext])
                  verify(mockRouterService, times(0)).sendLargeMessage(
                    any[MessageType],
                    EORINumber(eqTo(eori.value)),
                    MovementId(eqTo(movementId.value)),
                    MessageId(eqTo(messageId.value)),
                    ObjectStoreURI(anyString())
                  )(any[ExecutionContext], any[HeaderCarrier])

                  // small messages
                  verify(mockRouterService, times(0)).send(
                    any[MessageType],
                    EORINumber(eqTo(eori.value)),
                    MovementId(eqTo(movementId.value)),
                    MessageId(eqTo(messageId.value)),
                    any[Source[ByteString, _]]
                  )(any[ExecutionContext], any[HeaderCarrier])

                  // failed status
                  verify(mockPersistenceService, times(1)).updateMessage(
                    EORINumber(eqTo(eori.value)),
                    eqTo(movementType),
                    MovementId(eqTo(movementId.value)),
                    MessageId(eqTo(messageId.value)),
                    eqTo(MessageUpdate(MessageStatus.Failed, None, None))
                  )(any[HeaderCarrier], any[ExecutionContext])

              }
          }

          "could not be routed because the router failed (internal server error), return Ok" in forAll(
            arbitrary[EORINumber],
            arbitrary[MovementType],
            arbitrary[MovementId],
            arbitrary[MessageId]
          ) {
            (eori, movementType, movementId, messageId) =>
              val ControllerAndMocks(
                sut,
                mockValidationService,
                mockPersistenceService,
                mockRouterService,
                mockAuditService,
                _,
                mockXmlParsingService,
                _,
                _,
                _,
                _,
                mockUpscanService,
                mockAppConfig
              ) = createControllerAndMocks(
                new AcceptHeaderActionProviderImpl()
              )

              val allowedTypes =
                if (movementType == MovementType.Arrival) MessageType.messageTypesSentByArrivalTrader else MessageType.messageTypesSentByDepartureTrader

              val messageType = Gen.oneOf(allowedTypes).sample.value

              when(mockUpscanService.upscanGetFile(DownloadUrl(eqTo(upscanDownloadUrl.value)))(any[HeaderCarrier], any[ExecutionContext], any[Materializer]))
                .thenReturn(EitherT.rightT(singleUseStringSource("<test></test>")))
              when(mockXmlParsingService.extractMessageType(any(), eqTo(allowedTypes))(any(), any())).thenReturn(EitherT.rightT(messageType))
              // Audit service is ignored so no need to mock. We should verify though, which we do below.
              when(
                mockPersistenceService.updateMessageBody(
                  eqTo(messageType),
                  EORINumber(eqTo(eori.value)),
                  eqTo(movementType),
                  MovementId(eqTo(movementId.value)),
                  MessageId(eqTo(messageId.value)),
                  any[Source[ByteString, _]]
                )(any[HeaderCarrier], any[ExecutionContext])
              )
                .thenReturn(EitherT.rightT((): Unit))
              when(mockValidationService.validateXml(eqTo(messageType), any[Source[ByteString, _]])(any(), any()))
                .thenReturn(EitherT.rightT((): Unit))

              // large message
              when(mockAppConfig.smallMessageSizeLimit).thenReturn(1)
              when(
                mockPersistenceService.getMessage(
                  EORINumber(eqTo(eori.value)),
                  eqTo(movementType),
                  MovementId(eqTo(movementId.value)),
                  MessageId(eqTo(messageId.value))
                )(any[HeaderCarrier], any[ExecutionContext])
              )
                .thenReturn(
                  EitherT.rightT(
                    MessageSummary(
                      messageId,
                      OffsetDateTime.now(),
                      Some(messageType),
                      None,
                      Some(MessageStatus.Processing),
                      Some(ObjectStoreURI("common-transit-convenetion-traders/test.xml"))
                    )
                  )
                )
              when(
                mockRouterService.sendLargeMessage(
                  eqTo(messageType),
                  EORINumber(eqTo(eori.value)),
                  MovementId(eqTo(movementId.value)),
                  MessageId(eqTo(messageId.value)),
                  ObjectStoreURI(anyString())
                )(any[ExecutionContext], any[HeaderCarrier])
              )
                .thenReturn(EitherT.leftT(RouterError.UnexpectedError(None)))

              val request                  = FakeRequest[UpscanResponse]("POST", "/", FakeHeaders(), upscanSuccess)
              val response: Future[Result] = sut.attachMessageFromUpscan(eori, movementType, movementId, messageId)(request)

              whenReady(response) {
                _ =>
                  status(response) mustBe OK

                  // common
                  verify(mockUpscanService, times(1))
                    .upscanGetFile(DownloadUrl(eqTo(upscanDownloadUrl.value)))(any[HeaderCarrier], any[ExecutionContext], any[Materializer])
                  verify(mockXmlParsingService, times(1))
                    .extractMessageType(any[Source[ByteString, _]], any[Seq[MessageType]])(any[HeaderCarrier], any[ExecutionContext])
                  verify(mockAuditService, times(1)).audit(
                    eqTo(messageType.auditType),
                    any[Source[ByteString, _]],
                    anyString(),
                    eqTo(upscanSuccess.uploadDetails.size)
                  )(
                    any[HeaderCarrier],
                    any[ExecutionContext]
                  )
                  verify(mockPersistenceService, times(1)).updateMessageBody(
                    eqTo(messageType),
                    EORINumber(eqTo(eori.value)),
                    eqTo(movementType),
                    MovementId(eqTo(movementId.value)),
                    MessageId(eqTo(messageId.value)),
                    any[Source[ByteString, _]]
                  )(any[HeaderCarrier], any[ExecutionContext])
                  verify(mockValidationService, times(1)).validateXml(eqTo(messageType), any[Source[ByteString, _]])(any(), any())

                  // large messages: TODO: hopefully will disappear
                  verify(mockPersistenceService, times(1)).getMessage(
                    EORINumber(eqTo(eori.value)),
                    eqTo(movementType),
                    MovementId(eqTo(movementId.value)),
                    MessageId(eqTo(messageId.value))
                  )(any[HeaderCarrier], any[ExecutionContext])
                  verify(mockRouterService, times(1)).sendLargeMessage(
                    any[MessageType],
                    EORINumber(eqTo(eori.value)),
                    MovementId(eqTo(movementId.value)),
                    MessageId(eqTo(messageId.value)),
                    ObjectStoreURI(anyString())
                  )(any[ExecutionContext], any[HeaderCarrier])

                  // small messages
                  verify(mockRouterService, times(0)).send(
                    any[MessageType],
                    EORINumber(eqTo(eori.value)),
                    MovementId(eqTo(movementId.value)),
                    MessageId(eqTo(messageId.value)),
                    any[Source[ByteString, _]]
                  )(any[ExecutionContext], any[HeaderCarrier])

                  // failed status
                  verify(mockPersistenceService, times(1)).updateMessage(
                    EORINumber(eqTo(eori.value)),
                    eqTo(movementType),
                    MovementId(eqTo(movementId.value)),
                    MessageId(eqTo(messageId.value)),
                    eqTo(MessageUpdate(MessageStatus.Failed, None, None))
                  )(any[HeaderCarrier], any[ExecutionContext])

              }
          }

          "could be routed, return Ok" in forAll(
            arbitrary[EORINumber],
            arbitrary[MovementType],
            arbitrary[MovementId],
            arbitrary[MessageId]
          ) {
            (eori, movementType, movementId, messageId) =>
              val ControllerAndMocks(
                sut,
                mockValidationService,
                mockPersistenceService,
                mockRouterService,
                mockAuditService,
                _,
                mockXmlParsingService,
                _,
                _,
                _,
                _,
                mockUpscanService,
                mockAppConfig
              ) = createControllerAndMocks(
                new AcceptHeaderActionProviderImpl()
              )

              val allowedTypes =
                if (movementType == MovementType.Arrival) MessageType.messageTypesSentByArrivalTrader else MessageType.messageTypesSentByDepartureTrader

              val messageType = Gen.oneOf(allowedTypes).sample.value

              when(mockUpscanService.upscanGetFile(DownloadUrl(eqTo(upscanDownloadUrl.value)))(any[HeaderCarrier], any[ExecutionContext], any[Materializer]))
                .thenReturn(EitherT.rightT(singleUseStringSource("<test></test>")))
              when(mockXmlParsingService.extractMessageType(any(), eqTo(allowedTypes))(any(), any())).thenReturn(EitherT.rightT(messageType))
              // Audit service is ignored so no need to mock. We should verify though, which we do below.
              when(
                mockPersistenceService.updateMessageBody(
                  eqTo(messageType),
                  EORINumber(eqTo(eori.value)),
                  eqTo(movementType),
                  MovementId(eqTo(movementId.value)),
                  MessageId(eqTo(messageId.value)),
                  any[Source[ByteString, _]]
                )(any[HeaderCarrier], any[ExecutionContext])
              )
                .thenReturn(EitherT.rightT((): Unit))
              when(mockValidationService.validateXml(eqTo(messageType), any[Source[ByteString, _]])(any(), any()))
                .thenReturn(EitherT.rightT((): Unit))

              // large message
              when(mockAppConfig.smallMessageSizeLimit).thenReturn(1)
              when(
                mockPersistenceService.getMessage(
                  EORINumber(eqTo(eori.value)),
                  eqTo(movementType),
                  MovementId(eqTo(movementId.value)),
                  MessageId(eqTo(messageId.value))
                )(any[HeaderCarrier], any[ExecutionContext])
              )
                .thenReturn(
                  EitherT.rightT(
                    MessageSummary(
                      messageId,
                      OffsetDateTime.now(),
                      Some(messageType),
                      None,
                      Some(MessageStatus.Processing),
                      Some(ObjectStoreURI("common-transit-convenetion-traders/test.xml"))
                    )
                  )
                )
              when(
                mockRouterService.sendLargeMessage(
                  eqTo(messageType),
                  EORINumber(eqTo(eori.value)),
                  MovementId(eqTo(movementId.value)),
                  MessageId(eqTo(messageId.value)),
                  ObjectStoreURI(anyString())
                )(any[ExecutionContext], any[HeaderCarrier])
              )
                .thenReturn(EitherT.rightT((): Unit))

              // No push notification in this case as we are still only processing

              val request                  = FakeRequest[UpscanResponse]("POST", "/", FakeHeaders(), upscanSuccess)
              val response: Future[Result] = sut.attachMessageFromUpscan(eori, movementType, movementId, messageId)(request)

              whenReady(response) {
                _ =>
                  status(response) mustBe OK

                  // common
                  verify(mockUpscanService, times(1))
                    .upscanGetFile(DownloadUrl(eqTo(upscanDownloadUrl.value)))(any[HeaderCarrier], any[ExecutionContext], any[Materializer])
                  verify(mockXmlParsingService, times(1))
                    .extractMessageType(any[Source[ByteString, _]], any[Seq[MessageType]])(any[HeaderCarrier], any[ExecutionContext])
                  verify(mockAuditService, times(1)).audit(
                    eqTo(messageType.auditType),
                    any[Source[ByteString, _]],
                    anyString(),
                    eqTo(upscanSuccess.uploadDetails.size)
                  )(
                    any[HeaderCarrier],
                    any[ExecutionContext]
                  )
                  verify(mockPersistenceService, times(1)).updateMessageBody(
                    eqTo(messageType),
                    EORINumber(eqTo(eori.value)),
                    eqTo(movementType),
                    MovementId(eqTo(movementId.value)),
                    MessageId(eqTo(messageId.value)),
                    any[Source[ByteString, _]]
                  )(any[HeaderCarrier], any[ExecutionContext])
                  verify(mockValidationService, times(1)).validateXml(eqTo(messageType), any[Source[ByteString, _]])(any(), any())

                  // large messages: TODO: hopefully will disappear
                  verify(mockPersistenceService, times(1)).getMessage(
                    EORINumber(eqTo(eori.value)),
                    eqTo(movementType),
                    MovementId(eqTo(movementId.value)),
                    MessageId(eqTo(messageId.value))
                  )(any[HeaderCarrier], any[ExecutionContext])
                  verify(mockRouterService, times(1)).sendLargeMessage(
                    any[MessageType],
                    EORINumber(eqTo(eori.value)),
                    MovementId(eqTo(movementId.value)),
                    MessageId(eqTo(messageId.value)),
                    ObjectStoreURI(anyString())
                  )(any[ExecutionContext], any[HeaderCarrier])

                  // small messages
                  verify(mockRouterService, times(0)).send(
                    any[MessageType],
                    EORINumber(eqTo(eori.value)),
                    MovementId(eqTo(movementId.value)),
                    MessageId(eqTo(messageId.value)),
                    any[Source[ByteString, _]]
                  )(any[ExecutionContext], any[HeaderCarrier])

                  // success status -- should not be set as this is for small messages only
                  verify(mockPersistenceService, times(0)).updateMessage(
                    EORINumber(eqTo(eori.value)),
                    eqTo(movementType),
                    MovementId(eqTo(movementId.value)),
                    MessageId(eqTo(messageId.value)),
                    eqTo(MessageUpdate(MessageStatus.Success, None, None))
                  )(any[HeaderCarrier], any[ExecutionContext])

                  // failed status
                  verify(mockPersistenceService, times(0)).updateMessage(
                    EORINumber(eqTo(eori.value)),
                    eqTo(movementType),
                    MovementId(eqTo(movementId.value)),
                    MessageId(eqTo(messageId.value)),
                    eqTo(MessageUpdate(MessageStatus.Failed, None, None))
                  )(any[HeaderCarrier], any[ExecutionContext])

              }
          }
        }
      }
    }

    "should return Ok when a failure response is received from upscan" in forAll(
      arbitraryEORINumber.arbitrary,
      arbitraryMovementType.arbitrary,
      arbitraryMovementId.arbitrary,
      arbitraryMessageId.arbitrary
    ) {
      (eoriNumber, movementType, movementId, messageId) =>
        val ControllerAndMocks(
          sut,
          _,
          _,
          _,
          mockAuditService,
          _,
          _,
          _,
          _,
          _,
          _,
          _,
          _
        ) = createControllerAndMocks()

        val request = FakeRequest(
          POST,
          v2.controllers.routes.V2MovementsController.attachMessageFromUpscan(eoriNumber, movementType, movementId, messageId).url,
          headers = FakeHeaders(Seq(HeaderNames.CONTENT_TYPE -> MimeTypes.JSON)),
          upscanFailed
        )

        val result: Future[Result] = sut.attachMessageFromUpscan(eoriNumber, movementType, movementId, messageId)(request)

        status(result) mustBe OK

        verify(mockAuditService, times(1)).audit(eqTo(AuditType.TraderFailedUploadEvent), any(), eqTo(MimeTypes.JSON), eqTo(0L))(any(), any())
    }
  }
}<|MERGE_RESOLUTION|>--- conflicted
+++ resolved
@@ -5715,22 +5715,6 @@
           arbitraryMovementId.arbitrary
         ) {
           movementId =>
-<<<<<<< HEAD
-            val createdTime = OffsetDateTime.now()
-            val departureResponse = MovementSummary(
-              movementId,
-              arbitrary[EORINumber].sample.value,
-              Some(arbitrary[EORINumber].sample.get),
-              Some(arbitrary[MovementReferenceNumber].sample.value),
-              createdTime,
-              createdTime
-            )
-
-            when(mockPersistenceService.getMovement(EORINumber(any()), eqTo(movementType), MovementId(eqTo(movementId.value)))(any(), any()))
-              .thenAnswer(
-                _ => EitherT.rightT(departureResponse)
-              )
-=======
             val ControllerAndMocks(
               sut,
               _,
@@ -5746,7 +5730,6 @@
               _,
               _
             ) = createControllerAndMocks()
->>>>>>> 11b35013
             when(
               mockPersistenceService
                 .addMessage(
@@ -5773,22 +5756,6 @@
           arbitraryMovementId.arbitrary
         ) {
           movementId =>
-<<<<<<< HEAD
-            val createdTime = OffsetDateTime.now()
-            val departureResponse = MovementSummary(
-              movementId,
-              arbitrary[EORINumber].sample.value,
-              Some(arbitrary[EORINumber].sample.get),
-              Some(arbitrary[MovementReferenceNumber].sample.value),
-              createdTime,
-              createdTime
-            )
-
-            when(mockPersistenceService.getMovement(EORINumber(any()), eqTo(movementType), MovementId(eqTo(movementId.value)))(any(), any()))
-              .thenAnswer(
-                _ => EitherT.rightT(departureResponse)
-              )
-=======
             val ControllerAndMocks(
               sut,
               _,
@@ -5804,7 +5771,6 @@
               _,
               _
             ) = createControllerAndMocks()
->>>>>>> 11b35013
             when(
               mockPersistenceService
                 .addMessage(
@@ -5832,22 +5798,6 @@
           arbitraryMessageId.arbitrary
         ) {
           (movementId, messageId) =>
-<<<<<<< HEAD
-            val createdTime = OffsetDateTime.now()
-            val departureResponse = MovementSummary(
-              movementId,
-              arbitrary[EORINumber].sample.value,
-              Some(arbitrary[EORINumber].sample.get),
-              Some(arbitrary[MovementReferenceNumber].sample.value),
-              createdTime,
-              createdTime
-            )
-
-            when(mockPersistenceService.getMovement(EORINumber(any()), eqTo(movementType), MovementId(eqTo(movementId.value)))(any(), any()))
-              .thenAnswer(
-                _ => EitherT.rightT(departureResponse)
-              )
-=======
             val ControllerAndMocks(
               sut,
               _,
@@ -5863,7 +5813,6 @@
               mockUpscanService,
               _
             ) = createControllerAndMocks()
->>>>>>> 11b35013
             when(
               mockPersistenceService
                 .addMessage(
