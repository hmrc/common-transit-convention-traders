/*
 * Copyright 2023 HM Revenue & Customs
 *
 * Licensed under the Apache License, Version 2.0 (the "License");
 * you may not use this file except in compliance with the License.
 * You may obtain a copy of the License at
 *
 *     http://www.apache.org/licenses/LICENSE-2.0
 *
 * Unless required by applicable law or agreed to in writing, software
 * distributed under the License is distributed on an "AS IS" BASIS,
 * WITHOUT WARRANTIES OR CONDITIONS OF ANY KIND, either express or implied.
 * See the License for the specific language governing permissions and
 * limitations under the License.
 */

package v2.controllers

import akka.stream.Materializer
import akka.stream.scaladsl.Flow
import akka.stream.scaladsl.Keep
import akka.stream.scaladsl.Sink
import akka.stream.scaladsl.Source
import akka.util.ByteString
import akka.util.Timeout
import cats.data.EitherT
import cats.data.NonEmptyList
import cats.implicits.catsStdInstancesForFuture
import cats.implicits.toBifunctorOps
import org.mockito.ArgumentMatchers.any
import org.mockito.ArgumentMatchers.anyString
import org.mockito.ArgumentMatchers.{eq => eqTo}
import org.mockito.Mockito.reset
import org.mockito.Mockito.times
import org.mockito.Mockito.verify
import org.mockito.Mockito.when
import org.mockito.invocation.InvocationOnMock
import org.scalacheck.Arbitrary.arbitrary
import org.scalacheck.Gen
import org.scalatest.BeforeAndAfterEach
import org.scalatest.OptionValues
import org.scalatest.concurrent.ScalaFutures
import org.scalatest.freespec.AnyFreeSpec
import org.scalatest.matchers.must.Matchers
import org.scalatestplus.mockito.MockitoSugar
import org.scalatestplus.scalacheck.ScalaCheckDrivenPropertyChecks
import play.api.http.HttpVerbs.GET
import play.api.http.HeaderNames
import play.api.http.MimeTypes
import play.api.http.Status._
import play.api.libs.Files.SingletonTemporaryFileCreator
import play.api.libs.json.Json
import play.api.mvc.AnyContentAsEmpty
import play.api.mvc.Request
import play.api.test.FakeHeaders
import play.api.test.FakeRequest
import play.api.test.Helpers
import play.api.test.Helpers.POST
import play.api.test.Helpers.contentAsJson
import play.api.test.Helpers.status
import routing.VersionedRouting
import uk.gov.hmrc.http.HeaderCarrier
import utils.TestMetrics
import v2.base.CommonGenerators
import v2.base.TestActorSystem
import v2.base.TestSourceProvider
import v2.fakes.controllers.actions.FakeAcceptHeaderActionProvider
import v2.fakes.controllers.actions.FakeAuthNewEnrolmentOnlyAction
import v2.fakes.controllers.actions.FakeMessageSizeActionProvider
import v2.fakes.utils.FakePreMaterialisedFutureProvider
import v2.models.MovementId
import v2.models._
import v2.models.errors.ExtractionError.MessageTypeNotFound
import v2.models.errors.FailedToValidateError.InvalidMessageTypeError
import v2.models.errors.FailedToValidateError.JsonSchemaFailedToValidateError
import v2.models.errors._
import v2.models.request.MessageType
import v2.models.responses.MessageSummary
import v2.models.responses.MovementResponse
import v2.models.responses.MovementSummary
import v2.models.responses.UpdateMovementResponse
import v2.models.responses.hateoas._
import v2.services._

import java.nio.charset.StandardCharsets
import java.time.OffsetDateTime
import java.time.ZoneOffset
import scala.concurrent.ExecutionContext.Implicits.global
import scala.concurrent.ExecutionContext
import scala.concurrent.Future
import scala.concurrent.duration.DurationInt
import scala.util.Try
import scala.xml.NodeSeq

class V2MovementsControllerSpec
    extends AnyFreeSpec
    with Matchers
    with OptionValues
    with ScalaFutures
    with MockitoSugar
    with TestActorSystem
    with TestSourceProvider
    with BeforeAndAfterEach
    with ScalaCheckDrivenPropertyChecks
    with CommonGenerators {

  def CC015C: NodeSeq =
    <CC015C>
      <SynIdeMES1>UNOC</SynIdeMES1>
    </CC015C>

  def CC007C: NodeSeq =
    <CC007C>
      <SynIdeMES1>UNOC</SynIdeMES1>
    </CC007C>

  def CC013C: NodeSeq =
    <CC013C>
      <test>testxml</test>
    </CC013C>

  def CC044C: NodeSeq =
    <contentXml>
      <test>testxml</test>
    </contentXml>

  val CC015Cjson = Json.stringify(Json.obj("CC015" -> Json.obj("SynIdeMES1" -> "UNOC")))
  val CC007Cjson = Json.stringify(Json.obj("CC007" -> Json.obj("SynIdeMES1" -> "UNOC")))
  val CC013Cjson = Json.stringify(Json.obj("CC013" -> Json.obj("field" -> "value")))
  val CC044Cjson = Json.stringify(Json.obj("CC044" -> Json.obj("field" -> "value")))

  val mockValidationService           = mock[ValidationService]
  val mockMovementsPersistenceService = mock[MovementsService]
  val mockRouterService               = mock[RouterService]
  val mockAuditService                = mock[AuditingService]
  val mockConversionService           = mock[ConversionService]
  val mockXmlParsingService           = mock[XmlMessageParsingService]
  val mockJsonParsingService          = mock[JsonMessageParsingService]
  val mockResponseFormatterService    = mock[ResponseFormatterService]
  val mockPushNotificationService     = mock[PushNotificationsService]
  val mockUpscanService               = mock[UpscanService]
  implicit val temporaryFileCreator   = SingletonTemporaryFileCreator

  lazy val sut: V2MovementsController = new V2MovementsControllerImpl(
    Helpers.stubControllerComponents(),
    FakeAuthNewEnrolmentOnlyAction(),
    mockValidationService,
    mockConversionService,
    mockMovementsPersistenceService,
    mockRouterService,
    mockAuditService,
    mockPushNotificationService,
    FakeMessageSizeActionProvider,
    FakeAcceptHeaderActionProvider,
    new TestMetrics(),
    mockXmlParsingService,
    mockJsonParsingService,
    mockResponseFormatterService,
    mockUpscanService,
    FakePreMaterialisedFutureProvider
  )

  implicit val timeout: Timeout = 5.seconds

  def fakeHeaders(contentType: String) = FakeHeaders(Seq(HeaderNames.CONTENT_TYPE -> contentType))

  def fakeCreateMovementRequest[A](
    method: String,
    headers: FakeHeaders,
    body: A,
    movementType: MovementType
  ): Request[A] =
    FakeRequest(
      method = method,
      uri =
        if (movementType == MovementType.Departure) routing.routes.DeparturesRouter.submitDeclaration().url
        else routing.routes.ArrivalsRouter.createArrivalNotification().url,
      headers = headers,
      body = body
    )

  def fakeAttachMessageRequest[A](
    method: String,
    headers: FakeHeaders,
    body: A,
    movementType: MovementType
  ): Request[A] =
    FakeRequest(
      method = method,
      uri =
        if (movementType == MovementType.Departure) routing.routes.DeparturesRouter.attachMessage("123").url
        else routing.routes.ArrivalsRouter.attachMessage("123").url,
      headers = headers,
      body = body
    )

  override def beforeEach(): Unit = {
    reset(mockValidationService)
    reset(mockConversionService)
    reset(mockMovementsPersistenceService)
    reset(mockRouterService)
    reset(mockAuditService)
    reset(mockXmlParsingService)
    reset(mockJsonParsingService)
    reset(mockResponseFormatterService)
    reset(mockPushNotificationService)
    reset(mockUpscanService)
  }

  def testSinkJson(rootNode: String): Sink[ByteString, Future[Either[FailedToValidateError, Unit]]] =
    Flow
      .fromFunction {
        input: ByteString =>
          Try(Json.parse(input.utf8String)).toEither
            .leftMap(
              _ =>
                FailedToValidateError
                  .JsonSchemaFailedToValidateError(NonEmptyList(JsonValidationError("path", "Invalid JSON"), Nil))
            )
            .flatMap {
              jsVal =>
                if ((jsVal \ rootNode).isDefined) Right(())
                else
                  Left(
                    FailedToValidateError
                      .JsonSchemaFailedToValidateError(validationErrors =
                        NonEmptyList(JsonValidationError(rootNode, s"$rootNode expected but not present"), Nil)
                      )
                  )
            }
      }
      .toMat(Sink.last)(Keep.right)

  def jsonValidationMockAnswer(movementType: MovementType) = (invocation: InvocationOnMock) =>
    EitherT(
      invocation
        .getArgument[Source[ByteString, _]](1)
        .fold(ByteString())(
          (current, next) => current ++ next
        )
        .runWith(testSinkJson(if (movementType == MovementType.Departure) "CC015" else "CC007"))
    )

  // Version 2
  "for a departure declaration with accept header set to application/vnd.hmrc.2.0+json (version two)" - {

    "with content type set to application/xml" - {

      // For the content length headers, we have to ensure that we send something
      val standardHeaders = FakeHeaders(
        Seq(HeaderNames.ACCEPT -> "application/vnd.hmrc.2.0+json", HeaderNames.CONTENT_TYPE -> MimeTypes.XML, HeaderNames.CONTENT_LENGTH -> "1000")
      )

      "must return Accepted when body length is within limits and is considered valid" in forAll(
        arbitraryMovementResponse(true).arbitrary,
        arbitraryBoxResponse.arbitrary
      ) {
        (movementResponse, boxResponse) =>
          beforeEach()

          when(mockValidationService.validateXml(any[MessageType], any[Source[ByteString, _]]())(any[HeaderCarrier], any[ExecutionContext]))
            .thenAnswer(
              _ => EitherT.rightT(())
            )

          when(mockAuditService.audit(any(), any(), any())(any(), any())).thenReturn(Future.successful(()))

          when(
            mockMovementsPersistenceService
              .createMovement(any[String].asInstanceOf[EORINumber], any[MovementType], any[Option[Source[ByteString, _]]]())(
                any[HeaderCarrier],
                any[ExecutionContext]
              )
          )
            .thenAnswer {
              _ => EitherT.rightT(movementResponse)
            }

          when(mockPushNotificationService.associate(any[String].asInstanceOf[MovementId], any[MovementType], any())(any(), any()))
            .thenAnswer(
              _ => EitherT.rightT(boxResponse)
            )

          when(
            mockRouterService.send(
              any[String].asInstanceOf[MessageType],
              any[String].asInstanceOf[EORINumber],
              any[String].asInstanceOf[MovementId],
              any[String].asInstanceOf[MessageId],
              any[Source[ByteString, _]]
            )(any[ExecutionContext], any[HeaderCarrier])
          ).thenAnswer(
            _ => EitherT.rightT(())
          )

          val request = fakeCreateMovementRequest("POST", standardHeaders, singleUseStringSource(CC015C.mkString), MovementType.Departure)
          val result  = sut.createMovement(MovementType.Departure)(request)
          status(result) mustBe ACCEPTED

          contentAsJson(result) mustBe Json.toJson(
            HateoasNewMovementResponse(movementResponse, Some(boxResponse), None, MovementType.Departure)
          )

          verify(mockAuditService, times(1)).audit(eqTo(AuditType.DeclarationData), any(), eqTo(MimeTypes.XML))(any(), any())
          verify(mockValidationService, times(1)).validateXml(eqTo(MessageType.DeclarationData), any())(any(), any())
          verify(mockMovementsPersistenceService, times(1)).createMovement(EORINumber(any()), eqTo(MovementType.Departure), any())(any(), any())
          verify(mockRouterService, times(1)).send(eqTo(MessageType.DeclarationData), EORINumber(any()), MovementId(any()), MessageId(any()), any())(
            any(),
            any()
          )
          verify(mockPushNotificationService, times(1)).associate(MovementId(any()), eqTo(MovementType.Departure), any())(any(), any())
      }

      "must return Accepted if the Push Notification Service reports an error" in forAll(
        arbitraryMovementResponse(true).arbitrary
      ) {
        movementResponse =>
          beforeEach()
          when(mockValidationService.validateXml(eqTo(MessageType.DeclarationData), any[Source[ByteString, _]]())(any[HeaderCarrier], any[ExecutionContext]))
            .thenAnswer(
              _ => EitherT.rightT(())
            )

          when(mockAuditService.audit(any(), any(), eqTo(MimeTypes.XML))(any(), any())).thenReturn(Future.successful(()))

          when(
            mockMovementsPersistenceService
              .createMovement(any[String].asInstanceOf[EORINumber], any[MovementType], any[Option[Source[ByteString, _]]]())(
                any[HeaderCarrier],
                any[ExecutionContext]
              )
          )
            .thenAnswer {
              _ => EitherT.rightT(movementResponse)
            }

          when(
            mockRouterService.send(
              any[String].asInstanceOf[MessageType],
              any[String].asInstanceOf[EORINumber],
              any[String].asInstanceOf[MovementId],
              any[String].asInstanceOf[MessageId],
              any[Source[ByteString, _]]
            )(any[ExecutionContext], any[HeaderCarrier])
          ).thenAnswer(
            _ => EitherT.rightT(())
          )

          when(mockPushNotificationService.associate(any[String].asInstanceOf[MovementId], any[MovementType], any())(any(), any()))
            .thenAnswer(
              _ => EitherT.leftT(PushNotificationError.UnexpectedError(None))
            )

          val request = fakeCreateMovementRequest("POST", standardHeaders, singleUseStringSource(CC015C.mkString), MovementType.Departure)
          val result  = sut.createMovement(MovementType.Departure)(request)
          status(result) mustBe ACCEPTED

          contentAsJson(result) mustBe Json.toJson(HateoasNewMovementResponse(movementResponse, None, None, MovementType.Departure))

          verify(mockAuditService, times(1)).audit(eqTo(AuditType.DeclarationData), any(), eqTo(MimeTypes.XML))(any(), any())
          verify(mockValidationService, times(1)).validateXml(eqTo(MessageType.DeclarationData), any())(any(), any())
          verify(mockMovementsPersistenceService, times(1)).createMovement(EORINumber(any()), any[MovementType], any())(any(), any())
          verify(mockRouterService, times(1)).send(eqTo(MessageType.DeclarationData), EORINumber(any()), MovementId(any()), MessageId(any()), any())(
            any(),
            any()
          )
          verify(mockPushNotificationService, times(1)).associate(MovementId(anyString()), eqTo(MovementType.Departure), any())(any(), any())

      }

      "must return Bad Request when body is an XML document that would fail schema validation" in {
        when(mockValidationService.validateXml(eqTo(MessageType.DeclarationData), any[Source[ByteString, _]]())(any[HeaderCarrier], any[ExecutionContext]))
          .thenAnswer(
            _ => EitherT.leftT(FailedToValidateError.XmlSchemaFailedToValidateError(NonEmptyList(XmlValidationError(1, 1, "an error"), Nil)))
          )

        val request = fakeCreateMovementRequest("POST", standardHeaders, singleUseStringSource(<test></test>.mkString), MovementType.Departure)
        val result  = sut.createMovement(MovementType.Departure)(request)
        status(result) mustBe BAD_REQUEST
        contentAsJson(result) mustBe Json.obj(
          "code"    -> "SCHEMA_VALIDATION",
          "message" -> "Request failed schema validation",
          "validationErrors" -> Seq(
            Json.obj(
              "lineNumber"   -> 1,
              "columnNumber" -> 1,
              "message"      -> "an error"
            )
          )
        )
      }

      "must return Internal Service Error if the persistence service reports an error" in {
        when(mockValidationService.validateXml(eqTo(MessageType.DeclarationData), any[Source[ByteString, _]]())(any[HeaderCarrier], any[ExecutionContext]))
          .thenAnswer(
            _ => EitherT.rightT(())
          )

        when(
          mockMovementsPersistenceService
            .createMovement(any[String].asInstanceOf[EORINumber], any[MovementType], any[Option[Source[ByteString, _]]]())(
              any[HeaderCarrier],
              any[ExecutionContext]
            )
        ).thenAnswer(
          _ => EitherT.leftT(PersistenceError.UnexpectedError(None))
        )

        val request =
          fakeCreateMovementRequest("POST", standardHeaders, Source.single(ByteString(CC015C.mkString, StandardCharsets.UTF_8)), MovementType.Departure)
        val response = sut.createMovement(MovementType.Departure)(request)

        status(response) mustBe INTERNAL_SERVER_ERROR
        contentAsJson(response) mustBe Json.obj(
          "code"    -> "INTERNAL_SERVER_ERROR",
          "message" -> "Internal server error"
        )
      }

      "must return Internal Service Error if the router service reports an error" in forAll(
        arbitraryMovementResponse(true).arbitrary,
        arbitraryBoxResponse.arbitrary
      ) {
        (movementResponse, boxResponse) =>
          beforeEach()

          when(mockValidationService.validateXml(eqTo(MessageType.DeclarationData), any[Source[ByteString, _]]())(any[HeaderCarrier], any[ExecutionContext]))
            .thenAnswer(
              _ => EitherT.rightT(())
            )

          when(mockAuditService.audit(any(), any(), eqTo(MimeTypes.JSON))(any(), any())).thenReturn(Future.successful(()))

          when(
            mockMovementsPersistenceService
              .createMovement(any[String].asInstanceOf[EORINumber], any[MovementType], any[Option[Source[ByteString, _]]]())(
                any[HeaderCarrier],
                any[ExecutionContext]
              )
          ).thenReturn(EitherT.fromEither[Future](Right[PersistenceError, MovementResponse](movementResponse)))

          when(mockPushNotificationService.associate(any[String].asInstanceOf[MovementId], any[MovementType], any())(any(), any()))
            .thenAnswer(
              _ => EitherT.rightT(boxResponse)
            )

          when(
            mockRouterService.send(
              any[String].asInstanceOf[MessageType],
              any[String].asInstanceOf[EORINumber],
              any[String].asInstanceOf[MovementId],
              any[String].asInstanceOf[MessageId],
              any[Source[ByteString, _]]
            )(any[ExecutionContext], any[HeaderCarrier])
          ).thenAnswer(
            _ => EitherT.leftT(RouterError.UnexpectedError(None))
          )

          val request =
            fakeCreateMovementRequest("POST", standardHeaders, Source.single(ByteString(CC015C.mkString, StandardCharsets.UTF_8)), MovementType.Departure)
          val response = sut.createMovement(MovementType.Departure)(request)

          status(response) mustBe INTERNAL_SERVER_ERROR
          contentAsJson(response) mustBe Json.obj(
            "code"    -> "INTERNAL_SERVER_ERROR",
            "message" -> "Internal server error"
          )
      }
    }

    "with content type set to application/json" - {
      val standardHeaders = FakeHeaders(
        Seq(HeaderNames.ACCEPT -> "application/vnd.hmrc.2.0+json", HeaderNames.CONTENT_TYPE -> MimeTypes.JSON, HeaderNames.CONTENT_LENGTH -> "1000")
      )

      "must return Accepted when body length is within limits and is considered valid" in forAll(
        arbitraryMovementResponse(true).arbitrary,
        arbitraryBoxResponse.arbitrary
      ) {
        (movementResponse, boxResponse) =>
          beforeEach()

          when(
            mockValidationService
              .validateXml(eqTo(MessageType.DeclarationData), any[Source[ByteString, _]]())(any[HeaderCarrier], any[ExecutionContext])
          ).thenAnswer {
            _ =>
              EitherT.rightT(())
          }

          when(
            mockValidationService
              .validateJson(eqTo(MessageType.DeclarationData), any[Source[ByteString, _]]())(any[HeaderCarrier], any[ExecutionContext])
          ).thenAnswer {
            invocation =>
              jsonValidationMockAnswer(MovementType.Departure)(invocation)
          }
          when(mockAuditService.audit(any(), any(), eqTo(MimeTypes.JSON))(any(), any())).thenReturn(Future.successful(()))

          when(
            mockConversionService
              .jsonToXml(eqTo(MessageType.DeclarationData), any[Source[ByteString, _]]())(
                any[HeaderCarrier],
                any[ExecutionContext],
                any[Materializer]
              )
          ).thenReturn {
            val source = singleUseStringSource(CC015C.mkString)
            EitherT.rightT[Future, ConversionError](source)
          }

          when(
            mockMovementsPersistenceService
              .createMovement(any[String].asInstanceOf[EORINumber], any[MovementType], any[Option[Source[ByteString, _]]]())(
                any[HeaderCarrier],
                any[ExecutionContext]
              )
          )
            .thenAnswer {
              _ => EitherT.rightT(movementResponse)
            }

          when(mockPushNotificationService.associate(any[String].asInstanceOf[MovementId], any[MovementType], any())(any(), any()))
            .thenAnswer(
              _ => EitherT.rightT(boxResponse)
            )

          when(
            mockRouterService.send(
              any[String].asInstanceOf[MessageType],
              any[String].asInstanceOf[EORINumber],
              any[String].asInstanceOf[MovementId],
              any[String].asInstanceOf[MessageId],
              any[Source[ByteString, _]]
            )(any[ExecutionContext], any[HeaderCarrier])
          ).thenAnswer(
            _ => EitherT.rightT(())
          )

          val request = fakeCreateMovementRequest("POST", standardHeaders, singleUseStringSource(CC015Cjson), MovementType.Departure)
          val result  = sut.createMovement(MovementType.Departure)(request)
          status(result) mustBe ACCEPTED
          contentAsJson(result) mustBe Json.toJson(
            HateoasNewMovementResponse(movementResponse, Some(boxResponse), None, MovementType.Departure)
          )

          verify(mockConversionService, times(1)).jsonToXml(eqTo(MessageType.DeclarationData), any())(any(), any(), any())
          verify(mockValidationService, times(1)).validateJson(eqTo(MessageType.DeclarationData), any())(any(), any())
          verify(mockConversionService).jsonToXml(eqTo(MessageType.DeclarationData), any())(any(), any(), any())
          verify(mockAuditService, times(1)).audit(eqTo(AuditType.DeclarationData), any(), eqTo(MimeTypes.JSON))(any(), any())
          verify(mockPushNotificationService, times(1)).associate(MovementId(anyString()), eqTo(MovementType.Departure), any())(any(), any())
      }

      "must return Accepted if the Push Notification Service reports an error" in forAll(
        arbitraryMovementResponse(true).arbitrary
      ) {
        movementResponse =>
          beforeEach()

          when(
            mockValidationService
              .validateXml(eqTo(MessageType.DeclarationData), any[Source[ByteString, _]]())(any[HeaderCarrier], any[ExecutionContext])
          ).thenAnswer {
            _ =>
              EitherT.rightT(())
          }

          when(
            mockValidationService
              .validateJson(eqTo(MessageType.DeclarationData), any[Source[ByteString, _]]())(any[HeaderCarrier], any[ExecutionContext])
          ).thenAnswer {
            invocation =>
              jsonValidationMockAnswer(MovementType.Departure)(invocation)
          }
          when(mockAuditService.audit(any(), any(), eqTo(MimeTypes.JSON))(any(), any())).thenReturn(Future.successful(()))

          when(
            mockConversionService
              .jsonToXml(eqTo(MessageType.DeclarationData), any[Source[ByteString, _]]())(
                any[HeaderCarrier],
                any[ExecutionContext],
                any[Materializer]
              )
          ).thenReturn {
            val source = singleUseStringSource(CC015C.mkString)
            EitherT.rightT[Future, ConversionError](source)
          }

          when(
            mockRouterService.send(
              any[String].asInstanceOf[MessageType],
              any[String].asInstanceOf[EORINumber],
              any[String].asInstanceOf[MovementId],
              any[String].asInstanceOf[MessageId],
              any[Source[ByteString, _]]
            )(any[ExecutionContext], any[HeaderCarrier])
          ).thenAnswer(
            _ => EitherT.rightT(())
          )

          when(
            mockMovementsPersistenceService
              .createMovement(any[String].asInstanceOf[EORINumber], any[MovementType], any[Option[Source[ByteString, _]]]())(
                any[HeaderCarrier],
                any[ExecutionContext]
              )
          )
            .thenAnswer {
              _ => EitherT.rightT(movementResponse)
            }

          when(mockPushNotificationService.associate(MovementId(anyString()), any(), any())(any(), any()))
            .thenAnswer(
              _ => EitherT.leftT(PushNotificationError.UnexpectedError(None))
            )

          val request = fakeCreateMovementRequest("POST", standardHeaders, singleUseStringSource(CC015Cjson), MovementType.Departure)
          val result  = sut.createMovement(MovementType.Departure)(request)
          status(result) mustBe ACCEPTED

          contentAsJson(result) mustBe Json.toJson(HateoasNewMovementResponse(movementResponse, None, None, MovementType.Departure))

          verify(mockConversionService, times(1)).jsonToXml(eqTo(MessageType.DeclarationData), any())(any(), any(), any())
          verify(mockValidationService, times(1)).validateJson(eqTo(MessageType.DeclarationData), any())(any(), any())
          verify(mockConversionService).jsonToXml(eqTo(MessageType.DeclarationData), any())(any(), any(), any())
          verify(mockAuditService, times(1)).audit(eqTo(AuditType.DeclarationData), any(), eqTo(MimeTypes.JSON))(any(), any())
          verify(mockPushNotificationService, times(1)).associate(MovementId(anyString()), eqTo(MovementType.Departure), any())(any(), any())
      }

      "must return Bad Request when body is not an JSON document" in {
        when(
          mockValidationService
            .validateJson(eqTo(MessageType.DeclarationData), any[Source[ByteString, _]]())(any[HeaderCarrier], any[ExecutionContext])
        ).thenAnswer {
          invocation =>
            jsonValidationMockAnswer(MovementType.Departure)(invocation)
        }

        val request = fakeCreateMovementRequest("POST", standardHeaders, singleUseStringSource("notjson"), MovementType.Departure)
        val result  = sut.createMovement(MovementType.Departure)(request)
        status(result) mustBe BAD_REQUEST
        contentAsJson(result) mustBe Json.obj(
          "code"    -> "SCHEMA_VALIDATION",
          "message" -> "Request failed schema validation",
          "validationErrors" -> Seq(
            Json.obj(
              "schemaPath" -> "path",
              "message"    -> "Invalid JSON"
            )
          )
        )

        verify(mockValidationService, times(1)).validateJson(eqTo(MessageType.DeclarationData), any())(any(), any())
      }

      "must return Bad Request when body is an JSON document that would fail schema validation" in {
        when(
          mockValidationService
            .validateJson(eqTo(MessageType.DeclarationData), any[Source[ByteString, _]]())(any[HeaderCarrier], any[ExecutionContext])
        ).thenAnswer {
          invocation =>
            jsonValidationMockAnswer(MovementType.Departure)(invocation)
        }

        val request = fakeCreateMovementRequest("POST", standardHeaders, singleUseStringSource("{}"), MovementType.Departure)
        val result  = sut.createMovement(MovementType.Departure)(request)
        status(result) mustBe BAD_REQUEST
        contentAsJson(result) mustBe Json.obj(
          "code"    -> "SCHEMA_VALIDATION",
          "message" -> "Request failed schema validation",
          "validationErrors" -> Seq(
            Json.obj(
              "schemaPath" -> "CC015",
              "message"    -> "CC015 expected but not present"
            )
          )
        )

        verify(mockValidationService, times(1)).validateJson(eqTo(MessageType.DeclarationData), any())(any(), any())
      }

      "must return Internal Service Error if the JSON to XML conversion service reports an error" in {
        when(
          mockValidationService
            .validateJson(eqTo(MessageType.DeclarationData), any[Source[ByteString, _]]())(any[HeaderCarrier], any[ExecutionContext])
        ).thenAnswer {
          invocation =>
            jsonValidationMockAnswer(MovementType.Departure)(invocation)
        }
        val jsonToXmlConversionError = (_: InvocationOnMock) => EitherT.leftT(ConversionError.UnexpectedError(None))

        when(
          mockConversionService
            .jsonToXml(eqTo(MessageType.DeclarationData), any[Source[ByteString, _]]())(
              any[HeaderCarrier],
              any[ExecutionContext],
              any[Materializer]
            )
        ).thenAnswer {
          invocation =>
            jsonToXmlConversionError(invocation)
        }

        val request = fakeCreateMovementRequest("POST", standardHeaders, singleUseStringSource(CC015Cjson), MovementType.Departure)
        val result  = sut.createMovement(MovementType.Departure)(request)
        status(result) mustBe INTERNAL_SERVER_ERROR

        verify(mockValidationService, times(1)).validateJson(eqTo(MessageType.DeclarationData), any())(any(), any())
        verify(mockConversionService).jsonToXml(eqTo(MessageType.DeclarationData), any())(any(), any(), any())
      }

      "must return Internal Service Error after JSON to XML conversion if the XML validation service reports an error" in {
        when(
          mockValidationService
            .validateXml(eqTo(MessageType.DeclarationData), any[Source[ByteString, _]]())(any[HeaderCarrier], any[ExecutionContext])
        ).thenAnswer {
          _ =>
            EitherT.leftT(FailedToValidateError.XmlSchemaFailedToValidateError(NonEmptyList(XmlValidationError(1, 1, "invalid XML"), Nil)))
        }

        when(
          mockValidationService
            .validateJson(eqTo(MessageType.DeclarationData), any[Source[ByteString, _]]())(any[HeaderCarrier], any[ExecutionContext])
        ).thenAnswer {
          invocation =>
            jsonValidationMockAnswer(MovementType.Departure)(invocation)
        }

        when(
          mockConversionService
            .jsonToXml(eqTo(MessageType.DeclarationData), any[Source[ByteString, _]]())(
              any[HeaderCarrier],
              any[ExecutionContext],
              any[Materializer]
            )
        ).thenAnswer {
          invocation =>
            EitherT.rightT(
              invocation.getArgument[Source[ByteString, _]](1)
            )
        }

        val request = fakeCreateMovementRequest("POST", standardHeaders, singleUseStringSource(CC015Cjson), MovementType.Departure)
        val result  = sut.createMovement(MovementType.Departure)(request)

        status(result) mustBe INTERNAL_SERVER_ERROR
        contentAsJson(result) mustBe Json.obj(
          "code"    -> "INTERNAL_SERVER_ERROR",
          "message" -> "Internal server error"
        )

        verify(mockValidationService, times(1)).validateJson(eqTo(MessageType.DeclarationData), any())(any(), any())
        verify(mockConversionService).jsonToXml(eqTo(MessageType.DeclarationData), any())(any(), any(), any())
        verify(mockValidationService).validateXml(eqTo(MessageType.DeclarationData), any())(any(), any())
      }

      "must return Internal Service Error if the persistence service reports an error" in {
        when(
          mockValidationService
            .validateXml(eqTo(MessageType.DeclarationData), any[Source[ByteString, _]]())(any[HeaderCarrier], any[ExecutionContext])
        ).thenAnswer {
          _ =>
            EitherT.rightT(())
        }

        when(
          mockValidationService
            .validateJson(eqTo(MessageType.DeclarationData), any[Source[ByteString, _]]())(any[HeaderCarrier], any[ExecutionContext])
        ).thenAnswer {
          invocation =>
            jsonValidationMockAnswer(MovementType.Departure)(invocation)
        }

        when(
          mockConversionService
            .jsonToXml(eqTo(MessageType.DeclarationData), any[Source[ByteString, _]]())(
              any[HeaderCarrier],
              any[ExecutionContext],
              any[Materializer]
            )
        ).thenAnswer {
          invocation =>
            EitherT.rightT(
              invocation.getArgument[Source[ByteString, _]](1)
            )
        }

        when(
          mockMovementsPersistenceService
            .createMovement(any[String].asInstanceOf[EORINumber], any[MovementType], any[Option[Source[ByteString, _]]])(
              any[HeaderCarrier],
              any[ExecutionContext]
            )
        )
          .thenAnswer(
            _ => EitherT.leftT(PersistenceError.UnexpectedError(None))
          )

        val request = fakeCreateMovementRequest("POST", standardHeaders, singleUseStringSource(CC015Cjson), MovementType.Departure)
        val result  = sut.createMovement(MovementType.Departure)(request)
        status(result) mustBe INTERNAL_SERVER_ERROR

        verify(mockValidationService, times(1)).validateJson(eqTo(MessageType.DeclarationData), any())(any(), any())
        verify(mockConversionService).jsonToXml(eqTo(MessageType.DeclarationData), any())(any(), any(), any())
        verify(mockMovementsPersistenceService).createMovement(any[String].asInstanceOf[EORINumber], any[MovementType], any())(any(), any())
      }

      "must return Internal Service Error if the router service reports an error" in forAll(
        arbitraryMovementResponse(true).arbitrary,
        arbitraryBoxResponse.arbitrary
      ) {
        (movementResponse, boxResponse) =>
          beforeEach()

          when(
            mockValidationService
              .validateXml(eqTo(MessageType.DeclarationData), any[Source[ByteString, _]]())(any[HeaderCarrier], any[ExecutionContext])
          ).thenAnswer {
            _ =>
              EitherT.rightT(())
          }

          when(
            mockValidationService
              .validateJson(eqTo(MessageType.DeclarationData), any[Source[ByteString, _]]())(any[HeaderCarrier], any[ExecutionContext])
          ).thenAnswer {
            invocation =>
              jsonValidationMockAnswer(MovementType.Departure)(invocation)
          }

          when(
            mockConversionService
              .jsonToXml(eqTo(MessageType.DeclarationData), any[Source[ByteString, _]]())(
                any[HeaderCarrier],
                any[ExecutionContext],
                any[Materializer]
              )
          ).thenAnswer {
            invocation =>
              EitherT.rightT(
                invocation.getArgument[Source[ByteString, _]](1)
              )
          }

          when(
            mockMovementsPersistenceService
              .createMovement(any[String].asInstanceOf[EORINumber], any[MovementType], any[Option[Source[ByteString, _]]])(
                any[HeaderCarrier],
                any[ExecutionContext]
              )
          )
            .thenAnswer(
              _ =>
                EitherT.rightT(
                  movementResponse
                )
            )

          when(mockPushNotificationService.associate(any[String].asInstanceOf[MovementId], any[MovementType], any())(any(), any()))
            .thenAnswer(
              _ => EitherT.rightT(boxResponse)
            )

          when(
            mockRouterService.send(
              eqTo(MessageType.DeclarationData),
              any[String].asInstanceOf[EORINumber],
              any[String].asInstanceOf[MovementId],
              any[String].asInstanceOf[MessageId],
              any[Source[ByteString, _]]
            )(any[ExecutionContext], any[HeaderCarrier])
          )
            .thenAnswer {
              _ =>
                EitherT.leftT(RouterError.UnexpectedError(None))
            }

          val request = fakeCreateMovementRequest("POST", standardHeaders, singleUseStringSource(CC015Cjson), MovementType.Departure)
          val result  = sut.createMovement(MovementType.Departure)(request)
          status(result) mustBe INTERNAL_SERVER_ERROR

          verify(mockValidationService, times(1)).validateJson(eqTo(MessageType.DeclarationData), any())(any(), any())
          verify(mockConversionService).jsonToXml(eqTo(MessageType.DeclarationData), any())(any(), any(), any())
          verify(mockMovementsPersistenceService).createMovement(any[String].asInstanceOf[EORINumber], any[MovementType], any())(any(), any())
          verify(mockRouterService).send(
            eqTo(MessageType.DeclarationData),
            any[String].asInstanceOf[EORINumber],
            any[String].asInstanceOf[MovementId],
            any[String].asInstanceOf[MessageId],
            any[Source[ByteString, _]]
          )(any[ExecutionContext], any[HeaderCarrier])
      }

    }

    "with content type set to None" - {

      // For the content length headers, we have to ensure that we send something
      val standardHeaders = FakeHeaders(
        Seq(HeaderNames.ACCEPT -> "application/vnd.hmrc.2.0+json", HeaderNames.CONTENT_LENGTH -> "1000")
      )

      "must return Accepted when call to upscan is success" in forAll(
        arbitraryUpscanInitiateResponse.arbitrary,
        arbitraryBoxResponse.arbitrary,
        arbitraryMovementResponse(false).arbitrary
      ) {
        (upscanResponse, boxResponse, movementResponse) =>
          beforeEach()

          when(mockUpscanService.upscanInitiate(any[String].asInstanceOf[MovementId])(any(), any()))
            .thenAnswer {
              _ => EitherT.rightT(upscanResponse)
            }

          when(
            mockMovementsPersistenceService
              .createMovement(any[String].asInstanceOf[EORINumber], any[MovementType], any())(any[HeaderCarrier], any[ExecutionContext])
          )
            .thenAnswer {
              _ => EitherT.rightT(movementResponse)
            }

          when(mockPushNotificationService.associate(MovementId(anyString()), any(), any())(any(), any()))
            .thenAnswer(
              _ => EitherT.rightT(boxResponse)
            )

          when(mockAuditService.audit(any(), any(), eqTo(MimeTypes.JSON))(any(), any())).thenReturn(Future.successful(()))

          val request = fakeCreateMovementRequest("POST", standardHeaders, Source.empty[ByteString], MovementType.Departure)
          val result  = sut.createMovement(MovementType.Departure)(request)

          status(result) mustBe ACCEPTED

          contentAsJson(result) mustBe Json.toJson(
            HateoasNewMovementResponse(movementResponse, Some(boxResponse), Some(upscanResponse), MovementType.Departure)
          )

          verify(mockUpscanService, times(1)).upscanInitiate(MovementId(any()))(any(), any())
          verify(mockMovementsPersistenceService, times(1)).createMovement(EORINumber(any()), any[MovementType], any())(any(), any())
          verify(mockPushNotificationService, times(1)).associate(MovementId(anyString()), eqTo(MovementType.Departure), any())(any(), any())
          verify(mockAuditService, times(1)).audit(eqTo(AuditType.LargeMessageSubmissionRequested), any(), eqTo(MimeTypes.JSON))(any(), any())
      }

      "must return Accepted if the Push Notification Service reports an error" in forAll(
        arbitraryUpscanInitiateResponse.arbitrary,
        arbitraryMovementResponse(false).arbitrary
      ) {
        (upscanResponse, movementResponse) =>
          beforeEach()

          when(mockUpscanService.upscanInitiate(any[String].asInstanceOf[MovementId])(any(), any()))
            .thenAnswer {
              _ => EitherT.rightT(upscanResponse)
            }

          when(
            mockMovementsPersistenceService
              .createMovement(any[String].asInstanceOf[EORINumber], any[MovementType], any())(any[HeaderCarrier], any[ExecutionContext])
          )
            .thenAnswer {
              _ => EitherT.rightT(movementResponse)
            }

          when(mockPushNotificationService.associate(MovementId(anyString()), any(), any())(any(), any()))
            .thenAnswer(
              _ => EitherT.leftT(PushNotificationError.UnexpectedError(None))
            )

          val request = fakeCreateMovementRequest("POST", standardHeaders, Source.empty[ByteString], MovementType.Departure)
          val result  = sut.createMovement(MovementType.Departure)(request)
          status(result) mustBe ACCEPTED

          contentAsJson(result) mustBe Json.toJson(HateoasNewMovementResponse(movementResponse, None, Some(upscanResponse), MovementType.Departure))

          verify(mockUpscanService, times(1)).upscanInitiate(MovementId(any()))(any(), any())
          verify(mockMovementsPersistenceService, times(1)).createMovement(EORINumber(any()), any[MovementType], any())(any(), any())
          verify(mockPushNotificationService, times(1)).associate(MovementId(anyString()), eqTo(MovementType.Departure), any())(any(), any())
      }

      "must return Internal Service Error if the persistence service reports an error" in {
        when(
          mockMovementsPersistenceService
            .createMovement(any[String].asInstanceOf[EORINumber], any[MovementType], any())(any[HeaderCarrier], any[ExecutionContext])
        ).thenAnswer(
          _ => EitherT.leftT(PersistenceError.UnexpectedError(None))
        )

        val request =
          fakeCreateMovementRequest("POST", standardHeaders, Source.empty[ByteString], MovementType.Departure)
        val response = sut.createMovement(MovementType.Departure)(request)

        status(response) mustBe INTERNAL_SERVER_ERROR
        contentAsJson(response) mustBe Json.obj(
          "code"    -> "INTERNAL_SERVER_ERROR",
          "message" -> "Internal server error"
        )
      }

      "must return Internal Service Error if the upscan service reports an error" in forAll(
        arbitraryMovementResponse(false).arbitrary,
        arbitraryUpscanInitiateResponse.arbitrary
      ) {
        (movementResponse, upscanResponse) =>
          when(
            mockMovementsPersistenceService
              .createMovement(any[String].asInstanceOf[EORINumber], any[MovementType], any())(any[HeaderCarrier], any[ExecutionContext])
          )
            .thenAnswer {
              _ => EitherT.rightT(movementResponse)
            }

          when(mockUpscanService.upscanInitiate(any[String].asInstanceOf[MovementId])(any(), any()))
            .thenAnswer {
              _ => EitherT.leftT(UpscanInitiateError.UnexpectedError(None))
            }

          val request =
            fakeCreateMovementRequest("POST", standardHeaders, Source.empty[ByteString], MovementType.Departure)
          val response = sut.createMovement(MovementType.Departure)(request)

          status(response) mustBe INTERNAL_SERVER_ERROR
          contentAsJson(response) mustBe Json.obj(
            "code"    -> "INTERNAL_SERVER_ERROR",
            "message" -> "Internal server error"
          )
      }

    }

    "must return UNSUPPORTED_MEDIA_TYPE when the content type is invalid" in {
      val standardHeaders = FakeHeaders(
        Seq(HeaderNames.ACCEPT -> "application/vnd.hmrc.2.0+json", HeaderNames.CONTENT_TYPE -> "invalid", HeaderNames.CONTENT_LENGTH -> "1000")
      )

      val json    = Json.stringify(Json.obj("CC015" -> Json.obj("SynIdeMES1" -> "UNOC")))
      val request = fakeCreateMovementRequest("POST", standardHeaders, Source.single(json), MovementType.Departure)
      val result  = sut.createMovement(MovementType.Departure)(request)
      status(result) mustBe UNSUPPORTED_MEDIA_TYPE
      contentAsJson(result) mustBe Json.obj(
        "code"    -> "UNSUPPORTED_MEDIA_TYPE",
        "message" -> "Content-type header invalid is not supported!"
      )

    }
  }

  "for an arrival notification with accept header set to application/vnd.hmrc.2.0+json (version two)" - {
    "with content type set to application/xml" - {

      // For the content length headers, we have to ensure that we send something
      val standardHeaders = FakeHeaders(
        Seq(HeaderNames.ACCEPT -> "application/vnd.hmrc.2.0+json", HeaderNames.CONTENT_TYPE -> MimeTypes.XML, HeaderNames.CONTENT_LENGTH -> "1000")
      )

      "must return Accepted when body length is within limits and is considered valid" in forAll(
        arbitraryMovementResponse(true).arbitrary,
        arbitraryBoxResponse.arbitrary
      ) {
        (movementResponse, boxResponse) =>
          beforeEach()
          when(
            mockValidationService.validateXml(eqTo(MessageType.ArrivalNotification), any[Source[ByteString, _]]())(any[HeaderCarrier], any[ExecutionContext])
          )
            .thenAnswer(
              _ => EitherT.rightT(())
            )

          when(mockAuditService.audit(any(), any(), eqTo(MimeTypes.XML))(any(), any())).thenReturn(Future.successful(()))

          when(
            mockMovementsPersistenceService
              .createMovement(any[String].asInstanceOf[EORINumber], any[MovementType], any[Option[Source[ByteString, _]]]())(
                any[HeaderCarrier],
                any[ExecutionContext]
              )
          )
            .thenAnswer {
              _ => EitherT.rightT(movementResponse)
            }

          when(mockPushNotificationService.associate(MovementId(anyString()), any(), any())(any(), any()))
            .thenAnswer(
              _ => EitherT.rightT(boxResponse)
            )

          when(
            mockRouterService.send(
              any[String].asInstanceOf[MessageType],
              any[String].asInstanceOf[EORINumber],
              any[String].asInstanceOf[MovementId],
              any[String].asInstanceOf[MessageId],
              any[Source[ByteString, _]]
            )(any[ExecutionContext], any[HeaderCarrier])
          ).thenAnswer(
            _ => EitherT.rightT(())
          )

          val request = fakeCreateMovementRequest("POST", standardHeaders, singleUseStringSource(CC007C.mkString), MovementType.Arrival)
          val result  = sut.createMovement(MovementType.Arrival)(request)
          status(result) mustBe ACCEPTED

          contentAsJson(result) mustBe Json.toJson(HateoasNewMovementResponse(movementResponse, Some(boxResponse), None, MovementType.Arrival))

          verify(mockAuditService, times(1)).audit(eqTo(AuditType.ArrivalNotification), any(), eqTo(MimeTypes.XML))(any(), any())
          verify(mockValidationService, times(1)).validateXml(eqTo(MessageType.ArrivalNotification), any())(any(), any())
          verify(mockMovementsPersistenceService, times(1)).createMovement(EORINumber(any()), any[MovementType], any())(any(), any())
          verify(mockRouterService, times(1)).send(eqTo(MessageType.ArrivalNotification), EORINumber(any()), MovementId(any()), MessageId(any()), any())(
            any(),
            any()
          )
          verify(mockPushNotificationService, times(1)).associate(MovementId(anyString()), eqTo(MovementType.Arrival), any())(any(), any())
      }

      "must return Accepted if the Push Notification Service reports an error" in forAll(
        arbitraryMovementResponse(true).arbitrary
      ) {
        movementResponse =>
          beforeEach()

          when(
            mockValidationService.validateXml(eqTo(MessageType.ArrivalNotification), any[Source[ByteString, _]]())(any[HeaderCarrier], any[ExecutionContext])
          )
            .thenAnswer(
              _ => EitherT.rightT(())
            )
          when(mockAuditService.audit(any(), any(), eqTo(MimeTypes.XML))(any(), any())).thenReturn(Future.successful(()))

          when(
            mockMovementsPersistenceService
              .createMovement(any[String].asInstanceOf[EORINumber], any[MovementType], any[Option[Source[ByteString, _]]]())(
                any[HeaderCarrier],
                any[ExecutionContext]
              )
          )
            .thenAnswer {
              _ => EitherT.rightT(movementResponse)
            }

          when(
            mockRouterService.send(
              any[String].asInstanceOf[MessageType],
              any[String].asInstanceOf[EORINumber],
              any[String].asInstanceOf[MovementId],
              any[String].asInstanceOf[MessageId],
              any[Source[ByteString, _]]
            )(any[ExecutionContext], any[HeaderCarrier])
          ).thenAnswer(
            _ => EitherT.rightT(())
          )

          when(mockPushNotificationService.associate(MovementId(anyString()), any(), any())(any(), any()))
            .thenAnswer(
              _ => EitherT.leftT(PushNotificationError.UnexpectedError(None))
            )

          val request = fakeCreateMovementRequest("POST", standardHeaders, singleUseStringSource(CC007C.mkString), MovementType.Arrival)
          val result  = sut.createMovement(MovementType.Arrival)(request)
          status(result) mustBe ACCEPTED

          contentAsJson(result) mustBe Json.toJson(HateoasNewMovementResponse(movementResponse, None, None, MovementType.Arrival))

          verify(mockAuditService, times(1)).audit(eqTo(AuditType.ArrivalNotification), any(), eqTo(MimeTypes.XML))(any(), any())
          verify(mockValidationService, times(1)).validateXml(eqTo(MessageType.ArrivalNotification), any())(any(), any())
          verify(mockMovementsPersistenceService, times(1)).createMovement(EORINumber(any()), any[MovementType], any())(any(), any())
          verify(mockRouterService, times(1)).send(eqTo(MessageType.ArrivalNotification), EORINumber(any()), MovementId(any()), MessageId(any()), any())(
            any(),
            any()
          )
          verify(mockPushNotificationService, times(1)).associate(MovementId(anyString()), eqTo(MovementType.Arrival), any())(any(), any())
      }

      "must return Bad Request when body is an XML document that would fail schema validation" in {
        when(mockValidationService.validateXml(eqTo(MessageType.ArrivalNotification), any[Source[ByteString, _]]())(any[HeaderCarrier], any[ExecutionContext]))
          .thenAnswer(
            _ => EitherT.leftT(FailedToValidateError.XmlSchemaFailedToValidateError(NonEmptyList(XmlValidationError(1, 1, "an error"), Nil)))
          )
        val request =
          fakeCreateMovementRequest("POST", standardHeaders, singleUseStringSource(<test></test>.mkString), MovementType.Arrival)
        val result = sut.createMovement(MovementType.Arrival)(request)
        status(result) mustBe BAD_REQUEST
        contentAsJson(result) mustBe Json.obj(
          "code"    -> "SCHEMA_VALIDATION",
          "message" -> "Request failed schema validation",
          "validationErrors" -> Seq(
            Json.obj(
              "lineNumber"   -> 1,
              "columnNumber" -> 1,
              "message"      -> "an error"
            )
          )
        )
      }

      "must return Internal Service Error if the persistence service reports an error" in {
        when(mockValidationService.validateXml(eqTo(MessageType.ArrivalNotification), any[Source[ByteString, _]]())(any[HeaderCarrier], any[ExecutionContext]))
          .thenAnswer(
            _ => EitherT.rightT(())
          )

        when(
          mockMovementsPersistenceService
            .createMovement(any[String].asInstanceOf[EORINumber], any[MovementType], any[Option[Source[ByteString, _]]]())(
              any[HeaderCarrier],
              any[ExecutionContext]
            )
        ).thenAnswer(
          _ => EitherT.leftT(PersistenceError.UnexpectedError(None))
        )

        val request  = fakeCreateMovementRequest("POST", standardHeaders, singleUseStringSource(CC007C.mkString), MovementType.Arrival)
        val response = sut.createMovement(MovementType.Arrival)(request)

        status(response) mustBe INTERNAL_SERVER_ERROR
        contentAsJson(response) mustBe Json.obj(
          "code"    -> "INTERNAL_SERVER_ERROR",
          "message" -> "Internal server error"
        )
      }

      "must return Internal Service Error if the router service reports an error" in forAll(
        arbitraryMovementResponse(true).arbitrary,
        arbitraryBoxResponse.arbitrary
      ) {
        (movementResponse, boxResponse) =>
          beforeEach()

          when(
            mockValidationService.validateXml(eqTo(MessageType.ArrivalNotification), any[Source[ByteString, _]]())(any[HeaderCarrier], any[ExecutionContext])
          )
            .thenAnswer(
              _ => EitherT.rightT(())
            )

          when(
            mockRouterService.send(
              any[String].asInstanceOf[MessageType],
              any[String].asInstanceOf[EORINumber],
              any[String].asInstanceOf[MovementId],
              any[String].asInstanceOf[MessageId],
              any[Source[ByteString, _]]
            )(any[ExecutionContext], any[HeaderCarrier])
          ).thenAnswer(
            _ => EitherT.leftT(RouterError.UnexpectedError(None))
          )

          when(mockAuditService.audit(any(), any(), eqTo(MimeTypes.XML))(any(), any())).thenReturn(Future.successful(()))

          when(
            mockMovementsPersistenceService
              .createMovement(any[String].asInstanceOf[EORINumber], any[MovementType], any[Option[Source[ByteString, _]]]())(
                any[HeaderCarrier],
                any[ExecutionContext]
              )
          ).thenReturn(EitherT.fromEither[Future](Right[PersistenceError, MovementResponse](movementResponse)))

          when(mockPushNotificationService.associate(any[String].asInstanceOf[MovementId], any[MovementType], any())(any(), any()))
            .thenAnswer(
              _ => EitherT.rightT(boxResponse)
            )

          val request  = fakeCreateMovementRequest("POST", standardHeaders, singleUseStringSource(CC007C.mkString), MovementType.Arrival)
          val response = sut.createMovement(MovementType.Arrival)(request)

          status(response) mustBe INTERNAL_SERVER_ERROR
          contentAsJson(response) mustBe Json.obj(
            "code"    -> "INTERNAL_SERVER_ERROR",
            "message" -> "Internal server error"
          )
      }
    }

    "with content type set to application/json" - {
      val standardHeaders = FakeHeaders(
        Seq(HeaderNames.ACCEPT -> "application/vnd.hmrc.2.0+json", HeaderNames.CONTENT_TYPE -> MimeTypes.JSON, HeaderNames.CONTENT_LENGTH -> "1000")
      )

      "must return Accepted when body length is within limits and is considered valid" in forAll(
        arbitraryMovementResponse(true).arbitrary,
        arbitraryBoxResponse.arbitrary
      ) {
        (movementResponse, boxResponse) =>
          beforeEach()
          when(
            mockValidationService
              .validateXml(eqTo(MessageType.ArrivalNotification), any[Source[ByteString, _]]())(any[HeaderCarrier], any[ExecutionContext])
          ).thenAnswer {
            _ =>
              EitherT.rightT(())
          }

          when(
            mockValidationService
              .validateJson(eqTo(MessageType.ArrivalNotification), any[Source[ByteString, _]]())(any[HeaderCarrier], any[ExecutionContext])
          ).thenAnswer {
            invocation =>
              jsonValidationMockAnswer(MovementType.Arrival)(invocation)
          }
          when(mockAuditService.audit(any(), any(), eqTo(MimeTypes.JSON))(any(), any())).thenReturn(Future.successful(()))

          when(
            mockConversionService
              .jsonToXml(eqTo(MessageType.ArrivalNotification), any[Source[ByteString, _]]())(
                any[HeaderCarrier],
                any[ExecutionContext],
                any[Materializer]
              )
          ).thenReturn {
            val source = singleUseStringSource(CC007C.mkString)
            EitherT.rightT[Future, ConversionError](source)
          }

          when(
            mockRouterService.send(
              any[String].asInstanceOf[MessageType],
              any[String].asInstanceOf[EORINumber],
              any[String].asInstanceOf[MovementId],
              any[String].asInstanceOf[MessageId],
              any[Source[ByteString, _]]
            )(any[ExecutionContext], any[HeaderCarrier])
          ).thenAnswer(
            _ => EitherT.rightT(())
          )

          when(
            mockMovementsPersistenceService
              .createMovement(any[String].asInstanceOf[EORINumber], any[MovementType], any[Option[Source[ByteString, _]]]())(
                any[HeaderCarrier],
                any[ExecutionContext]
              )
          )
            .thenAnswer {
              _ => EitherT.rightT(movementResponse)
            }

          when(mockPushNotificationService.associate(any[String].asInstanceOf[MovementId], any[MovementType], any())(any(), any()))
            .thenAnswer(
              _ => EitherT.rightT(boxResponse)
            )

          val request = fakeCreateMovementRequest("POST", standardHeaders, singleUseStringSource(CC007Cjson), MovementType.Arrival)
          val result  = sut.createMovement(MovementType.Arrival)(request)

          status(result) mustBe ACCEPTED
          contentAsJson(result) mustBe Json.toJson(HateoasNewMovementResponse(movementResponse, Some(boxResponse), None, MovementType.Arrival))
      }

      "must return Accepted if the Push Notification Service reports an error" in forAll(
        arbitraryMovementResponse(true).arbitrary
      ) {
        movementResponse =>
          beforeEach()
          when(
            mockValidationService
              .validateXml(eqTo(MessageType.ArrivalNotification), any[Source[ByteString, _]]())(any[HeaderCarrier], any[ExecutionContext])
          ).thenAnswer {
            _ =>
              EitherT.rightT(())
          }

          when(
            mockValidationService
              .validateJson(eqTo(MessageType.ArrivalNotification), any[Source[ByteString, _]]())(any[HeaderCarrier], any[ExecutionContext])
          ).thenAnswer {
            invocation =>
              jsonValidationMockAnswer(MovementType.Arrival)(invocation)
          }
          when(mockAuditService.audit(any(), any(), eqTo(MimeTypes.JSON))(any(), any())).thenReturn(Future.successful(()))

          when(
            mockConversionService
              .jsonToXml(eqTo(MessageType.ArrivalNotification), any[Source[ByteString, _]]())(
                any[HeaderCarrier],
                any[ExecutionContext],
                any[Materializer]
              )
          ).thenReturn {
            val source = singleUseStringSource(CC007C.mkString)
            EitherT.rightT[Future, ConversionError](source)
          }

          when(
            mockRouterService.send(
              any[String].asInstanceOf[MessageType],
              any[String].asInstanceOf[EORINumber],
              any[String].asInstanceOf[MovementId],
              any[String].asInstanceOf[MessageId],
              any[Source[ByteString, _]]
            )(any[ExecutionContext], any[HeaderCarrier])
          ).thenAnswer(
            _ => EitherT.rightT(())
          )

          when(
            mockMovementsPersistenceService
              .createMovement(any[String].asInstanceOf[EORINumber], any[MovementType], any[Option[Source[ByteString, _]]]())(
                any[HeaderCarrier],
                any[ExecutionContext]
              )
          )
            .thenAnswer {
              _ => EitherT.rightT(movementResponse)
            }

          when(mockPushNotificationService.associate(MovementId(anyString()), any(), any())(any(), any()))
            .thenAnswer(
              _ => EitherT.leftT(PushNotificationError.UnexpectedError(None))
            )

          val request = fakeCreateMovementRequest("POST", standardHeaders, singleUseStringSource(CC007Cjson), MovementType.Arrival)
          val result  = sut.createMovement(MovementType.Arrival)(request)

          status(result) mustBe ACCEPTED
          contentAsJson(result) mustBe Json.toJson(HateoasNewMovementResponse(movementResponse, None, None, MovementType.Arrival))
      }

      "must return Bad Request when body is not an JSON document" in {
        when(
          mockValidationService
            .validateJson(eqTo(MessageType.ArrivalNotification), any[Source[ByteString, _]]())(any[HeaderCarrier], any[ExecutionContext])
        ).thenAnswer {
          invocation =>
            jsonValidationMockAnswer(MovementType.Arrival)(invocation)
        }

        val request = fakeCreateMovementRequest("POST", standardHeaders, singleUseStringSource("notjson"), MovementType.Arrival)

        val result = sut.createMovement(MovementType.Arrival)(request)
        status(result) mustBe BAD_REQUEST
        contentAsJson(result) mustBe Json.obj(
          "code"    -> "SCHEMA_VALIDATION",
          "message" -> "Request failed schema validation",
          "validationErrors" -> Seq(
            Json.obj(
              "schemaPath" -> "path",
              "message"    -> "Invalid JSON"
            )
          )
        )

        verify(mockValidationService, times(1)).validateJson(eqTo(MessageType.ArrivalNotification), any())(any(), any())
      }

      "must return Bad Request when body is an JSON document that would fail schema validation" in {
        when(
          mockValidationService
            .validateJson(eqTo(MessageType.ArrivalNotification), any[Source[ByteString, _]]())(any[HeaderCarrier], any[ExecutionContext])
        ).thenAnswer {
          invocation =>
            jsonValidationMockAnswer(MovementType.Arrival)(invocation)
        }

        val request = fakeCreateMovementRequest("POST", standardHeaders, singleUseStringSource("{}"), MovementType.Arrival)

        val result = sut.createMovement(MovementType.Arrival)(request)
        status(result) mustBe BAD_REQUEST
        contentAsJson(result) mustBe Json.obj(
          "code"    -> "SCHEMA_VALIDATION",
          "message" -> "Request failed schema validation",
          "validationErrors" -> Seq(
            Json.obj(
              "schemaPath" -> "CC007",
              "message"    -> "CC007 expected but not present"
            )
          )
        )

        verify(mockValidationService, times(1)).validateJson(eqTo(MessageType.ArrivalNotification), any())(any(), any())
      }

      "must return Internal Service Error if the JSON to XML conversion service reports an error" in {
        when(
          mockValidationService
            .validateJson(eqTo(MessageType.ArrivalNotification), any[Source[ByteString, _]]())(any[HeaderCarrier], any[ExecutionContext])
        ).thenAnswer {
          invocation =>
            jsonValidationMockAnswer(MovementType.Arrival)(invocation)
        }
        val jsonToXmlConversionError = (_: InvocationOnMock) => EitherT.leftT(ConversionError.UnexpectedError(None))

        when(
          mockConversionService
            .jsonToXml(eqTo(MessageType.ArrivalNotification), any[Source[ByteString, _]]())(
              any[HeaderCarrier],
              any[ExecutionContext],
              any[Materializer]
            )
        ).thenAnswer {
          invocation =>
            jsonToXmlConversionError(invocation)
        }

        val request = fakeCreateMovementRequest("POST", standardHeaders, singleUseStringSource(CC007Cjson), MovementType.Arrival)

        val result = sut.createMovement(MovementType.Arrival)(request)
        status(result) mustBe INTERNAL_SERVER_ERROR

        verify(mockValidationService, times(1)).validateJson(eqTo(MessageType.ArrivalNotification), any())(any(), any())
        verify(mockConversionService).jsonToXml(eqTo(MessageType.ArrivalNotification), any())(any(), any(), any())
      }

      "must return Internal Service Error after JSON to XML conversion if the XML validation service reports an error" in {
        when(
          mockValidationService
            .validateXml(eqTo(MessageType.ArrivalNotification), any[Source[ByteString, _]]())(any[HeaderCarrier], any[ExecutionContext])
        ).thenAnswer {
          _ =>
            EitherT.leftT(FailedToValidateError.XmlSchemaFailedToValidateError(NonEmptyList(XmlValidationError(1, 1, "invalid XML"), Nil)))
        }

        when(
          mockValidationService
            .validateJson(eqTo(MessageType.ArrivalNotification), any[Source[ByteString, _]]())(any[HeaderCarrier], any[ExecutionContext])
        ).thenAnswer {
          invocation =>
            jsonValidationMockAnswer(MovementType.Arrival)(invocation)
        }

        when(
          mockConversionService
            .jsonToXml(eqTo(MessageType.ArrivalNotification), any[Source[ByteString, _]]())(
              any[HeaderCarrier],
              any[ExecutionContext],
              any[Materializer]
            )
        ).thenAnswer {
          invocation =>
            EitherT.rightT(
              invocation.getArgument[Source[ByteString, _]](1)
            )
        }

        val request = fakeCreateMovementRequest("POST", standardHeaders, singleUseStringSource(CC007Cjson), MovementType.Arrival)
        val result  = sut.createMovement(MovementType.Arrival)(request)

        status(result) mustBe INTERNAL_SERVER_ERROR
        contentAsJson(result) mustBe Json.obj(
          "code"    -> "INTERNAL_SERVER_ERROR",
          "message" -> "Internal server error"
        )

        verify(mockValidationService, times(1)).validateJson(eqTo(MessageType.ArrivalNotification), any())(any(), any())
        verify(mockConversionService).jsonToXml(eqTo(MessageType.ArrivalNotification), any())(any(), any(), any())
        verify(mockValidationService).validateXml(eqTo(MessageType.ArrivalNotification), any())(any(), any())
      }

      "must return Internal Service Error if the persistence service reports an error" in {
        when(
          mockValidationService
            .validateXml(eqTo(MessageType.ArrivalNotification), any[Source[ByteString, _]]())(any[HeaderCarrier], any[ExecutionContext])
        ).thenAnswer {
          _ =>
            EitherT.rightT(())
        }

        when(
          mockValidationService
            .validateJson(eqTo(MessageType.ArrivalNotification), any[Source[ByteString, _]]())(any[HeaderCarrier], any[ExecutionContext])
        ).thenAnswer {
          invocation =>
            jsonValidationMockAnswer(MovementType.Arrival)(invocation)
        }

        when(
          mockConversionService
            .jsonToXml(eqTo(MessageType.ArrivalNotification), any[Source[ByteString, _]]())(
              any[HeaderCarrier],
              any[ExecutionContext],
              any[Materializer]
            )
        ).thenAnswer {
          invocation =>
            EitherT.rightT(
              invocation.getArgument[Source[ByteString, _]](1)
            )
        }

        when(
          mockMovementsPersistenceService
            .createMovement(any[String].asInstanceOf[EORINumber], any[MovementType], any[Option[Source[ByteString, _]]])(
              any[HeaderCarrier],
              any[ExecutionContext]
            )
        )
          .thenAnswer(
            _ => EitherT.leftT(PersistenceError.UnexpectedError(None))
          )

        val request = fakeCreateMovementRequest("POST", standardHeaders, singleUseStringSource(CC007Cjson), MovementType.Arrival)

        val result = sut.createMovement(MovementType.Arrival)(request)
        status(result) mustBe INTERNAL_SERVER_ERROR

        verify(mockValidationService, times(1)).validateJson(eqTo(MessageType.ArrivalNotification), any())(any(), any())
        verify(mockConversionService).jsonToXml(eqTo(MessageType.ArrivalNotification), any())(any(), any(), any())
        verify(mockMovementsPersistenceService).createMovement(any[String].asInstanceOf[EORINumber], any[MovementType], any())(any(), any())
      }

      "must return Internal Service Error if the router service reports an error" in forAll(
        arbitraryMovementResponse(true).arbitrary,
        arbitraryBoxResponse.arbitrary
      ) {
        (movementResponse, boxResponse) =>
          beforeEach()
          when(
            mockValidationService
              .validateXml(eqTo(MessageType.ArrivalNotification), any[Source[ByteString, _]]())(any[HeaderCarrier], any[ExecutionContext])
          ).thenAnswer {
            _ =>
              EitherT.rightT(())
          }

          when(
            mockValidationService
              .validateJson(eqTo(MessageType.ArrivalNotification), any[Source[ByteString, _]]())(any[HeaderCarrier], any[ExecutionContext])
          ).thenAnswer {
            invocation =>
              jsonValidationMockAnswer(MovementType.Arrival)(invocation)
          }

          when(
            mockConversionService
              .jsonToXml(eqTo(MessageType.ArrivalNotification), any[Source[ByteString, _]]())(
                any[HeaderCarrier],
                any[ExecutionContext],
                any[Materializer]
              )
          ).thenAnswer {
            invocation =>
              EitherT.rightT(
                invocation.getArgument[Source[ByteString, _]](1)
              )
          }

          when(
            mockMovementsPersistenceService
              .createMovement(any[String].asInstanceOf[EORINumber], any[MovementType], any[Option[Source[ByteString, _]]])(
                any[HeaderCarrier],
                any[ExecutionContext]
              )
          )
            .thenAnswer(
              _ =>
                EitherT.rightT(
                  movementResponse
                )
            )

          when(mockPushNotificationService.associate(any[String].asInstanceOf[MovementId], any[MovementType], any())(any(), any()))
            .thenAnswer(
              _ => EitherT.rightT(boxResponse)
            )

          when(
            mockRouterService.send(
              eqTo(MessageType.ArrivalNotification),
              any[String].asInstanceOf[EORINumber],
              any[String].asInstanceOf[MovementId],
              any[String].asInstanceOf[MessageId],
              any[Source[ByteString, _]]
            )(any[ExecutionContext], any[HeaderCarrier])
          )
            .thenAnswer {
              _ =>
                EitherT.leftT(RouterError.UnexpectedError(None))
            }

          val request = fakeCreateMovementRequest("POST", standardHeaders, singleUseStringSource(CC007Cjson), MovementType.Arrival)

          val result = sut.createMovement(MovementType.Arrival)(request)
          status(result) mustBe INTERNAL_SERVER_ERROR

          verify(mockValidationService, times(1)).validateJson(eqTo(MessageType.ArrivalNotification), any())(any(), any())
          verify(mockConversionService).jsonToXml(eqTo(MessageType.ArrivalNotification), any())(any(), any(), any())
          verify(mockMovementsPersistenceService).createMovement(any[String].asInstanceOf[EORINumber], any[MovementType], any())(any(), any())
          verify(mockRouterService).send(
            eqTo(MessageType.ArrivalNotification),
            any[String].asInstanceOf[EORINumber],
            any[String].asInstanceOf[MovementId],
            any[String].asInstanceOf[MessageId],
            any[Source[ByteString, _]]
          )(any[ExecutionContext], any[HeaderCarrier])
      }

    }

    "when the content type is not present" - {

      val standardHeaders = FakeHeaders(
        Seq(HeaderNames.ACCEPT -> "application/vnd.hmrc.2.0+json")
      )

      "must return Accepted if the call to upscan and the persistence service succeeds" in forAll(
        arbitraryUpscanInitiateResponse.arbitrary,
        arbitraryMovementResponse(false).arbitrary,
        arbitraryBoxResponse.arbitrary
      ) {
        (upscanResponse, movementResponse, boxResponse) =>
          beforeEach()

          when(mockUpscanService.upscanInitiate(any[String].asInstanceOf[MovementId])(any(), any()))
            .thenAnswer {
              _ => EitherT.rightT(upscanResponse)
            }

<<<<<<< HEAD
          when(mockAuditService.audit(any(), any(), eqTo(MimeTypes.JSON))(any(), any())).thenReturn(Future.successful(()))

=======
>>>>>>> 1e49855b
          when(
            mockMovementsPersistenceService
              .createMovement(any[String].asInstanceOf[EORINumber], any[MovementType], any())(any[HeaderCarrier], any[ExecutionContext])
          )
            .thenAnswer {
              _ => EitherT.rightT(movementResponse)
            }

          when(mockPushNotificationService.associate(MovementId(anyString()), any(), any())(any(), any()))
            .thenAnswer(
              _ => EitherT.rightT(boxResponse)
            )

          val request = fakeCreateMovementRequest("POST", standardHeaders, Source.empty[ByteString], MovementType.Arrival)
          val result  = sut.createMovement(MovementType.Arrival)(request)
          status(result) mustBe ACCEPTED

          contentAsJson(result) mustBe Json.toJson(
            HateoasNewMovementResponse(movementResponse, Some(boxResponse), Some(upscanResponse), MovementType.Arrival)
          )

          verify(mockUpscanService, times(1)).upscanInitiate(MovementId(any()))(any(), any())
          verify(mockMovementsPersistenceService, times(1)).createMovement(EORINumber(any()), any[MovementType], any())(any(), any())
          verify(mockPushNotificationService, times(1)).associate(MovementId(anyString()), eqTo(MovementType.Arrival), any())(any(), any())
          verify(mockAuditService, times(1)).audit(eqTo(AuditType.LargeMessageSubmissionRequested), any(), eqTo(MimeTypes.JSON))(any(), any())
      }

      "must return Accepted if the Push Notification Service reports an error" in forAll(
        arbitraryUpscanInitiateResponse.arbitrary,
        arbitraryMovementResponse(false).arbitrary
      ) {
        (upscanResponse, movementResponse) =>
          beforeEach()

          when(mockUpscanService.upscanInitiate(any[String].asInstanceOf[MovementId])(any(), any()))
            .thenAnswer {
              _ => EitherT.rightT(upscanResponse)
            }

          when(
            mockMovementsPersistenceService
              .createMovement(any[String].asInstanceOf[EORINumber], any[MovementType], any())(any[HeaderCarrier], any[ExecutionContext])
          )
            .thenAnswer {
              _ => EitherT.rightT(movementResponse)
            }

          when(mockPushNotificationService.associate(MovementId(anyString()), any(), any())(any(), any()))
            .thenAnswer(
              _ => EitherT.leftT(PushNotificationError.UnexpectedError(None))
            )

          val request = fakeCreateMovementRequest("POST", standardHeaders, Source.empty[ByteString], MovementType.Arrival)
          val result  = sut.createMovement(MovementType.Arrival)(request)
          status(result) mustBe ACCEPTED

          contentAsJson(result) mustBe Json.toJson(
            HateoasNewMovementResponse(movementResponse, None, Some(upscanResponse), MovementType.Arrival)
          )

          verify(mockUpscanService, times(1)).upscanInitiate(MovementId(any()))(any(), any())
          verify(mockMovementsPersistenceService, times(1)).createMovement(EORINumber(any()), any[MovementType], any())(any(), any())
          verify(mockPushNotificationService, times(1)).associate(MovementId(anyString()), eqTo(MovementType.Arrival), any())(any(), any())
      }

      "must return Internal Service Error if the persistence service reports an error" in {

        when(
          mockMovementsPersistenceService
            .createMovement(any[String].asInstanceOf[EORINumber], any[MovementType], any())(any[HeaderCarrier], any[ExecutionContext])
        ).thenAnswer(
          _ => EitherT.leftT(PersistenceError.UnexpectedError(None))
        )

        val request =
          fakeCreateMovementRequest("POST", standardHeaders, Source.empty[ByteString], MovementType.Arrival)
        val response = sut.createMovement(MovementType.Departure)(request)

        status(response) mustBe INTERNAL_SERVER_ERROR
        contentAsJson(response) mustBe Json.obj(
          "code"    -> "INTERNAL_SERVER_ERROR",
          "message" -> "Internal server error"
        )
      }

      "must return Internal Service Error if the upscan service reports an error" in forAll(
        arbitraryMovementResponse(false).arbitrary
      ) {
        movementResponse =>
          when(
            mockMovementsPersistenceService
              .createMovement(any[String].asInstanceOf[EORINumber], any[MovementType], any())(any[HeaderCarrier], any[ExecutionContext])
          )
            .thenAnswer {
              _ => EitherT.rightT(movementResponse)
            }

          when(mockUpscanService.upscanInitiate(any[String].asInstanceOf[MovementId])(any(), any()))
            .thenAnswer {
              _ => EitherT.leftT(UpscanInitiateError.UnexpectedError(None))
            }

          val request =
            fakeCreateMovementRequest("POST", standardHeaders, Source.empty[ByteString], MovementType.Arrival)
          val response = sut.createMovement(MovementType.Arrival)(request)

          status(response) mustBe INTERNAL_SERVER_ERROR
          contentAsJson(response) mustBe Json.obj(
            "code"    -> "INTERNAL_SERVER_ERROR",
            "message" -> "Internal server error"
          )
      }
    }

    "must return UNSUPPORTED_MEDIA_TYPE when the content type is invalid" in {
      val standardHeaders = FakeHeaders(
        Seq(HeaderNames.ACCEPT -> "application/vnd.hmrc.2.0+json", HeaderNames.CONTENT_TYPE -> "invalid", HeaderNames.CONTENT_LENGTH -> "1000")
      )

      val json    = Json.stringify(Json.obj("CC015" -> Json.obj("SynIdeMES1" -> "UNOC")))
      val request = fakeCreateMovementRequest("POST", standardHeaders, Source.single(json), MovementType.Arrival)

      val result = sut.createMovement(MovementType.Arrival)(request)
      status(result) mustBe UNSUPPORTED_MEDIA_TYPE
      contentAsJson(result) mustBe Json.obj(
        "code"    -> "UNSUPPORTED_MEDIA_TYPE",
        "message" -> "Content-type header invalid is not supported!"
      )
    }

    "must return Internal Service Error if the router service reports an error" in forAll(
      arbitraryMovementResponse(true).arbitrary,
      arbitraryBoxResponse.arbitrary
    ) {
      (movementResponse, boxResponse) =>
        beforeEach()

        val standardHeaders = FakeHeaders(
          Seq(HeaderNames.ACCEPT -> "application/vnd.hmrc.2.0+json", HeaderNames.CONTENT_TYPE -> MimeTypes.XML, HeaderNames.CONTENT_LENGTH -> "1000")
        )

        when(mockValidationService.validateXml(eqTo(MessageType.ArrivalNotification), any[Source[ByteString, _]]())(any[HeaderCarrier], any[ExecutionContext]))
          .thenAnswer(
            _ => EitherT.rightT(())
          )

        when(
          mockRouterService.send(
            any[String].asInstanceOf[MessageType],
            any[String].asInstanceOf[EORINumber],
            any[String].asInstanceOf[MovementId],
            any[String].asInstanceOf[MessageId],
            any[Source[ByteString, _]]
          )(any[ExecutionContext], any[HeaderCarrier])
        ).thenAnswer(
          _ => EitherT.leftT(RouterError.UnexpectedError(None))
        )

        when(
          mockMovementsPersistenceService
            .createMovement(any[String].asInstanceOf[EORINumber], any[MovementType], any[Option[Source[ByteString, _]]]())(
              any[HeaderCarrier],
              any[ExecutionContext]
            )
        ).thenReturn(EitherT.fromEither[Future](Right[PersistenceError, MovementResponse](movementResponse)))

        when(mockPushNotificationService.associate(any[String].asInstanceOf[MovementId], any[MovementType], any())(any(), any()))
          .thenAnswer(
            _ => EitherT.rightT(boxResponse)
          )

        val request  = fakeCreateMovementRequest("POST", standardHeaders, singleUseStringSource(CC007C.mkString), MovementType.Arrival)
        val response = sut.createMovement(MovementType.Arrival)(request)
        status(response) mustBe INTERNAL_SERVER_ERROR
        contentAsJson(response) mustBe Json.obj(
          "code"    -> "INTERNAL_SERVER_ERROR",
          "message" -> "Internal server error"
        )

    }
  }

  for (movementType <- Seq(MovementType.Arrival, MovementType.Departure)) {

    val contentJson = if (movementType == MovementType.Departure) CC013Cjson else CC044Cjson
    val contentXml  = if (movementType == MovementType.Departure) CC013C else CC044C

    s"GET /movements/${movementType.urlFragment}/:movementId/messages " - {

      val datetimes = Seq(arbitrary[OffsetDateTime].sample, None)

      datetimes.foreach {
        dateTime =>
          s"when a movement is found ${dateTime
            .map(
              _ => "with"
            )
            .getOrElse("without")} a date filter" in forAll(arbitraryMovementId.arbitrary, Gen.listOfN(3, arbitraryMessageSummaryXml.arbitrary.sample.head)) {
            (movementId, messageResponse) =>
              when(
                mockMovementsPersistenceService.getMessages(EORINumber(any()), any[MovementType], MovementId(any()), any())(
                  any[HeaderCarrier],
                  any[ExecutionContext]
                )
              )
                .thenAnswer(
                  _ => EitherT.rightT(messageResponse)
                )

              val request = FakeRequest("GET", "/", FakeHeaders(), Source.empty[ByteString])
              val result  = sut.getMessageIds(movementType, movementId, dateTime)(request)

              status(result) mustBe OK
              contentAsJson(result) mustBe Json.toJson(
                HateoasMovementMessageIdsResponse(movementId, messageResponse, dateTime, movementType)
              )
          }
      }

      "when no movement is found" in forAll(arbitraryMovementId.arbitrary) {
        movementId =>
          when(
            mockMovementsPersistenceService.getMessages(EORINumber(any()), any[MovementType], MovementId(any()), any())(
              any[HeaderCarrier],
              any[ExecutionContext]
            )
          )
            .thenAnswer(
              _ => EitherT.leftT(PersistenceError.MovementNotFound(movementId, movementType))
            )

          val request = FakeRequest("GET", "/", FakeHeaders(), Source.empty[ByteString])
          val result  = sut.getMessageIds(movementType, movementId, None)(request)

          status(result) mustBe NOT_FOUND
          contentAsJson(result) mustBe Json.obj(
            "code"    -> "NOT_FOUND",
            "message" -> s"${movementType.movementType.capitalize} movement with ID ${movementId.value} was not found"
          )
      }

      "when an unknown error occurs" in forAll(arbitraryMovementId.arbitrary) {
        movementId =>
          when(
            mockMovementsPersistenceService.getMessages(EORINumber(any()), any[MovementType], MovementId(any()), any())(
              any[HeaderCarrier],
              any[ExecutionContext]
            )
          )
            .thenAnswer(
              _ => EitherT.leftT(PersistenceError.UnexpectedError(thr = None))
            )

          val request = FakeRequest("GET", "/", FakeHeaders(), Source.empty[ByteString])
          val result  = sut.getMessageIds(movementType, movementId, None)(request)

          status(result) mustBe INTERNAL_SERVER_ERROR
          contentAsJson(result) mustBe Json.obj(
            "code"    -> "INTERNAL_SERVER_ERROR",
            "message" -> "Internal server error"
          )
      }

    }

    s"/movements/${movementType.urlFragment}/:movementId/messages/:messageId " - {
      val movementId         = arbitraryMovementId.arbitrary.sample.value
      val messageId          = arbitraryMessageId.arbitrary.sample.value
      val messageSummaryXml  = arbitraryMessageSummaryXml.arbitrary.sample.value.copy(id = messageId, body = Some(XmlPayload("<test>ABC</test>")))
      val messageSummaryJson = messageSummaryXml.copy(body = Some(JsonPayload("""{"test": "ABC"}""")))

      Seq(
        VersionedRouting.VERSION_2_ACCEPT_HEADER_VALUE_JSON,
        VersionedRouting.VERSION_2_ACCEPT_HEADER_VALUE_JSON_XML,
        VersionedRouting.VERSION_2_ACCEPT_HEADER_VALUE_JSON_XML_HYPHEN
      ).foreach {

        acceptHeaderValue =>
          val headers =
            FakeHeaders(Seq(HeaderNames.ACCEPT -> acceptHeaderValue))
          val request =
            FakeRequest(
              "GET",
              if (movementType == MovementType.Departure) routing.routes.DeparturesRouter.getMessage(movementId.value, messageId.value).url
              else routing.routes.ArrivalsRouter.getArrivalMessage(movementId.value, messageId.value).url,
              headers,
              Source.empty[ByteString]
            )
          val convertBodyToJson = acceptHeaderValue == VersionedRouting.VERSION_2_ACCEPT_HEADER_VALUE_JSON

          s"when the accept header equals $acceptHeaderValue" - {

            "when the message is found" in {
              when(
                mockMovementsPersistenceService.getMessage(EORINumber(any()), any[MovementType], MovementId(any()), MessageId(any()))(
                  any[HeaderCarrier],
                  any[ExecutionContext]
                )
              )
                .thenAnswer(
                  _ => EitherT.rightT(messageSummaryXml)
                )

              when(
                mockResponseFormatterService.formatMessageSummary(any[MessageSummary], eqTo(acceptHeaderValue))(
                  any[ExecutionContext],
                  any[HeaderCarrier],
                  any[Materializer]
                )
              )
                .thenAnswer(
                  _ => if (convertBodyToJson) EitherT.rightT(messageSummaryJson) else EitherT.rightT(messageSummaryXml)
                )

              val result = sut.getMessage(movementType, movementId, messageId)(request)

              status(result) mustBe OK
              contentAsJson(result) mustBe Json.toJson(
                HateoasMovementMessageResponse(
                  movementId,
                  messageId,
                  if (convertBodyToJson) messageSummaryJson else messageSummaryXml,
                  movementType
                )
              )
            }

            "when no message is found" in {
              when(
                mockMovementsPersistenceService.getMessage(EORINumber(any()), any[MovementType], MovementId(any()), MessageId(any()))(
                  any[HeaderCarrier],
                  any[ExecutionContext]
                )
              )
                .thenAnswer(
                  _ => EitherT.leftT(PersistenceError.MessageNotFound(movementId, messageId))
                )

              val result = sut.getMessage(movementType, movementId, messageId)(request)

              status(result) mustBe NOT_FOUND
              contentAsJson(result) mustBe Json.obj(
                "code"    -> "NOT_FOUND",
                "message" -> s"Message with ID ${messageId.value} for movement ${movementId.value} was not found"
              )
            }

            "when formatter service fail" in {
              when(
                mockMovementsPersistenceService.getMessage(EORINumber(any()), any[MovementType], MovementId(any()), MessageId(any()))(
                  any[HeaderCarrier],
                  any[ExecutionContext]
                )
              )
                .thenAnswer(
                  _ => EitherT.rightT(messageSummaryXml)
                )

              when(
                mockResponseFormatterService.formatMessageSummary(any[MessageSummary], eqTo(acceptHeaderValue))(
                  any[ExecutionContext],
                  any[HeaderCarrier],
                  any[Materializer]
                )
              )
                .thenAnswer(
                  _ => EitherT.leftT(PresentationError.internalServiceError())
                )

              val result = sut.getMessage(movementType, movementId, messageId)(request)

              status(result) mustBe INTERNAL_SERVER_ERROR
              contentAsJson(result) mustBe Json.obj(
                "code"    -> "INTERNAL_SERVER_ERROR",
                "message" -> "Internal server error"
              )
            }

            "when an unknown error occurs" in {
              when(
                mockMovementsPersistenceService.getMessage(EORINumber(any()), any[MovementType], MovementId(any()), MessageId(any()))(
                  any[HeaderCarrier],
                  any[ExecutionContext]
                )
              )
                .thenAnswer(
                  _ => EitherT.leftT(PersistenceError.UnexpectedError(thr = None))
                )

              val result = sut.getMessage(movementType, movementId, messageId)(request)

              status(result) mustBe INTERNAL_SERVER_ERROR
              contentAsJson(result) mustBe Json.obj(
                "code"    -> "INTERNAL_SERVER_ERROR",
                "message" -> "Internal server error"
              )
            }

          }
      }
    }

    s"GET  /movements/${movementType.movementType}" - {
      val url =
        if (movementType == MovementType.Departure) routing.routes.DeparturesRouter.getDeparturesForEori().url
        else routing.routes.ArrivalsRouter.getArrivalsForEori().url

      "should return ok with json body for movements" in {

        val enrolmentEORINumber = arbitrary[EORINumber].sample.value
        val dateTime            = OffsetDateTime.of(2022, 8, 4, 11, 34, 42, 0, ZoneOffset.UTC)

        val departureResponse1 = MovementSummary(
          _id = arbitrary[MovementId].sample.value,
          enrollmentEORINumber = enrolmentEORINumber,
          movementEORINumber = arbitrary[EORINumber].sample.value,
          movementReferenceNumber = Some(arbitrary[MovementReferenceNumber].sample.value),
          created = dateTime,
          updated = dateTime.plusHours(1)
        )

        val departureResponse2 = MovementSummary(
          _id = arbitrary[MovementId].sample.value,
          enrollmentEORINumber = enrolmentEORINumber,
          movementEORINumber = arbitrary[EORINumber].sample.value,
          movementReferenceNumber = Some(arbitrary[MovementReferenceNumber].sample.value),
          created = dateTime.plusHours(2),
          updated = dateTime.plusHours(3)
        )
        val departureResponses = Seq(departureResponse1, departureResponse2)

        when(
          mockMovementsPersistenceService.getMovements(EORINumber(any()), any[MovementType], any[Option[OffsetDateTime]], any[Option[EORINumber]])(
            any[HeaderCarrier],
            any[ExecutionContext]
          )
        )
          .thenAnswer(
            _ => EitherT.rightT(departureResponses)
          )
        val request = FakeRequest(
          GET,
          url,
          headers = FakeHeaders(Seq(HeaderNames.ACCEPT -> VersionedRouting.VERSION_2_ACCEPT_HEADER_VALUE_JSON)),
          AnyContentAsEmpty
        )
        val result = sut.getMovements(movementType, None, None)(request)

        status(result) mustBe OK
        contentAsJson(result) mustBe Json.toJson(
          HateoasMovementIdsResponse(
            departureResponses,
            movementType,
            None,
            None
          )
        )
      }

      "should return departure not found if persistence service returns 404" in {
        val eori = EORINumber("ERROR")

        when(
          mockMovementsPersistenceService.getMovements(EORINumber(any()), any[MovementType], any[Option[OffsetDateTime]], any[Option[EORINumber]])(
            any[HeaderCarrier],
            any[ExecutionContext]
          )
        )
          .thenAnswer(
            _ => EitherT.leftT(PersistenceError.MovementsNotFound(eori, movementType))
          )

        val request = FakeRequest(
          GET,
          url,
          headers = FakeHeaders(Seq(HeaderNames.ACCEPT -> VersionedRouting.VERSION_2_ACCEPT_HEADER_VALUE_JSON)),
          AnyContentAsEmpty
        )
        val result = sut.getMovements(movementType, None, None)(request)

        status(result) mustBe NOT_FOUND
        contentAsJson(result) mustBe Json.obj(
          "message" -> s"${movementType.movementType.capitalize} movement IDs for ${eori.value} were not found",
          "code"    -> "NOT_FOUND"
        )
      }

      "should return unexpected error for all other errors" in {
        when(
          mockMovementsPersistenceService.getMovements(EORINumber(any()), any[MovementType], any[Option[OffsetDateTime]], any[Option[EORINumber]])(
            any[HeaderCarrier],
            any[ExecutionContext]
          )
        )
          .thenAnswer(
            _ => EitherT.leftT(PersistenceError.UnexpectedError(None))
          )

        val request = FakeRequest(
          GET,
          url,
          headers = FakeHeaders(Seq(HeaderNames.ACCEPT -> VersionedRouting.VERSION_2_ACCEPT_HEADER_VALUE_JSON)),
          AnyContentAsEmpty
        )
        val result = sut.getMovements(movementType, None, None)(request)

        status(result) mustBe INTERNAL_SERVER_ERROR
        contentAsJson(result) mustBe Json.obj(
          "code"    -> "INTERNAL_SERVER_ERROR",
          "message" -> "Internal server error"
        )
      }

    }

    s"GET  /movements/${movementType.urlFragment}/:movementId" - {

      "should return ok with json body of movement" in forAll(
        arbitrary[EORINumber],
        arbitrary[EORINumber],
        arbitrary[MovementId],
        arbitrary[MovementReferenceNumber]
      ) {
        (enrollmentEori, movementEori, movementId, mrn) =>
          val createdTime = OffsetDateTime.now()
          val departureResponse = MovementSummary(
            movementId,
            enrollmentEori,
            movementEori,
            Some(mrn),
            createdTime,
            createdTime
          )

          when(mockMovementsPersistenceService.getMovement(EORINumber(any()), any[MovementType], MovementId(any()))(any(), any()))
            .thenAnswer(
              _ => EitherT.rightT(departureResponse)
            )

          val url =
            if (movementType == MovementType.Departure) routing.routes.DeparturesRouter.getDeparture(movementId.value).url
            else routing.routes.ArrivalsRouter.getArrival(movementId.value).url

          val request = FakeRequest(
            GET,
            url,
            headers = FakeHeaders(Seq(HeaderNames.ACCEPT -> VersionedRouting.VERSION_2_ACCEPT_HEADER_VALUE_JSON)),
            AnyContentAsEmpty
          )
          val result = sut.getMovement(movementType, movementId)(request)

          status(result) mustBe OK
          contentAsJson(result) mustBe Json.toJson(
            HateoasMovementResponse(
              movementId,
              MovementSummary(
                movementId,
                enrollmentEori,
                movementEori,
                Some(mrn),
                createdTime,
                createdTime
              ),
              movementType
            )
          )
      }

      "should return movement not found if persistence service returns 404" in forAll(arbitraryMovementId.arbitrary) {
        movementId =>
          when(
            mockMovementsPersistenceService
              .getMovement(any[String].asInstanceOf[EORINumber], any[MovementType], any[String].asInstanceOf[MovementId])(any(), any())
          )
            .thenAnswer {
              _ =>
                EitherT.leftT(PersistenceError.MovementNotFound(movementId, movementType))
            }

          val url =
            if (movementType == MovementType.Departure) routing.routes.DeparturesRouter.getDeparture(movementId.value).url
            else routing.routes.ArrivalsRouter.getArrival(movementId.value).url

          val request = FakeRequest(
            GET,
            url,
            headers = FakeHeaders(Seq(HeaderNames.ACCEPT -> VersionedRouting.VERSION_2_ACCEPT_HEADER_VALUE_JSON)),
            AnyContentAsEmpty
          )
          val result = sut.getMovement(movementType, movementId)(request)

          status(result) mustBe NOT_FOUND
      }

      "should return unexpected error for all other errors" in forAll(arbitraryMovementId.arbitrary) {
        movementId =>
          when(mockMovementsPersistenceService.getMovement(EORINumber(any()), any[MovementType], MovementId(any()))(any(), any()))
            .thenAnswer {
              _ =>
                EitherT.leftT(PersistenceError.UnexpectedError(None))
            }

          val url =
            if (movementType == MovementType.Departure) routing.routes.DeparturesRouter.getDeparture(movementId.value).url
            else routing.routes.ArrivalsRouter.getArrival(movementId.value).url

          val request = FakeRequest(
            GET,
            url,
            headers = FakeHeaders(Seq(HeaderNames.ACCEPT -> VersionedRouting.VERSION_2_ACCEPT_HEADER_VALUE_JSON)),
            AnyContentAsEmpty
          )
          val result = sut.getMovement(movementType, movementId)(request)

          status(result) mustBe INTERNAL_SERVER_ERROR
      }
    }

    s"POST /movements/${movementType.urlFragment}/:movementId/messages" - {

      val messageType =
        if (movementType == MovementType.Departure) MessageType.DeclarationAmendment
        else MessageType.UnloadingRemarks

      lazy val messageDataEither: EitherT[Future, ExtractionError, MessageType] =
        EitherT.rightT(messageType)

      "with content type set to application/xml" - {

        // For the content length headers, we have to ensure that we send something
        val standardHeaders = FakeHeaders(
          Seq(HeaderNames.ACCEPT -> "application/vnd.hmrc.2.0+json", HeaderNames.CONTENT_TYPE -> MimeTypes.XML, HeaderNames.CONTENT_LENGTH -> "1000")
        )

        "must return Accepted when body length is within limits and is considered valid" in forAll(
          arbitraryMovementId.arbitrary,
          arbitraryUpdateMovementResponse.arbitrary
        ) {
          (movementId, updateMovementResponse) =>
            beforeEach()

            when(mockXmlParsingService.extractMessageType(any[Source[ByteString, _]], any[Seq[MessageType]])(any(), any()))
              .thenReturn(messageDataEither)

            when(
              mockValidationService.validateXml(eqTo(messageType), any[Source[ByteString, _]]())(any[HeaderCarrier], any[ExecutionContext])
            )
              .thenAnswer(
                _ => EitherT.rightT(())
              )

            when(
              mockRouterService.send(
                any[String].asInstanceOf[MessageType],
                any[String].asInstanceOf[EORINumber],
                any[String].asInstanceOf[MovementId],
                any[String].asInstanceOf[MessageId],
                any[Source[ByteString, _]]
              )(any[ExecutionContext], any[HeaderCarrier])
            ).thenAnswer(
              _ => EitherT.rightT(())
            )

            when(
              mockMovementsPersistenceService
                .updateMovement(any[String].asInstanceOf[MovementId], any[MovementType], any[String].asInstanceOf[MessageType], any[Source[ByteString, _]]())(
                  any[HeaderCarrier],
                  any[ExecutionContext]
                )
            ).thenReturn(EitherT.fromEither[Future](Right[PersistenceError, UpdateMovementResponse](updateMovementResponse)))

            val request = fakeAttachMessageRequest("POST", standardHeaders, singleUseStringSource(contentXml.mkString), movementType)
            val result  = sut.attachMessage(movementType, movementId)(request)

            status(result) mustBe ACCEPTED
            contentAsJson(result) mustBe Json.toJson(HateoasMovementUpdateResponse(movementId, updateMovementResponse.messageId, movementType))

            verify(mockAuditService, times(1)).audit(any(), any(), eqTo(MimeTypes.XML))(any(), any())
            verify(mockValidationService, times(1)).validateXml(eqTo(messageType), any())(any(), any())
            verify(mockMovementsPersistenceService, times(1)).updateMovement(MovementId(any()), any(), any(), any())(any(), any())
            verify(mockRouterService, times(1)).send(eqTo(messageType), EORINumber(any()), MovementId(any()), MessageId(any()), any())(
              any(),
              any()
            )
            verify(mockPushNotificationService, times(1)).update(MovementId(eqTo(movementId.value)))(any(), any())
        }

        "must return Bad Request when body is not an XML document" in forAll(
          arbitraryMovementId.arbitrary
        ) {
          movementId =>
            when(mockXmlParsingService.extractMessageType(any[Source[ByteString, _]](), any[Seq[MessageType]])(any(), any()))
              .thenAnswer(
                _ => EitherT.leftT(ExtractionError.MalformedInput)
              )

            val request = fakeAttachMessageRequest("POST", standardHeaders, singleUseStringSource("notxml"), movementType)
            val result  = sut.attachMessage(movementType, movementId)(request)
            status(result) mustBe BAD_REQUEST
            contentAsJson(result) mustBe Json.obj(
              "code"    -> "BAD_REQUEST",
              "message" -> "Input was malformed"
            )
        }

        "must return Internal Service Error if the persistence service reports an error" in forAll(
          arbitraryMovementId.arbitrary
        ) {
          movementId =>
            when(mockXmlParsingService.extractMessageType(any[Source[ByteString, _]], any[Seq[MessageType]])(any(), any()))
              .thenReturn(messageDataEither)
            when(
              mockValidationService.validateXml(eqTo(messageType), any[Source[ByteString, _]]())(any[HeaderCarrier], any[ExecutionContext])
            )
              .thenAnswer(
                _ => EitherT.rightT(())
              )
            when(
              mockMovementsPersistenceService
                .updateMovement(any[String].asInstanceOf[MovementId], any[MovementType], any[String].asInstanceOf[MessageType], any[Source[ByteString, _]]())(
                  any[HeaderCarrier],
                  any[ExecutionContext]
                )
            ).thenReturn(EitherT.fromEither[Future](Left[PersistenceError, UpdateMovementResponse](PersistenceError.UnexpectedError(None))))

            val request =
              fakeAttachMessageRequest("POST", standardHeaders, Source.single(ByteString(contentXml.mkString, StandardCharsets.UTF_8)), movementType)
            val response = sut.attachMessage(movementType, movementId)(request)

            status(response) mustBe INTERNAL_SERVER_ERROR
            contentAsJson(response) mustBe Json.obj(
              "code"    -> "INTERNAL_SERVER_ERROR",
              "message" -> "Internal server error"
            )
        }

      }

      "with content type set to application/json" - {

        def setup(
          extractMessageTypeXml: EitherT[Future, ExtractionError, MessageType] = messageDataEither,
          extractMessageTypeJson: EitherT[Future, ExtractionError, MessageType] = messageDataEither,
          validateXml: EitherT[Future, FailedToValidateError, Unit] = EitherT.rightT(()),
          validateJson: EitherT[Future, FailedToValidateError, Unit] = EitherT.rightT(()),
          conversion: EitherT[Future, ConversionError, Source[ByteString, _]] =
            if (movementType == MovementType.Departure) EitherT.rightT(singleUseStringSource(contentXml.mkString))
            else EitherT.rightT(singleUseStringSource(CC044Cjson.mkString)),
          persistence: EitherT[Future, PersistenceError, UpdateMovementResponse] = EitherT.rightT(UpdateMovementResponse(MessageId("456"))),
          router: EitherT[Future, RouterError, Unit] = EitherT.rightT(())
        ): Unit = {

          when(mockXmlParsingService.extractMessageType(any[Source[ByteString, _]], any[Seq[MessageType]])(any(), any())).thenReturn(extractMessageTypeXml)
          when(mockJsonParsingService.extractMessageType(any[Source[ByteString, _]], any[Seq[MessageType]])(any(), any())).thenReturn(extractMessageTypeJson)

          when(mockValidationService.validateXml(any[MessageType], any[Source[ByteString, _]]())(any[HeaderCarrier], any[ExecutionContext]))
            .thenAnswer(
              _ => validateXml
            )

          when(
            mockValidationService.validateJson(any[MessageType], any[Source[ByteString, _]]())(any[HeaderCarrier], any[ExecutionContext])
          )
            .thenAnswer(
              _ => validateJson
            )

          when(mockAuditService.audit(any(), any(), eqTo(MimeTypes.JSON))(any(), any())).thenReturn(Future.successful(()))

          when(mockConversionService.jsonToXml(any(), any())(any(), any(), any())).thenReturn(conversion)

          when(
            mockMovementsPersistenceService
              .updateMovement(
                any[String].asInstanceOf[MovementId],
                any[MovementType],
                any[String].asInstanceOf[MessageType],
                any[Source[ByteString, _]]()
              )(
                any[HeaderCarrier],
                any[ExecutionContext]
              )
          ).thenReturn(persistence)

          when(
            mockRouterService.send(
              any[String].asInstanceOf[MessageType],
              any[String].asInstanceOf[EORINumber],
              any[String].asInstanceOf[MovementId],
              any[String].asInstanceOf[MessageId],
              any()
            )(any(), any())
          )
            .thenReturn(router)
        }

        // For the content length headers, we have to ensure that we send something
        val standardHeaders = FakeHeaders(
          Seq(HeaderNames.ACCEPT -> "application/vnd.hmrc.2.0+json", HeaderNames.CONTENT_TYPE -> MimeTypes.JSON, HeaderNames.CONTENT_LENGTH -> "1000")
        )

        def fakeJsonAttachRequest(content: String): Request[Source[ByteString, _]] =
          fakeAttachMessageRequest("POST", standardHeaders, singleUseStringSource(contentJson), movementType)

        "must return Accepted when body length is within limits and is considered valid" in forAll(
          arbitraryMovementId.arbitrary
        ) {
          movementId =>
            beforeEach()

            setup()

            val request = fakeJsonAttachRequest(contentJson)
            val result  = sut.attachMessage(movementType, movementId)(request)

            status(result) mustBe ACCEPTED
            contentAsJson(result) mustBe Json.toJson(HateoasMovementUpdateResponse(movementId, MessageId("456"), movementType))

            verify(mockValidationService, times(1)).validateJson(any(), any())(any(), any())
            verify(mockAuditService, times(1)).audit(any(), any(), eqTo(MimeTypes.JSON))(any(), any())
            verify(mockConversionService, times(1)).jsonToXml(any(), any())(any(), any(), any())
            verify(mockValidationService, times(1)).validateXml(any(), any())(any(), any())
            verify(mockMovementsPersistenceService, times(1)).updateMovement(MovementId(any()), any(), any(), any())(any(), any())
            verify(mockRouterService, times(1)).send(any(), EORINumber(any()), MovementId(any()), MessageId(any()), any())(
              any(),
              any()
            )
        }

        "must return Bad Request when body is not an JSON document" in forAll(
          arbitraryMovementId.arbitrary
        ) {
          movementId =>
            beforeEach()

            setup(extractMessageTypeJson = EitherT.leftT(ExtractionError.MalformedInput))

            val request = fakeJsonAttachRequest("notJson")
            val result  = sut.attachMessage(movementType, movementId)(request)
            status(result) mustBe BAD_REQUEST
            contentAsJson(result) mustBe Json.obj(
              "code"    -> "BAD_REQUEST",
              "message" -> "Input was malformed"
            )
        }

        "must return Bad Request when unable to find a message type " in forAll(
          arbitraryMovementId.arbitrary
        ) {
          movementId =>
            setup(extractMessageTypeJson = EitherT.leftT(MessageTypeNotFound("contentXml")))

            val request = fakeJsonAttachRequest(contentJson)
            val result  = sut.attachMessage(movementType, movementId)(request)
            status(result) mustBe BAD_REQUEST
            contentAsJson(result) mustBe Json.obj(
              "code"    -> "BAD_REQUEST",
              "message" -> "contentXml is not a valid message type"
            )
        }

        "must return BadRequest when JsonValidation service doesn't recognise message type" in forAll(
          arbitraryMovementId.arbitrary
        ) {
          movementId =>
            setup(validateJson = EitherT.leftT(InvalidMessageTypeError("contentXml")))

            val request = fakeJsonAttachRequest(contentJson)
            val result  = sut.attachMessage(movementType, movementId)(request)
            status(result) mustBe BAD_REQUEST
            contentAsJson(result) mustBe Json.obj(
              "code"    -> "BAD_REQUEST",
              "message" -> "contentXml is not a valid message type"
            )
        }

        "must return BadRequest when json fails to validate" in forAll(
          arbitraryMovementId.arbitrary
        ) {
          movementId =>
            setup(validateJson = EitherT.leftT(JsonSchemaFailedToValidateError(NonEmptyList.one(JsonValidationError("sample", "message")))))

            val request = fakeJsonAttachRequest(contentJson)
            val result  = sut.attachMessage(movementType, movementId)(request)
            status(result) mustBe BAD_REQUEST
            contentAsJson(result) mustBe Json.obj(
              "message"          -> "Request failed schema validation",
              "code"             -> ErrorCode.SchemaValidation.code,
              "validationErrors" -> Json.arr(Json.obj("schemaPath" -> "sample", "message" -> "message"))
            )
        }

        "must return InternalServerError when Unexpected error validating the json" in forAll(
          arbitraryMovementId.arbitrary
        ) {
          movementId =>
            setup(validateJson = EitherT.leftT(FailedToValidateError.UnexpectedError(None)))

            val request = fakeJsonAttachRequest(contentJson)
            val result  = sut.attachMessage(movementType, movementId)(request)

            status(result) mustBe INTERNAL_SERVER_ERROR
        }

        "must return InternalServerError when Unexpected error converting the json to xml" in forAll(
          arbitraryMovementId.arbitrary
        ) {
          movementId =>
            setup(conversion = EitherT.leftT(ConversionError.UnexpectedError(None)))

            val request = fakeJsonAttachRequest(contentJson)
            val result  = sut.attachMessage(movementType, movementId)(request)

            status(result) mustBe INTERNAL_SERVER_ERROR
        }

        "must return InternalServerError when xml failed validation" in forAll(
          arbitraryMovementId.arbitrary
        ) {
          movementId =>
            setup(validateXml = EitherT.leftT(FailedToValidateError.XmlSchemaFailedToValidateError(NonEmptyList.one(XmlValidationError(1, 1, "message")))))

            val request = fakeJsonAttachRequest(contentJson)
            val result  = sut.attachMessage(movementType, movementId)(request)

            status(result) mustBe INTERNAL_SERVER_ERROR
        }

        "must return BadRequest when message type not recognised by xml validator" in forAll(
          arbitraryMovementId.arbitrary
        ) {
          movementId =>
            setup(validateXml = EitherT.leftT(FailedToValidateError.InvalidMessageTypeError("test")))

            val request = fakeJsonAttachRequest(contentJson)
            val result  = sut.attachMessage(movementType, movementId)(request)

            status(result) mustBe BAD_REQUEST
        }

        "must return InternalServerError when unexpected error from xml validator" in forAll(
          arbitraryMovementId.arbitrary
        ) {
          movementId =>
            setup(validateXml = EitherT.leftT(FailedToValidateError.UnexpectedError(None)))

            val request = fakeJsonAttachRequest(contentJson)
            val result  = sut.attachMessage(movementType, movementId)(request)

            status(result) mustBe INTERNAL_SERVER_ERROR
        }

        "must return NotFound when movement not found by Persistence" in forAll(
          arbitraryMovementId.arbitrary
        ) {
          movementId =>
            setup(persistence = EitherT.leftT(PersistenceError.MovementNotFound(movementId, movementType)))

            val request = fakeJsonAttachRequest(contentJson)
            val result  = sut.attachMessage(movementType, movementId)(request)

            status(result) mustBe NOT_FOUND
        }

        "must return InternalServerError when Persistence return Unexpected Error" in forAll(
          arbitraryMovementId.arbitrary
        ) {
          movementId =>
            setup(router = EitherT.leftT(RouterError.UnexpectedError(None)))

            val request = fakeJsonAttachRequest(contentJson)
            val result  = sut.attachMessage(movementType, movementId)(request)

            status(result) mustBe INTERNAL_SERVER_ERROR
        }

        "must return InternalServerError when router throws unexpected error" in forAll(
          arbitraryMovementId.arbitrary
        ) {
          movementId =>
            setup(router = EitherT.leftT(RouterError.UnexpectedError(None)))

            val request = fakeJsonAttachRequest(contentJson)
            val result  = sut.attachMessage(movementType, movementId)(request)

            status(result) mustBe INTERNAL_SERVER_ERROR
        }

        "must return BadRequest when router returns BadRequest" in forAll(
          arbitraryMovementId.arbitrary
        ) {
          movementId =>
            setup(router = EitherT.leftT(RouterError.UnrecognisedOffice("AB012345", "field")))

            val request = fakeJsonAttachRequest(contentJson)
            val result  = sut.attachMessage(movementType, movementId)(request)

            status(result) mustBe BAD_REQUEST
        }

      }

      "must return UNSUPPORTED_MEDIA_TYPE when the content type is invalid" in forAll(
        arbitraryMovementId.arbitrary
      ) {
        movementId =>
          val standardHeaders = FakeHeaders(
            Seq(HeaderNames.ACCEPT -> "application/vnd.hmrc.2.0+json", HeaderNames.CONTENT_TYPE -> "invalid", HeaderNames.CONTENT_LENGTH -> "1000")
          )

          val request  = fakeAttachMessageRequest("POST", standardHeaders, Source.single(ByteString(contentXml.mkString, StandardCharsets.UTF_8)), movementType)
          val response = sut.attachMessage(movementType, movementId)(request)
          status(response) mustBe UNSUPPORTED_MEDIA_TYPE
          contentAsJson(response) mustBe Json.obj(
            "code"    -> "UNSUPPORTED_MEDIA_TYPE",
            "message" -> "Content-type header invalid is not supported!"
          )
      }
    }
  }

  "POST /movements/:movementId/messages" - {

    "should return ok" in forAll(arbitraryMovementId.arbitrary) {
      movementId =>
        val request = FakeRequest(
          POST,
          routes.V2MovementsController.attachLargeMessage(movementId).url,
          headers = FakeHeaders(Seq(HeaderNames.ACCEPT -> VersionedRouting.VERSION_2_ACCEPT_HEADER_VALUE_JSON)),
          AnyContentAsEmpty
        )

        val result = sut.attachLargeMessage(movementId)(request)

        status(result) mustBe OK
    }

  }

}<|MERGE_RESOLUTION|>--- conflicted
+++ resolved
@@ -1704,11 +1704,8 @@
               _ => EitherT.rightT(upscanResponse)
             }
 
-<<<<<<< HEAD
           when(mockAuditService.audit(any(), any(), eqTo(MimeTypes.JSON))(any(), any())).thenReturn(Future.successful(()))
 
-=======
->>>>>>> 1e49855b
           when(
             mockMovementsPersistenceService
               .createMovement(any[String].asInstanceOf[EORINumber], any[MovementType], any())(any[HeaderCarrier], any[ExecutionContext])
