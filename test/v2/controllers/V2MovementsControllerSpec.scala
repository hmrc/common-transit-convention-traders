/*
 * Copyright 2023 HM Revenue & Customs
 *
 * Licensed under the Apache License, Version 2.0 (the "License");
 * you may not use this file except in compliance with the License.
 * You may obtain a copy of the License at
 *
 *     http://www.apache.org/licenses/LICENSE-2.0
 *
 * Unless required by applicable law or agreed to in writing, software
 * distributed under the License is distributed on an "AS IS" BASIS,
 * WITHOUT WARRANTIES OR CONDITIONS OF ANY KIND, either express or implied.
 * See the License for the specific language governing permissions and
 * limitations under the License.
 */

package v2.controllers

import akka.stream.Materializer
import akka.stream.scaladsl.Flow
import akka.stream.scaladsl.Keep
import akka.stream.scaladsl.Sink
import akka.stream.scaladsl.Source
import akka.util.ByteString
import akka.util.Timeout
import cats.data.EitherT
import cats.data.NonEmptyList
import cats.implicits.catsStdInstancesForFuture
import cats.implicits.toBifunctorOps
import config.AppConfig
import org.mockito.ArgumentMatchers.any
import org.mockito.ArgumentMatchers.anyString
import org.mockito.ArgumentMatchers.argThat
import org.mockito.ArgumentMatchers.{eq => eqTo}
import org.mockito.Mockito.atLeastOnce
import org.mockito.Mockito.times
import org.mockito.Mockito.verify
import org.mockito.Mockito.when
import org.mockito.invocation.InvocationOnMock
import org.scalacheck.Arbitrary.arbitrary
import org.scalacheck.Gen
import org.scalatest.BeforeAndAfterEach
import org.scalatest.OptionValues
import org.scalatest.concurrent.ScalaFutures
import org.scalatest.freespec.AnyFreeSpec
import org.scalatest.matchers.must.Matchers
import org.scalatestplus.mockito.MockitoSugar
import org.scalatestplus.scalacheck.ScalaCheckDrivenPropertyChecks
import play.api.Logger
import play.api.http.HttpVerbs.GET
import play.api.http.HeaderNames
import play.api.http.MimeTypes
import play.api.http.Status._
import play.api.libs.Files.SingletonTemporaryFileCreator
import play.api.libs.Files.TemporaryFileCreator
import play.api.libs.json.JsValue
import play.api.libs.json.Json
import play.api.mvc.AnyContentAsEmpty
import play.api.mvc.Request
import play.api.mvc.Result
import play.api.test.FakeHeaders
import play.api.test.FakeRequest
import play.api.test.Helpers
import play.api.test.Helpers.POST
import play.api.test.Helpers.contentAsJson
import play.api.test.Helpers.contentAsString
import play.api.test.Helpers.contentType
import play.api.test.Helpers.status
import routing.VersionedRouting
import uk.gov.hmrc.http.HeaderCarrier
import utils.TestMetrics
import v2.base.HeaderCarrierMatcher
import v2.base.TestActorSystem
import v2.base.TestCommonGenerators
import v2.base.TestSourceProvider
import v2.controllers.actions.providers.AcceptHeaderActionProvider
import v2.controllers.actions.providers.AcceptHeaderActionProviderImpl
import v2.fakes.controllers.actions.FakeAcceptHeaderActionProvider
import v2.fakes.controllers.actions.FakeAuthNewEnrolmentOnlyAction
import v2.models.AuditType.AddMessageDBFailed
import v2.models.AuditType.ArrivalNotification
<<<<<<< HEAD
import v2.models.AuditType.CreateMovementDBFailed
=======
import v2.models.AuditType.CustomerRequestedMissingMovement
>>>>>>> ac030f78
import v2.models.AuditType.DeclarationData
import v2.models.AuditType.GetMovementDBFailed
import v2.models.AuditType.GetMovementMessageDBFailed
import v2.models.AuditType.GetMovementMessagesDBFailed
import v2.models.AuditType.GetMovementsDBFailed
import v2.models.AuditType.LargeMessageSubmissionRequested
<<<<<<< HEAD
import v2.models.AuditType.PushNotificationFailed
import v2.models.AuditType.PushNotificationUpdateFailed
import v2.models.AuditType.SubmitArrivalNotificationFailed
import v2.models.AuditType.SubmitAttachMessageFailed
import v2.models.AuditType.SubmitDeclarationFailed
import v2.models.AuditType.TraderFailedUploadEvent
import v2.models.AuditType.ValidationFailed
=======
import v2.models.AuditType.TraderFailedUpload
import v2.models.AuditType.TraderToNCTSSubmissionSuccessful
>>>>>>> ac030f78
import v2.models._
import v2.models.errors.ExtractionError.MessageTypeNotFound
import v2.models.errors.FailedToValidateError.InvalidMessageTypeError
import v2.models.errors.FailedToValidateError.JsonSchemaFailedToValidateError
import v2.models.errors._
import v2.models.request.MessageType
import v2.models.request.MessageUpdate
import v2.models.responses.UpscanResponse.DownloadUrl
import v2.models.responses.UpscanResponse.Reference
import v2.models.responses._
import v2.models.responses.hateoas._
import v2.services._

import java.nio.charset.StandardCharsets
import java.time.Instant
import java.time.OffsetDateTime
import java.time.ZoneOffset
import scala.concurrent.ExecutionContext.Implicits.global
import scala.concurrent.ExecutionContext
import scala.concurrent.Future
import scala.concurrent.duration.DurationInt
import scala.util.Try
import scala.xml.NodeSeq

class V2MovementsControllerSpec
    extends AnyFreeSpec
    with Matchers
    with OptionValues
    with ScalaFutures
    with MockitoSugar
    with TestActorSystem
    with TestSourceProvider
    with BeforeAndAfterEach
    with ScalaCheckDrivenPropertyChecks
    with TestCommonGenerators {

  def CC015C: NodeSeq =
    <CC015C>
      <SynIdeMES1>UNOC</SynIdeMES1>
    </CC015C>

  def CC007C: NodeSeq =
    <CC007C>
      <SynIdeMES1>UNOC</SynIdeMES1>
    </CC007C>

  def CC013C: NodeSeq =
    <CC013C>
      <test>testxml</test>
    </CC013C>

  def CC044C: NodeSeq =
    <contentXml>
      <test>testxml</test>
    </contentXml>

  val CC015Cjson: String = Json.stringify(Json.obj("CC015" -> Json.obj("SynIdeMES1" -> "UNOC")))
  val CC007Cjson: String = Json.stringify(Json.obj("CC007" -> Json.obj("SynIdeMES1" -> "UNOC")))
  val CC013Cjson: String = Json.stringify(Json.obj("CC013" -> Json.obj("field" -> "value")))
  val CC044Cjson: String = Json.stringify(Json.obj("CC044" -> Json.obj("field" -> "value")))

  val upscanDownloadUrl: DownloadUrl = DownloadUrl("https://bucketName.s3.eu-west-2.amazonaws.com?1235676")

  val upscanSuccess: UpscanSuccessResponse =
    UpscanSuccessResponse(
      Reference("11370e18-6e24-453e-b45a-76d3e32ea33d"),
      upscanDownloadUrl,
      UploadDetails(
        "test.xml",
        MimeTypes.XML,
        Instant.from(OffsetDateTime.of(2018, 4, 24, 8, 30, 0, 0, ZoneOffset.UTC)),
        "396f101dd52e8b2ace0dcf5ed09b1d1f030e608938510ce46e7a5c7a4e775100",
        600000L
      )
    )

  val upscanFailed: UpscanResponse =
    UpscanFailedResponse(
      Reference("11370e18-6e24-453e-b45a-76d3e32ea33d"),
      FailureDetails(
        "QUARANTINE",
        "e.g. This file has a virus"
      )
    )

  case class ControllerAndMocks(
    sut: V2MovementsController,
    mockValidationService: ValidationService,
    mockPersistenceService: PersistenceService,
    mockRouterService: RouterService,
    mockAuditService: AuditingService,
    mockConversionService: ConversionService,
    mockXmlParsingService: XmlMessageParsingService,
    mockJsonParsingService: JsonMessageParsingService,
    mockPushNotificationService: PushNotificationsService,
    mockUpscanService: UpscanService,
    mockAppConfig: AppConfig
  )

  def createControllerAndMocks(
    acceptHeaderProvider: AcceptHeaderActionProvider = FakeAcceptHeaderActionProvider,
    enrollmentEORI: EORINumber = EORINumber("id")
  ): ControllerAndMocks = {
    val mockValidationService       = mock[ValidationService]
    val mockPersistenceService      = mock[PersistenceService]
    val mockRouterService           = mock[RouterService]
    val mockAuditService            = mock[AuditingService]
    val mockConversionService       = mock[ConversionService]
    val mockXmlParsingService       = mock[XmlMessageParsingService]
    val mockJsonParsingService      = mock[JsonMessageParsingService]
    val mockPushNotificationService = mock[PushNotificationsService]
    val mockUpscanService           = mock[UpscanService]
    val mockAppConfig               = mock[AppConfig]

    implicit val temporaryFileCreator: TemporaryFileCreator = SingletonTemporaryFileCreator

    when(mockAppConfig.smallMessageSizeLimit).thenReturn(500000)

    val sut: V2MovementsController = new V2MovementsControllerImpl(
      Helpers.stubControllerComponents(),
      FakeAuthNewEnrolmentOnlyAction(enrollmentEORI),
      mockValidationService,
      mockConversionService,
      mockPersistenceService,
      mockRouterService,
      mockAuditService,
      mockPushNotificationService,
      acceptHeaderProvider,
      new TestMetrics(),
      mockXmlParsingService,
      mockJsonParsingService,
      mockUpscanService,
      mockAppConfig
    ) {
      // suppress logging
      override protected val logger: Logger = mock[Logger]
    }

    ControllerAndMocks(
      sut,
      mockValidationService,
      mockPersistenceService,
      mockRouterService,
      mockAuditService,
      mockConversionService,
      mockXmlParsingService,
      mockJsonParsingService,
      mockPushNotificationService,
      mockUpscanService,
      mockAppConfig
    )
  }

  lazy val movementId: MovementId = arbitraryMovementId.arbitrary.sample.get
  lazy val messageId: MessageId   = arbitraryMessageId.arbitrary.sample.get

  implicit val timeout: Timeout = 5.seconds

  lazy val messageUpdateSuccess: MessageUpdate =
    MessageUpdate(MessageStatus.Success, None, None)

  lazy val messageUpdateFailure: MessageUpdate =
    MessageUpdate(MessageStatus.Failed, None, None)

  def fakeHeaders(contentType: String): FakeHeaders = FakeHeaders(Seq(HeaderNames.CONTENT_TYPE -> contentType))

  def fakeCreateMovementRequest[A](
    method: String,
    headers: FakeHeaders,
    body: A,
    movementType: MovementType
  ): Request[A] =
    FakeRequest(
      method = method,
      uri =
        if (movementType == MovementType.Departure) routing.routes.DeparturesRouter.submitDeclaration().url
        else routing.routes.ArrivalsRouter.createArrivalNotification().url,
      headers = headers,
      body = body
    )

  def fakeAttachMessageRequest[A](
    method: String,
    headers: FakeHeaders,
    body: A,
    movementType: MovementType
  ): Request[A] =
    FakeRequest(
      method = method,
      uri =
        if (movementType == MovementType.Departure) routing.routes.DeparturesRouter.attachMessage("123").url
        else routing.routes.ArrivalsRouter.attachMessage("123").url,
      headers = headers,
      body = body
    )

  def testSinkJson(rootNode: String): Sink[ByteString, Future[Either[FailedToValidateError, Unit]]] =
    Flow
      .fromFunction {
        input: ByteString =>
          Try(Json.parse(input.utf8String)).toEither
            .leftMap(
              _ =>
                FailedToValidateError
                  .JsonSchemaFailedToValidateError(NonEmptyList(JsonValidationError("path", "Invalid JSON"), Nil))
            )
            .flatMap {
              jsVal =>
                if ((jsVal \ rootNode).isDefined) Right(())
                else
                  Left(
                    FailedToValidateError
                      .JsonSchemaFailedToValidateError(validationErrors =
                        NonEmptyList(JsonValidationError(rootNode, s"$rootNode expected but not present"), Nil)
                      )
                  )
            }
      }
      .toMat(Sink.last)(Keep.right)

  def jsonValidationMockAnswer(movementType: MovementType): InvocationOnMock => EitherT[Future, FailedToValidateError, Unit] = (invocation: InvocationOnMock) =>
    EitherT(
      invocation
        .getArgument[Source[ByteString, _]](1)
        .fold(ByteString())(
          (current, next) => current ++ next
        )
        .runWith(testSinkJson(if (movementType == MovementType.Departure) "CC015" else "CC007"))
    )

  // Version 2
  "for a departure declaration with accept header set to application/vnd.hmrc.2.0+json (version two)" - {

    "with content type set to application/xml" - {

      // For the content length headers, we have to ensure that we send something
      val standardHeaders = FakeHeaders(
        Seq(HeaderNames.ACCEPT -> "application/vnd.hmrc.2.0+json", HeaderNames.CONTENT_TYPE -> MimeTypes.XML, HeaderNames.CONTENT_LENGTH -> "1000")
      )

      "must return Accepted when body length is within limits and is considered valid" in forAll(
        arbitraryMovementResponse().arbitrary,
        arbitraryBoxResponse.arbitrary,
        arbitraryEORINumber.arbitrary
      ) {
        (movementResponse, boxResponse, eori) =>
          val ControllerAndMocks(
            sut,
            mockValidationService,
            mockPersistenceService,
            mockRouterService,
            mockAuditService,
            _,
            _,
            _,
            mockPushNotificationService,
            _,
            _
          ) = createControllerAndMocks(enrollmentEORI = eori)

          when(mockValidationService.validateXml(any[MessageType], any[Source[ByteString, _]]())(any[HeaderCarrier], any[ExecutionContext]))
            .thenAnswer(
              _ => EitherT.rightT(())
            )

          when(
            mockAuditService.auditMessageEvent(
              eqTo(DeclarationData),
              eqTo(MimeTypes.XML),
              any(),
              any(),
              eqTo(Some(movementResponse.movementId)),
              eqTo(Some(movementResponse.messageId)),
              eqTo(Some(eori)),
              eqTo(Some(MovementType.Departure)),
              eqTo(Some(MessageType.DeclarationData))
            )(any[HeaderCarrier], any[ExecutionContext])
          ).thenReturn(Future.successful(()))

          when(
            mockPersistenceService
              .createMovement(any[String].asInstanceOf[EORINumber], any[MovementType], any[Option[Source[ByteString, _]]]())(
                any[HeaderCarrier],
                any[ExecutionContext]
              )
          )
            .thenAnswer {
              _ => EitherT.rightT(movementResponse)
            }

          // ensure that we are associating with the correct EORI
          when(
            mockPushNotificationService.associate(any[String].asInstanceOf[MovementId], any[MovementType], any(), EORINumber(eqTo(eori.value)))(any(), any())
          )
            .thenAnswer(
              _ => EitherT.rightT(boxResponse)
            )

          when(
            mockRouterService.send(
              any[String].asInstanceOf[MessageType],
              any[String].asInstanceOf[EORINumber],
              any[String].asInstanceOf[MovementId],
              any[String].asInstanceOf[MessageId],
              any[Source[ByteString, _]]
            )(any[ExecutionContext], any[HeaderCarrier])
          ).thenAnswer(
            _ => EitherT.rightT(SubmissionRoute.ViaEIS)
          )

          when(
            mockPersistenceService
              .updateMessage(
                EORINumber(any()),
                eqTo(MovementType.Departure),
                MovementId(eqTo(movementResponse.movementId.value)),
                MessageId(eqTo(movementResponse.messageId.value)),
                eqTo(messageUpdateSuccess)
              )(
                any[HeaderCarrier],
                any[ExecutionContext]
              )
          )
            .thenAnswer {
              _ => EitherT.rightT(())
            }
          when(
            mockAuditService.auditStatusEvent(
              eqTo(TraderToNCTSSubmissionSuccessful),
              eqTo(None),
              eqTo(Some(movementResponse.movementId)),
              eqTo(Some(movementResponse.messageId)),
              eqTo(Some(eori)),
              eqTo(Some(MovementType.Departure)),
              eqTo(Some(MessageType.DeclarationData))
            )(any[HeaderCarrier], any[ExecutionContext])
          ).thenReturn(Future.successful(()))
          val request = fakeCreateMovementRequest("POST", standardHeaders, singleUseStringSource(CC015C.mkString), MovementType.Departure)
          val result  = sut.createMovement(MovementType.Departure)(request)
          status(result) mustBe ACCEPTED

          contentAsJson(result) mustBe Json.toJson(
            HateoasNewMovementResponse(movementResponse.movementId, movementResponse.messageId, Some(boxResponse), None, MovementType.Departure)
          )

          verify(mockAuditService, times(1)).auditMessageEvent(
            eqTo(AuditType.DeclarationData),
            eqTo(MimeTypes.XML),
            any(),
            any(),
            eqTo(Some(movementResponse.movementId)),
            eqTo(Some(movementResponse.messageId)),
            eqTo(Some(eori)),
            eqTo(Some(MovementType.Departure)),
            eqTo(Some(MessageType.DeclarationData))
          )(any(), any())
          verify(mockValidationService, times(1)).validateXml(eqTo(MessageType.DeclarationData), any())(any(), any())
          verify(mockPersistenceService, times(1)).createMovement(EORINumber(any()), eqTo(MovementType.Departure), any())(any(), any())
          verify(mockRouterService, times(1)).send(eqTo(MessageType.DeclarationData), EORINumber(any()), MovementId(any()), MessageId(any()), any())(
            any(),
            any()
          )
          verify(mockPersistenceService, times(1)).updateMessage(
            EORINumber(any()),
            eqTo(MovementType.Departure),
            MovementId(eqTo(movementResponse.movementId.value)),
            MessageId(eqTo(movementResponse.messageId.value)),
            eqTo(messageUpdateSuccess)
          )(
            any(),
            any()
          )
          verify(mockAuditService, times(1)).auditStatusEvent(
            eqTo(TraderToNCTSSubmissionSuccessful),
            eqTo(None),
            eqTo(Some(movementResponse.movementId)),
            eqTo(Some(movementResponse.messageId)),
            eqTo(Some(eori)),
            eqTo(Some(MovementType.Departure)),
            eqTo(Some(MessageType.DeclarationData))
          )(any[HeaderCarrier], any[ExecutionContext])

          verify(mockPushNotificationService, times(1)).associate(MovementId(any()), eqTo(MovementType.Departure), any(), EORINumber(eqTo(eori.value)))(
            any(),
            any()
          )
      }

      "must return Accepted if the Push Notification Service reports an error" in forAll(
        arbitraryMovementResponse().arbitrary,
        arbitraryEORINumber.arbitrary
      ) {
        (movementResponse, eori) =>
          val ControllerAndMocks(
            sut,
            mockValidationService,
            mockPersistenceService,
            mockRouterService,
            mockAuditService,
            _,
            _,
            _,
            mockPushNotificationService,
            _,
            _
          ) = createControllerAndMocks(enrollmentEORI = eori)
          when(mockValidationService.validateXml(eqTo(MessageType.DeclarationData), any[Source[ByteString, _]]())(any[HeaderCarrier], any[ExecutionContext]))
            .thenAnswer(
              _ => EitherT.rightT(())
            )

          when(
            mockAuditService.auditMessageEvent(
              eqTo(DeclarationData),
              eqTo(MimeTypes.XML),
              any(),
              any(),
              eqTo(Some(movementResponse.movementId)),
              eqTo(Some(movementResponse.messageId)),
              eqTo(Some(eori)),
              eqTo(Some(MovementType.Departure)),
              eqTo(Some(MessageType.DeclarationData))
            )(any(), any())
          ).thenReturn(Future.successful(()))

          when(
            mockPersistenceService
              .createMovement(any[String].asInstanceOf[EORINumber], any[MovementType], any[Option[Source[ByteString, _]]]())(
                any[HeaderCarrier],
                any[ExecutionContext]
              )
          )
            .thenAnswer {
              _ => EitherT.rightT(movementResponse)
            }

          when(
            mockRouterService.send(
              any[String].asInstanceOf[MessageType],
              any[String].asInstanceOf[EORINumber],
              any[String].asInstanceOf[MovementId],
              any[String].asInstanceOf[MessageId],
              any[Source[ByteString, _]]
            )(any[ExecutionContext], any[HeaderCarrier])
          ).thenAnswer(
            _ => EitherT.rightT(SubmissionRoute.ViaEIS)
          )

          when(
            mockPersistenceService
              .updateMessage(
                EORINumber(any()),
                eqTo(MovementType.Departure),
                MovementId(eqTo(movementResponse.movementId.value)),
                MessageId(eqTo(movementResponse.messageId.value)),
                eqTo(messageUpdateSuccess)
              )(
                any[HeaderCarrier],
                any[ExecutionContext]
              )
          )
            .thenAnswer {
              _ => EitherT.rightT(())
            }

          when(mockPushNotificationService.associate(any[String].asInstanceOf[MovementId], any[MovementType], any(), EORINumber(anyString()))(any(), any()))
            .thenAnswer(
              _ => EitherT.leftT(PushNotificationError.UnexpectedError(None))
            )

          when(
            mockAuditService.auditStatusEvent(
              eqTo(TraderToNCTSSubmissionSuccessful),
              eqTo(None),
              eqTo(Some(movementResponse.movementId)),
              eqTo(Some(movementResponse.messageId)),
              eqTo(Some(eori)),
              eqTo(Some(MovementType.Departure)),
              eqTo(Some(MessageType.DeclarationData))
            )(any[HeaderCarrier], any[ExecutionContext])
          ).thenReturn(Future.successful(()))

          val request = fakeCreateMovementRequest("POST", standardHeaders, singleUseStringSource(CC015C.mkString), MovementType.Departure)
          val result  = sut.createMovement(MovementType.Departure)(request)
          status(result) mustBe ACCEPTED

          contentAsJson(result) mustBe Json.toJson(
            HateoasNewMovementResponse(movementResponse.movementId, movementResponse.messageId, None, None, MovementType.Departure)
          )

          verify(mockAuditService, times(1)).auditMessageEvent(
            eqTo(AuditType.DeclarationData),
            eqTo(MimeTypes.XML),
            any(),
            any(),
            eqTo(Some(movementResponse.movementId)),
            eqTo(Some(movementResponse.messageId)),
            eqTo(Some(eori)),
            eqTo(Some(MovementType.Departure)),
            eqTo(Some(MessageType.DeclarationData))
          )(any(), any())
          verify(mockValidationService, times(1)).validateXml(eqTo(MessageType.DeclarationData), any())(any(), any())
          verify(mockPersistenceService, times(1)).createMovement(EORINumber(any()), any[MovementType], any())(any(), any())
          verify(mockRouterService, times(1)).send(eqTo(MessageType.DeclarationData), EORINumber(any()), MovementId(any()), MessageId(any()), any())(
            any(),
            any()
          )
          verify(mockPersistenceService, times(1)).updateMessage(
            EORINumber(any()),
            eqTo(MovementType.Departure),
            MovementId(eqTo(movementResponse.movementId.value)),
            MessageId(eqTo(movementResponse.messageId.value)),
            eqTo(messageUpdateSuccess)
          )(
            any(),
            any()
          )
          verify(mockPushNotificationService, times(1)).associate(MovementId(anyString()), eqTo(MovementType.Departure), any(), EORINumber(anyString()))(
            any(),
            any()
          )
          verify(mockAuditService, times(1)).auditStatusEvent(
            eqTo(TraderToNCTSSubmissionSuccessful),
            eqTo(None),
            eqTo(Some(movementResponse.movementId)),
            eqTo(Some(movementResponse.messageId)),
            eqTo(Some(eori)),
            eqTo(Some(MovementType.Departure)),
            eqTo(Some(MessageType.DeclarationData))
          )(any[HeaderCarrier], any[ExecutionContext])

          verify(mockAuditService, times(1)).auditStatusEvent(
            eqTo(PushNotificationFailed),
            eqTo(None),
            eqTo(Some(movementResponse.movementId)),
            eqTo(Some(movementResponse.messageId)),
            eqTo(Some(eori)),
            eqTo(Some(MovementType.Departure)),
            eqTo(None)
          )(any[HeaderCarrier], any[ExecutionContext])

      }

      "must return error when the persistence service of message status update fails" in forAll(
        arbitraryMovementResponse().arbitrary,
        arbitraryBoxResponse.arbitrary,
        arbitraryEORINumber.arbitrary
      ) {
        (movementResponse, boxResponse, eori) =>
          val ControllerAndMocks(
            sut,
            mockValidationService,
            mockPersistenceService,
            mockRouterService,
            mockAuditService,
            _,
            _,
            _,
            mockPushNotificationService,
            _,
            _
          ) = createControllerAndMocks(enrollmentEORI = eori)

          when(
            mockValidationService.validateXml(eqTo(MessageType.DeclarationData), any[Source[ByteString, _]]())(any[HeaderCarrier], any[ExecutionContext])
          )
            .thenAnswer(
              _ => EitherT.rightT(())
            )

          when(
            mockPersistenceService
              .createMovement(any[String].asInstanceOf[EORINumber], eqTo(MovementType.Departure), any[Option[Source[ByteString, _]]]())(
                any[HeaderCarrier],
                any[ExecutionContext]
              )
          )
            .thenAnswer {
              _ => EitherT.rightT(movementResponse)
            }

          when(
            mockAuditService.auditMessageEvent(
              eqTo(DeclarationData),
              eqTo(MimeTypes.XML),
              any(),
              any(),
              eqTo(Some(movementResponse.movementId)),
              eqTo(Some(movementResponse.messageId)),
              eqTo(Some(eori)),
              eqTo(Some(MovementType.Departure)),
              eqTo(Some(MessageType.DeclarationData))
            )(any(), any())
          ).thenReturn(Future.successful(()))

          when(
            mockPushNotificationService.associate(
              MovementId(eqTo(movementResponse.movementId.value)),
              eqTo(MovementType.Departure),
              any(),
              EORINumber(anyString())
            )(any(), any())
          )
            .thenAnswer(
              _ => EitherT.rightT(boxResponse)
            )

          when(
            mockRouterService.send(
              eqTo(MessageType.DeclarationData),
              any[String].asInstanceOf[EORINumber],
              MovementId(eqTo(movementResponse.movementId.value)),
              MessageId(eqTo(movementResponse.messageId.value)),
              any[Source[ByteString, _]]
            )(any[ExecutionContext], any[HeaderCarrier])
          ).thenAnswer(
            _ => EitherT.rightT(SubmissionRoute.ViaEIS)
          )
          when(
            mockAuditService.auditStatusEvent(
              eqTo(TraderToNCTSSubmissionSuccessful),
              eqTo(None),
              eqTo(Some(movementResponse.movementId)),
              eqTo(Some(movementResponse.messageId)),
              eqTo(Some(eori)),
              eqTo(Some(MovementType.Departure)),
              eqTo(Some(MessageType.DeclarationData))
            )(any[HeaderCarrier], any[ExecutionContext])
          ).thenReturn(Future.successful(()))

          when(
            mockPersistenceService
              .updateMessage(
                EORINumber(any()),
                eqTo(MovementType.Departure),
                MovementId(eqTo(movementResponse.movementId.value)),
                MessageId(eqTo(movementResponse.messageId.value)),
                eqTo(messageUpdateSuccess)
              )(
                any[HeaderCarrier],
                any[ExecutionContext]
              )
          )
            .thenAnswer {
              _ => EitherT.leftT(PersistenceError.MovementNotFound(movementResponse.movementId, MovementType.Departure))
            }

          val request = fakeCreateMovementRequest("POST", standardHeaders, singleUseStringSource(CC015C.mkString), MovementType.Departure)
          val result  = sut.createMovement(MovementType.Departure)(request)
          status(result) mustBe NOT_FOUND

          verify(mockAuditService, times(1)).auditMessageEvent(
            eqTo(AuditType.DeclarationData),
            eqTo(MimeTypes.XML),
            any(),
            any(),
            eqTo(Some(movementResponse.movementId)),
            eqTo(Some(movementResponse.messageId)),
            eqTo(Some(eori)),
            eqTo(Some(MovementType.Departure)),
            eqTo(Some(MessageType.DeclarationData))
          )(any(), any())
          verify(mockValidationService, times(1)).validateXml(eqTo(MessageType.DeclarationData), any())(any(), any())
          verify(mockPersistenceService, times(1)).createMovement(EORINumber(any()), eqTo(MovementType.Departure), any())(any(), any())
          verify(mockRouterService, times(1)).send(
            eqTo(MessageType.DeclarationData),
            EORINumber(any()),
            MovementId(eqTo(movementResponse.movementId.value)),
            MessageId(eqTo(movementResponse.messageId.value)),
            any()
          )(
            any(),
            any()
          )
          verify(mockAuditService, times(1)).auditStatusEvent(
            eqTo(TraderToNCTSSubmissionSuccessful),
            eqTo(None),
            eqTo(Some(movementResponse.movementId)),
            eqTo(Some(movementResponse.messageId)),
            eqTo(Some(eori)),
            eqTo(Some(MovementType.Departure)),
            eqTo(Some(MessageType.DeclarationData))
          )(any[HeaderCarrier], any[ExecutionContext])

          verify(mockPersistenceService, times(1)).updateMessage(
            EORINumber(any()),
            eqTo(MovementType.Departure),
            MovementId(eqTo(movementResponse.movementId.value)),
            MessageId(eqTo(movementResponse.messageId.value)),
            eqTo(messageUpdateSuccess)
          )(
            any(),
            any()
          )
          verify(mockPushNotificationService, times(1))
            .associate(MovementId(eqTo(movementResponse.movementId.value)), eqTo(MovementType.Departure), any(), EORINumber(anyString()))(any(), any())
      }

      "must return Bad Request when body is an XML document that would fail schema validation" in {
        val eori = arbitraryEORINumber.arbitrary.sample.get
        val ControllerAndMocks(
          sut,
          mockValidationService,
          _,
          _,
          mockAuditService,
          _,
          _,
          _,
          _,
          _,
          _
        ) = createControllerAndMocks(enrollmentEORI = eori)
        when(mockValidationService.validateXml(eqTo(MessageType.DeclarationData), any[Source[ByteString, _]]())(any[HeaderCarrier], any[ExecutionContext]))
          .thenAnswer(
            _ => EitherT.leftT(FailedToValidateError.XmlSchemaFailedToValidateError(NonEmptyList(XmlValidationError(1, 1, "an error"), Nil)))
          )

        val request = fakeCreateMovementRequest("POST", standardHeaders, singleUseStringSource(<test></test>.mkString), MovementType.Departure)
        val result  = sut.createMovement(MovementType.Departure)(request)
        status(result) mustBe BAD_REQUEST

        val validationPayload = Json.obj(
          "message"          -> "Request failed schema validation",
          "code"             -> "SCHEMA_VALIDATION",
          "validationErrors" -> Json.arr(Json.obj("lineNumber" -> 1, "columnNumber" -> 1, "message" -> "an error"))
        )

        contentAsJson(result) mustBe validationPayload

        verify(mockAuditService, times(1)).auditStatusEvent(
          eqTo(ValidationFailed),
          eqTo(Some(validationPayload)),
          eqTo(None),
          eqTo(None),
          eqTo(Some(eori)),
          eqTo(Some(MovementType.Departure)),
          eqTo(Some(MessageType.DeclarationData))
        )(any[HeaderCarrier], any[ExecutionContext])
      }

      "must return Internal Service Error if the persistence service reports an error" in {
        val eori = arbitraryEORINumber.arbitrary.sample.get
        val ControllerAndMocks(
          sut,
          mockValidationService,
          mockPersistenceService,
          _,
          mockAuditService,
          _,
          _,
          _,
          _,
          _,
          _
        ) = createControllerAndMocks(enrollmentEORI = eori)
        when(mockValidationService.validateXml(eqTo(MessageType.DeclarationData), any[Source[ByteString, _]]())(any[HeaderCarrier], any[ExecutionContext]))
          .thenAnswer(
            _ => EitherT.rightT(())
          )

        when(
          mockPersistenceService
            .createMovement(any[String].asInstanceOf[EORINumber], any[MovementType], any[Option[Source[ByteString, _]]]())(
              any[HeaderCarrier],
              any[ExecutionContext]
            )
        ).thenAnswer(
          _ => EitherT.leftT(PersistenceError.UnexpectedError(None))
        )

        val request =
          fakeCreateMovementRequest("POST", standardHeaders, Source.single(ByteString(CC015C.mkString, StandardCharsets.UTF_8)), MovementType.Departure)
        val response = sut.createMovement(MovementType.Departure)(request)

        status(response) mustBe INTERNAL_SERVER_ERROR
        contentAsJson(response) mustBe Json.obj(
          "code"    -> "INTERNAL_SERVER_ERROR",
          "message" -> "Internal server error"
        )

        verify(mockAuditService, times(1)).auditStatusEvent(
          eqTo(CreateMovementDBFailed),
          eqTo(Some(Json.obj("message" -> "Internal server error", "code" -> "INTERNAL_SERVER_ERROR"))),
          eqTo(None),
          eqTo(None),
          eqTo(Some(eori)),
          eqTo(Some(MovementType.Departure)),
          eqTo(Some(MessageType.DeclarationData))
        )(any[HeaderCarrier], any[ExecutionContext])
      }

      "must return Internal Service Error if the router service reports an error" in forAll(
        arbitraryMovementResponse().arbitrary,
        arbitraryBoxResponse.arbitrary,
        arbitraryEORINumber.arbitrary
      ) {
        (movementResponse, boxResponse, eori) =>
          val ControllerAndMocks(
            sut,
            mockValidationService,
            mockPersistenceService,
            mockRouterService,
            mockAuditService,
            _,
            _,
            _,
            mockPushNotificationService,
            _,
            _
          ) = createControllerAndMocks(enrollmentEORI = eori)

          when(mockValidationService.validateXml(eqTo(MessageType.DeclarationData), any[Source[ByteString, _]]())(any[HeaderCarrier], any[ExecutionContext]))
            .thenAnswer(
              _ => EitherT.rightT(())
            )

          when(
            mockPersistenceService
              .createMovement(any[String].asInstanceOf[EORINumber], any[MovementType], any[Option[Source[ByteString, _]]]())(
                any[HeaderCarrier],
                any[ExecutionContext]
              )
          ).thenReturn(EitherT.fromEither[Future](Right[PersistenceError, MovementResponse](movementResponse)))

          when(
            mockAuditService.auditMessageEvent(
              eqTo(DeclarationData),
              eqTo(MimeTypes.XML),
              any(),
              any(),
              eqTo(Some(movementResponse.movementId)),
              eqTo(Some(movementResponse.messageId)),
              eqTo(Some(eori)),
              eqTo(Some(MovementType.Departure)),
              eqTo(Some(MessageType.DeclarationData))
            )(any(), any())
          ).thenReturn(Future.successful(()))

          when(mockPushNotificationService.associate(any[String].asInstanceOf[MovementId], any[MovementType], any(), EORINumber(anyString()))(any(), any()))
            .thenAnswer(
              _ => EitherT.rightT(boxResponse)
            )

          when(
            mockRouterService.send(
              any[String].asInstanceOf[MessageType],
              any[String].asInstanceOf[EORINumber],
              any[String].asInstanceOf[MovementId],
              any[String].asInstanceOf[MessageId],
              any[Source[ByteString, _]]
            )(any[ExecutionContext], any[HeaderCarrier])
          ).thenAnswer(
            _ => EitherT.leftT(RouterError.UnexpectedError(None))
          )
          when(
            mockAuditService.auditStatusEvent(
              eqTo(TraderToNCTSSubmissionSuccessful),
              eqTo(None),
              eqTo(Some(movementResponse.movementId)),
              eqTo(Some(movementResponse.messageId)),
              eqTo(Some(eori)),
              eqTo(Some(MovementType.Departure)),
              eqTo(Some(MessageType.DeclarationData))
            )(any[HeaderCarrier], any[ExecutionContext])
          ).thenReturn(Future.successful(()))

          when(
            mockPersistenceService
              .updateMessage(
                EORINumber(any()),
                eqTo(MovementType.Departure),
                MovementId(eqTo(movementResponse.movementId.value)),
                MessageId(eqTo(movementResponse.messageId.value)),
                eqTo(messageUpdateFailure)
              )(
                any[HeaderCarrier],
                any[ExecutionContext]
              )
          )
            .thenAnswer {
              _ => EitherT.rightT(())
            }

          val request =
            fakeCreateMovementRequest("POST", standardHeaders, Source.single(ByteString(CC015C.mkString, StandardCharsets.UTF_8)), MovementType.Departure)
          val response = sut.createMovement(MovementType.Departure)(request)

          status(response) mustBe INTERNAL_SERVER_ERROR
          contentAsJson(response) mustBe Json.obj(
            "code"    -> "INTERNAL_SERVER_ERROR",
            "message" -> "Internal server error"
          )

          verify(mockPersistenceService, times(1)).updateMessage(
            EORINumber(any()),
            eqTo(MovementType.Departure),
            MovementId(eqTo(movementResponse.movementId.value)),
            MessageId(eqTo(movementResponse.messageId.value)),
            eqTo(messageUpdateFailure)
          )(
            any(),
            any()
          )
          verify(mockAuditService, times(1)).auditMessageEvent(
            eqTo(AuditType.DeclarationData),
            eqTo(MimeTypes.XML),
            any(),
            any(),
            eqTo(Some(movementResponse.movementId)),
            eqTo(Some(movementResponse.messageId)),
            eqTo(Some(eori)),
            eqTo(Some(MovementType.Departure)),
            eqTo(Some(MessageType.DeclarationData))
          )(any(), any())

<<<<<<< HEAD
          verify(mockAuditService, times(1)).auditStatusEvent(
            eqTo(SubmitDeclarationFailed),
            eqTo(Some(Json.obj("message" -> "Internal server error", "code" -> "INTERNAL_SERVER_ERROR"))),
=======
          verify(mockAuditService, times(0)).auditStatusEvent(
            eqTo(TraderToNCTSSubmissionSuccessful),
            eqTo(None),
>>>>>>> ac030f78
            eqTo(Some(movementResponse.movementId)),
            eqTo(Some(movementResponse.messageId)),
            eqTo(Some(eori)),
            eqTo(Some(MovementType.Departure)),
            eqTo(Some(MessageType.DeclarationData))
          )(any[HeaderCarrier], any[ExecutionContext])
<<<<<<< HEAD

=======
>>>>>>> ac030f78
      }

      "must return Conflict Error if the router service reports a duplicate lrn error" in forAll(
        arbitraryMovementResponse().arbitrary,
        arbitraryBoxResponse.arbitrary,
        arbitraryEORINumber.arbitrary
      ) {
        (movementResponse, boxResponse, eori) =>
          val ControllerAndMocks(
            sut,
            mockValidationService,
            mockPersistenceService,
            mockRouterService,
            mockAuditService,
            _,
            _,
            _,
            mockPushNotificationService,
            _,
            _
          ) = createControllerAndMocks(enrollmentEORI = eori)

          when(mockValidationService.validateXml(eqTo(MessageType.DeclarationData), any[Source[ByteString, _]]())(any[HeaderCarrier], any[ExecutionContext]))
            .thenAnswer(
              _ => EitherT.rightT(())
            )

          when(
            mockPersistenceService
              .createMovement(any[String].asInstanceOf[EORINumber], any[MovementType], any[Option[Source[ByteString, _]]]())(
                any[HeaderCarrier],
                any[ExecutionContext]
              )
          ).thenReturn(EitherT.fromEither[Future](Right[PersistenceError, MovementResponse](movementResponse)))

          when(
            mockAuditService.auditMessageEvent(
              eqTo(DeclarationData),
              eqTo(MimeTypes.XML),
              any(),
              any(),
              eqTo(Some(movementResponse.movementId)),
              eqTo(Some(movementResponse.messageId)),
              eqTo(Some(eori)),
              eqTo(Some(MovementType.Departure)),
              eqTo(Some(MessageType.DeclarationData))
            )(any(), any())
          ).thenReturn(Future.successful(()))

          when(mockPushNotificationService.associate(any[String].asInstanceOf[MovementId], any[MovementType], any(), EORINumber(anyString()))(any(), any()))
            .thenAnswer(
              _ => EitherT.rightT(boxResponse)
            )

          when(
            mockRouterService.send(
              any[String].asInstanceOf[MessageType],
              any[String].asInstanceOf[EORINumber],
              any[String].asInstanceOf[MovementId],
              any[String].asInstanceOf[MessageId],
              any[Source[ByteString, _]]
            )(any[ExecutionContext], any[HeaderCarrier])
          ).thenAnswer(
            _ => EitherT.leftT(RouterError.DuplicateLRN(LocalReferenceNumber("1234")))
          )
          when(
            mockAuditService.auditStatusEvent(
              eqTo(TraderToNCTSSubmissionSuccessful),
              eqTo(None),
              eqTo(Some(movementResponse.movementId)),
              eqTo(Some(movementResponse.messageId)),
              eqTo(Some(eori)),
              eqTo(Some(MovementType.Departure)),
              eqTo(Some(MessageType.DeclarationData))
            )(any[HeaderCarrier], any[ExecutionContext])
          ).thenReturn(Future.successful(()))

          when(
            mockPersistenceService
              .updateMessage(
                EORINumber(any()),
                eqTo(MovementType.Departure),
                MovementId(eqTo(movementResponse.movementId.value)),
                MessageId(eqTo(movementResponse.messageId.value)),
                eqTo(messageUpdateFailure)
              )(
                any[HeaderCarrier],
                any[ExecutionContext]
              )
          )
            .thenAnswer {
              _ => EitherT.rightT(())
            }

          val request =
            fakeCreateMovementRequest("POST", standardHeaders, Source.single(ByteString(CC015C.mkString, StandardCharsets.UTF_8)), MovementType.Departure)
          val response = sut.createMovement(MovementType.Departure)(request)

          status(response) mustBe CONFLICT
          contentAsJson(response) mustBe Json.obj(
            "code"    -> "CONFLICT",
            "message" -> "LRN 1234 has previously been used and cannot be reused"
          )

          verify(mockPersistenceService, times(1)).updateMessage(
            EORINumber(any()),
            eqTo(MovementType.Departure),
            MovementId(eqTo(movementResponse.movementId.value)),
            MessageId(eqTo(movementResponse.messageId.value)),
            eqTo(messageUpdateFailure)
          )(
            any(),
            any()
          )
          verify(mockAuditService, times(1)).auditMessageEvent(
            eqTo(AuditType.DeclarationData),
            eqTo(MimeTypes.XML),
            any(),
            any(),
            eqTo(Some(movementResponse.movementId)),
            eqTo(Some(movementResponse.messageId)),
            eqTo(Some(eori)),
            eqTo(Some(MovementType.Departure)),
            eqTo(Some(MessageType.DeclarationData))
          )(any(), any())

          verify(mockAuditService, times(0)).auditStatusEvent(
            eqTo(TraderToNCTSSubmissionSuccessful),
            eqTo(None),
            eqTo(Some(movementResponse.movementId)),
            eqTo(Some(movementResponse.messageId)),
            eqTo(Some(eori)),
            eqTo(Some(MovementType.Departure)),
            eqTo(Some(MessageType.DeclarationData))
          )(any[HeaderCarrier], any[ExecutionContext])

      }
    }

    "with content type set to application/json" - {
      val standardHeaders = FakeHeaders(
        Seq(HeaderNames.ACCEPT -> "application/vnd.hmrc.2.0+json", HeaderNames.CONTENT_TYPE -> MimeTypes.JSON, HeaderNames.CONTENT_LENGTH -> "1000")
      )

      "must return Accepted when body length is within limits and is considered valid" in forAll(
        arbitraryMovementResponse().arbitrary,
        arbitraryBoxResponse.arbitrary,
        arbitraryEORINumber.arbitrary
      ) {
        (movementResponse, boxResponse, eori) =>
          val ControllerAndMocks(
            sut,
            mockValidationService,
            mockPersistenceService,
            mockRouterService,
            mockAuditService,
            mockConversionService,
            _,
            _,
            mockPushNotificationService,
            _,
            _
          ) = createControllerAndMocks(enrollmentEORI = eori)

          when(
            mockValidationService
              .validateXml(eqTo(MessageType.DeclarationData), any[Source[ByteString, _]]())(any[HeaderCarrier], any[ExecutionContext])
          ).thenAnswer {
            _ =>
              EitherT.rightT(())
          }

          when(
            mockValidationService
              .validateJson(eqTo(MessageType.DeclarationData), any[Source[ByteString, _]]())(any[HeaderCarrier], any[ExecutionContext])
          ).thenAnswer {
            invocation =>
              jsonValidationMockAnswer(MovementType.Departure)(invocation)
          }

          when(
            mockConversionService
              .jsonToXml(eqTo(MessageType.DeclarationData), any[Source[ByteString, _]]())(
                any[HeaderCarrier],
                any[ExecutionContext],
                any[Materializer]
              )
          ).thenReturn {
            val source = singleUseStringSource(CC015C.mkString)
            EitherT.rightT[Future, ConversionError](source)
          }

          when(
            mockPersistenceService
              .createMovement(any[String].asInstanceOf[EORINumber], any[MovementType], any[Option[Source[ByteString, _]]]())(
                any[HeaderCarrier],
                any[ExecutionContext]
              )
          )
            .thenAnswer {
              _ => EitherT.rightT(movementResponse)
            }

          when(
            mockAuditService.auditMessageEvent(
              eqTo(DeclarationData),
              eqTo(MimeTypes.XML),
              any(),
              any(),
              eqTo(Some(movementResponse.movementId)),
              eqTo(Some(movementResponse.messageId)),
              eqTo(Some(eori)),
              eqTo(Some(MovementType.Departure)),
              eqTo(Some(MessageType.DeclarationData))
            )(any[HeaderCarrier], any[ExecutionContext])
          ).thenReturn(Future.successful(()))

          when(mockPushNotificationService.associate(any[String].asInstanceOf[MovementId], any[MovementType], any(), EORINumber(anyString()))(any(), any()))
            .thenAnswer(
              _ => EitherT.rightT(boxResponse)
            )

          when(
            mockRouterService.send(
              any[String].asInstanceOf[MessageType],
              any[String].asInstanceOf[EORINumber],
              any[String].asInstanceOf[MovementId],
              any[String].asInstanceOf[MessageId],
              any[Source[ByteString, _]]
            )(any[ExecutionContext], any[HeaderCarrier])
          ).thenAnswer(
            _ => EitherT.rightT(SubmissionRoute.ViaEIS)
          )

          when(
            mockAuditService.auditStatusEvent(
              eqTo(TraderToNCTSSubmissionSuccessful),
              eqTo(None),
              eqTo(Some(movementResponse.movementId)),
              eqTo(Some(movementResponse.messageId)),
              eqTo(Some(eori)),
              eqTo(Some(MovementType.Departure)),
              eqTo(Some(MessageType.DeclarationData))
            )(any[HeaderCarrier], any[ExecutionContext])
          ).thenReturn(Future.successful(()))

          when(
            mockPersistenceService
              .updateMessage(
                EORINumber(any()),
                eqTo(MovementType.Departure),
                MovementId(eqTo(movementResponse.movementId.value)),
                MessageId(eqTo(movementResponse.messageId.value)),
                eqTo(messageUpdateSuccess)
              )(
                any[HeaderCarrier],
                any[ExecutionContext]
              )
          )
            .thenAnswer {
              _ => EitherT.rightT(())
            }

          val request = fakeCreateMovementRequest("POST", standardHeaders, singleUseStringSource(CC015Cjson), MovementType.Departure)
          val result  = sut.createMovement(MovementType.Departure)(request)
          status(result) mustBe ACCEPTED
          contentAsJson(result) mustBe Json.toJson(
            HateoasNewMovementResponse(movementResponse.movementId, movementResponse.messageId, Some(boxResponse), None, MovementType.Departure)
          )

          verify(mockConversionService, times(1)).jsonToXml(eqTo(MessageType.DeclarationData), any())(any(), any(), any())
          verify(mockValidationService, times(1)).validateJson(eqTo(MessageType.DeclarationData), any())(any(), any())
          verify(mockConversionService).jsonToXml(eqTo(MessageType.DeclarationData), any())(any(), any(), any())
          verify(mockAuditService, times(1)).auditMessageEvent(
            eqTo(AuditType.DeclarationData),
            eqTo(MimeTypes.XML),
            any(),
            any(),
            eqTo(Some(movementResponse.movementId)),
            eqTo(Some(movementResponse.messageId)),
            eqTo(Some(eori)),
            eqTo(Some(MovementType.Departure)),
            eqTo(Some(MessageType.DeclarationData))
          )(any(), any())
          verify(mockAuditService, times(1)).auditStatusEvent(
            eqTo(TraderToNCTSSubmissionSuccessful),
            eqTo(None),
            eqTo(Some(movementResponse.movementId)),
            eqTo(Some(movementResponse.messageId)),
            eqTo(Some(eori)),
            eqTo(Some(MovementType.Departure)),
            eqTo(Some(MessageType.DeclarationData))
          )(any[HeaderCarrier], any[ExecutionContext])

          verify(mockPersistenceService, times(1)).updateMessage(
            EORINumber(any()),
            eqTo(MovementType.Departure),
            MovementId(eqTo(movementResponse.movementId.value)),
            MessageId(eqTo(movementResponse.messageId.value)),
            eqTo(messageUpdateSuccess)
          )(
            any[HeaderCarrier],
            any[ExecutionContext]
          )
          verify(mockPushNotificationService, times(1)).associate(MovementId(anyString()), eqTo(MovementType.Departure), any(), EORINumber(anyString()))(
            any(),
            any()
          )
      }

      "must return Payload Too Large when converted JSON in XML is greater in limit" in forAll(
        arbitraryMovementResponse().arbitrary,
        arbitraryBoxResponse.arbitrary
      ) {
        (movementResponse, boxResponse) =>
          val ControllerAndMocks(
            sut,
            mockValidationService,
            _,
            _,
            _,
            mockConversionService,
            _,
            _,
            _,
            _,
            mockAppConfig
          ) = createControllerAndMocks()

          when(
            mockValidationService
              .validateXml(eqTo(MessageType.DeclarationData), any[Source[ByteString, _]]())(any[HeaderCarrier], any[ExecutionContext])
          ).thenAnswer {
            _ =>
              EitherT.rightT(())
          }

          when(
            mockValidationService
              .validateJson(eqTo(MessageType.DeclarationData), any[Source[ByteString, _]]())(any[HeaderCarrier], any[ExecutionContext])
          ).thenAnswer {
            invocation =>
              jsonValidationMockAnswer(MovementType.Departure)(invocation)
          }
          when(
            mockConversionService
              .jsonToXml(eqTo(MessageType.DeclarationData), any[Source[ByteString, _]]())(
                any[HeaderCarrier],
                any[ExecutionContext],
                any[Materializer]
              )
          ).thenReturn {
            val source = singleUseStringSource(CC015C.mkString)
            EitherT.rightT[Future, ConversionError](source)
          }
          when(mockAppConfig.smallMessageSizeLimit).thenReturn(40)

          val request = fakeCreateMovementRequest("POST", standardHeaders, singleUseStringSource(CC015Cjson), MovementType.Departure)
          val result  = sut.createMovement(MovementType.Departure)(request)
          status(result) mustBe REQUEST_ENTITY_TOO_LARGE
          contentAsJson(result) mustBe Json.obj(
            "code"    -> "REQUEST_ENTITY_TOO_LARGE",
            "message" -> "Request Entity Too Large"
          )
          verify(mockConversionService, times(1)).jsonToXml(eqTo(MessageType.DeclarationData), any())(any(), any(), any())
          verify(mockValidationService, times(1)).validateJson(eqTo(MessageType.DeclarationData), any())(any(), any())

      }

      "must return Accepted if the Push Notification Service reports an error" in forAll(
        arbitraryMovementResponse().arbitrary,
        arbitraryEORINumber.arbitrary
      ) {
        (movementResponse, eori) =>
          val ControllerAndMocks(
            sut,
            mockValidationService,
            mockPersistenceService,
            mockRouterService,
            mockAuditService,
            mockConversionService,
            _,
            _,
            mockPushNotificationService,
            _,
            _
          ) = createControllerAndMocks(enrollmentEORI = eori)

          when(
            mockValidationService
              .validateXml(eqTo(MessageType.DeclarationData), any[Source[ByteString, _]]())(any[HeaderCarrier], any[ExecutionContext])
          ).thenAnswer {
            _ =>
              EitherT.rightT(())
          }

          when(
            mockValidationService
              .validateJson(eqTo(MessageType.DeclarationData), any[Source[ByteString, _]]())(any[HeaderCarrier], any[ExecutionContext])
          ).thenAnswer {
            invocation =>
              jsonValidationMockAnswer(MovementType.Departure)(invocation)
          }

          when(
            mockConversionService
              .jsonToXml(eqTo(MessageType.DeclarationData), any[Source[ByteString, _]]())(
                any[HeaderCarrier],
                any[ExecutionContext],
                any[Materializer]
              )
          ).thenReturn {
            val source = singleUseStringSource(CC015C.mkString)
            EitherT.rightT[Future, ConversionError](source)
          }

          when(
            mockRouterService.send(
              any[String].asInstanceOf[MessageType],
              any[String].asInstanceOf[EORINumber],
              any[String].asInstanceOf[MovementId],
              any[String].asInstanceOf[MessageId],
              any[Source[ByteString, _]]
            )(any[ExecutionContext], any[HeaderCarrier])
          ).thenAnswer(
            _ => EitherT.rightT(SubmissionRoute.ViaEIS)
          )
          when(
            mockAuditService.auditStatusEvent(
              eqTo(TraderToNCTSSubmissionSuccessful),
              eqTo(None),
              eqTo(Some(movementResponse.movementId)),
              eqTo(Some(movementResponse.messageId)),
              eqTo(Some(eori)),
              eqTo(Some(MovementType.Departure)),
              eqTo(Some(MessageType.DeclarationData))
            )(any[HeaderCarrier], any[ExecutionContext])
          ).thenReturn(Future.successful(()))

          when(
            mockPersistenceService
              .updateMessage(
                EORINumber(any()),
                eqTo(MovementType.Departure),
                MovementId(eqTo(movementResponse.movementId.value)),
                MessageId(eqTo(movementResponse.messageId.value)),
                eqTo(messageUpdateSuccess)
              )(
                any[HeaderCarrier],
                any[ExecutionContext]
              )
          )
            .thenAnswer {
              _ => EitherT.rightT(())
            }

          when(
            mockPersistenceService
              .createMovement(any[String].asInstanceOf[EORINumber], any[MovementType], any[Option[Source[ByteString, _]]]())(
                any[HeaderCarrier],
                any[ExecutionContext]
              )
          )
            .thenAnswer {
              _ => EitherT.rightT(movementResponse)
            }

          when(
            mockAuditService.auditMessageEvent(
              eqTo(DeclarationData),
              eqTo(MimeTypes.XML),
              any(),
              any(),
              eqTo(Some(movementResponse.movementId)),
              eqTo(Some(movementResponse.messageId)),
              eqTo(Some(eori)),
              eqTo(Some(MovementType.Departure)),
              eqTo(Some(MessageType.DeclarationData))
            )(any(), any())
          ).thenReturn(Future.successful(()))

          when(mockPushNotificationService.associate(MovementId(anyString()), any(), any(), EORINumber(anyString()))(any(), any()))
            .thenAnswer(
              _ => EitherT.leftT(PushNotificationError.UnexpectedError(None))
            )

          val request = fakeCreateMovementRequest("POST", standardHeaders, singleUseStringSource(CC015Cjson), MovementType.Departure)
          val result  = sut.createMovement(MovementType.Departure)(request)
          status(result) mustBe ACCEPTED

          contentAsJson(result) mustBe Json.toJson(
            HateoasNewMovementResponse(movementResponse.movementId, movementResponse.messageId, None, None, MovementType.Departure)
          )

          verify(mockConversionService, times(1)).jsonToXml(eqTo(MessageType.DeclarationData), any())(any(), any(), any())
          verify(mockValidationService, times(1)).validateJson(eqTo(MessageType.DeclarationData), any())(any(), any())
          verify(mockConversionService).jsonToXml(eqTo(MessageType.DeclarationData), any())(any(), any(), any())
          verify(mockAuditService, times(1)).auditMessageEvent(
            eqTo(AuditType.DeclarationData),
            eqTo(MimeTypes.XML),
            any(),
            any(),
            eqTo(Some(movementResponse.movementId)),
            eqTo(Some(movementResponse.messageId)),
            eqTo(Some(eori)),
            eqTo(Some(MovementType.Departure)),
            eqTo(Some(MessageType.DeclarationData))
          )(any(), any())

          verify(mockAuditService, times(1)).auditStatusEvent(
            eqTo(PushNotificationFailed),
            eqTo(None),
            eqTo(Some(movementResponse.movementId)),
            eqTo(Some(movementResponse.messageId)),
            eqTo(Some(eori)),
            eqTo(Some(MovementType.Departure)),
            eqTo(None)
          )(any[HeaderCarrier], any[ExecutionContext])

          verify(mockPersistenceService, times(1)).updateMessage(
            EORINumber(any()),
            eqTo(MovementType.Departure),
            MovementId(eqTo(movementResponse.movementId.value)),
            MessageId(eqTo(movementResponse.messageId.value)),
            eqTo(messageUpdateSuccess)
          )(
            any[HeaderCarrier],
            any[ExecutionContext]
          )
          verify(mockPushNotificationService, times(1)).associate(MovementId(anyString()), eqTo(MovementType.Departure), any(), EORINumber(anyString()))(
            any(),
            any()
          )
          verify(mockAuditService, times(1)).auditStatusEvent(
            eqTo(TraderToNCTSSubmissionSuccessful),
            eqTo(None),
            eqTo(Some(movementResponse.movementId)),
            eqTo(Some(movementResponse.messageId)),
            eqTo(Some(eori)),
            eqTo(Some(MovementType.Departure)),
            eqTo(Some(MessageType.DeclarationData))
          )(any[HeaderCarrier], any[ExecutionContext])
      }

      "must return error when the persistence service of message status update fails" in forAll(
        arbitraryMovementResponse().arbitrary,
        arbitraryBoxResponse.arbitrary,
        arbitraryEORINumber.arbitrary
      ) {
        (movementResponse, boxResponse, eori) =>
          val ControllerAndMocks(
            sut,
            mockValidationService,
            mockPersistenceService,
            mockRouterService,
            mockAuditService,
            mockConversionService,
            _,
            _,
            mockPushNotificationService,
            _,
            _
          ) = createControllerAndMocks(enrollmentEORI = eori)

          when(
            mockValidationService
              .validateXml(eqTo(MessageType.DeclarationData), any[Source[ByteString, _]]())(any[HeaderCarrier], any[ExecutionContext])
          ).thenAnswer {
            _ =>
              EitherT.rightT(())
          }

          when(
            mockValidationService
              .validateJson(eqTo(MessageType.DeclarationData), any[Source[ByteString, _]]())(any[HeaderCarrier], any[ExecutionContext])
          ).thenAnswer {
            invocation =>
              jsonValidationMockAnswer(MovementType.Departure)(invocation)
          }

          when(
            mockConversionService
              .jsonToXml(eqTo(MessageType.DeclarationData), any[Source[ByteString, _]]())(
                any[HeaderCarrier],
                any[ExecutionContext],
                any[Materializer]
              )
          ).thenReturn {
            val source = singleUseStringSource(CC015C.mkString)
            EitherT.rightT[Future, ConversionError](source)
          }

          when(
            mockPersistenceService
              .createMovement(any[String].asInstanceOf[EORINumber], eqTo(MovementType.Departure), any[Option[Source[ByteString, _]]]())(
                any[HeaderCarrier],
                any[ExecutionContext]
              )
          )
            .thenAnswer {
              _ => EitherT.rightT(movementResponse)
            }
          when(
            mockAuditService.auditMessageEvent(
              eqTo(DeclarationData),
              eqTo(MimeTypes.XML),
              any(),
              any(),
              eqTo(Some(movementResponse.movementId)),
              eqTo(Some(movementResponse.messageId)),
              eqTo(Some(eori)),
              eqTo(Some(MovementType.Departure)),
              eqTo(Some(MessageType.DeclarationData))
            )(any(), any())
          ).thenReturn(Future.successful(()))

          when(
            mockPushNotificationService.associate(
              MovementId(eqTo(movementResponse.movementId.value)),
              eqTo(MovementType.Departure),
              any(),
              EORINumber(anyString())
            )(any(), any())
          )
            .thenAnswer(
              _ => EitherT.rightT(boxResponse)
            )

          when(
            mockRouterService.send(
              eqTo(MessageType.DeclarationData),
              any[String].asInstanceOf[EORINumber],
              MovementId(eqTo(movementResponse.movementId.value)),
              MessageId(eqTo(movementResponse.messageId.value)),
              any[Source[ByteString, _]]
            )(any[ExecutionContext], any[HeaderCarrier])
          ).thenAnswer(
            _ => EitherT.rightT(SubmissionRoute.ViaEIS)
          )

          when(
            mockAuditService.auditStatusEvent(
              eqTo(TraderToNCTSSubmissionSuccessful),
              eqTo(None),
              eqTo(Some(movementResponse.movementId)),
              eqTo(Some(movementResponse.messageId)),
              eqTo(Some(eori)),
              eqTo(Some(MovementType.Departure)),
              eqTo(Some(MessageType.DeclarationData))
            )(any[HeaderCarrier], any[ExecutionContext])
          ).thenReturn(Future.successful(()))

          when(
            mockPersistenceService
              .updateMessage(
                EORINumber(any()),
                eqTo(MovementType.Departure),
                MovementId(eqTo(movementResponse.movementId.value)),
                MessageId(eqTo(movementResponse.messageId.value)),
                eqTo(messageUpdateSuccess)
              )(
                any[HeaderCarrier],
                any[ExecutionContext]
              )
          )
            .thenAnswer {
              _ =>
                EitherT.leftT(PersistenceError.MovementNotFound(movementResponse.movementId, MovementType.Departure))
            }

          val request = fakeCreateMovementRequest("POST", standardHeaders, singleUseStringSource(CC015Cjson), MovementType.Departure)
          val result  = sut.createMovement(MovementType.Departure)(request)
          status(result) mustBe NOT_FOUND

          verify(mockConversionService, times(1)).jsonToXml(eqTo(MessageType.DeclarationData), any())(any(), any(), any())
          verify(mockValidationService, times(1)).validateXml(eqTo(MessageType.DeclarationData), any())(any(), any())
          verify(mockValidationService, times(1)).validateJson(eqTo(MessageType.DeclarationData), any())(any(), any())
          verify(mockAuditService, times(1)).auditMessageEvent(
            eqTo(AuditType.DeclarationData),
            eqTo(MimeTypes.XML),
            any(),
            any(),
            eqTo(Some(movementResponse.movementId)),
            eqTo(Some(movementResponse.messageId)),
            eqTo(Some(eori)),
            eqTo(Some(MovementType.Departure)),
            eqTo(Some(MessageType.DeclarationData))
          )(any(), any())

          verify(mockPersistenceService, times(1)).updateMessage(
            EORINumber(any()),
            eqTo(MovementType.Departure),
            MovementId(eqTo(movementResponse.movementId.value)),
            MessageId(eqTo(movementResponse.messageId.value)),
            eqTo(messageUpdateSuccess)
          )(
            any[HeaderCarrier],
            any[ExecutionContext]
          )
          verify(mockPushNotificationService, times(1))
            .associate(MovementId(eqTo(movementResponse.movementId.value)), eqTo(MovementType.Departure), any(), EORINumber(anyString()))(any(), any())
          verify(mockAuditService, times(1)).auditStatusEvent(
            eqTo(TraderToNCTSSubmissionSuccessful),
            eqTo(None),
            eqTo(Some(movementResponse.movementId)),
            eqTo(Some(movementResponse.messageId)),
            eqTo(Some(eori)),
            eqTo(Some(MovementType.Departure)),
            eqTo(Some(MessageType.DeclarationData))
          )(any[HeaderCarrier], any[ExecutionContext])

      }

      "must return Bad Request when body is not an JSON document" in {
        val ControllerAndMocks(
          sut,
          mockValidationService,
          _,
          _,
          _,
          _,
          _,
          _,
          _,
          _,
          _
        ) = createControllerAndMocks()
        when(
          mockValidationService
            .validateJson(eqTo(MessageType.DeclarationData), any[Source[ByteString, _]]())(any[HeaderCarrier], any[ExecutionContext])
        ).thenAnswer {
          invocation =>
            jsonValidationMockAnswer(MovementType.Departure)(invocation)
        }

        val request = fakeCreateMovementRequest("POST", standardHeaders, singleUseStringSource("notjson"), MovementType.Departure)
        val result  = sut.createMovement(MovementType.Departure)(request)
        status(result) mustBe BAD_REQUEST
        contentAsJson(result) mustBe Json.obj(
          "code"    -> "SCHEMA_VALIDATION",
          "message" -> "Request failed schema validation",
          "validationErrors" -> Seq(
            Json.obj(
              "schemaPath" -> "path",
              "message"    -> "Invalid JSON"
            )
          )
        )

        verify(mockValidationService, times(1)).validateJson(eqTo(MessageType.DeclarationData), any())(any(), any())
      }

      "must return Bad Request when body is an JSON document that would fail schema validation" in {
        val ControllerAndMocks(
          sut,
          mockValidationService,
          _,
          _,
          _,
          _,
          _,
          _,
          _,
          _,
          _
        ) = createControllerAndMocks()
        when(
          mockValidationService
            .validateJson(eqTo(MessageType.DeclarationData), any[Source[ByteString, _]]())(any[HeaderCarrier], any[ExecutionContext])
        ).thenAnswer {
          invocation =>
            jsonValidationMockAnswer(MovementType.Departure)(invocation)
        }

        val request = fakeCreateMovementRequest("POST", standardHeaders, singleUseStringSource("{}"), MovementType.Departure)
        val result  = sut.createMovement(MovementType.Departure)(request)
        status(result) mustBe BAD_REQUEST
        contentAsJson(result) mustBe Json.obj(
          "code"    -> "SCHEMA_VALIDATION",
          "message" -> "Request failed schema validation",
          "validationErrors" -> Seq(
            Json.obj(
              "schemaPath" -> "CC015",
              "message"    -> "CC015 expected but not present"
            )
          )
        )

        verify(mockValidationService, times(1)).validateJson(eqTo(MessageType.DeclarationData), any())(any(), any())
      }

      "must return Internal Service Error if the JSON to XML conversion service reports an error" in {
        val ControllerAndMocks(
          sut,
          mockValidationService,
          _,
          _,
          _,
          mockConversionService,
          _,
          _,
          _,
          _,
          _
        ) = createControllerAndMocks()
        when(
          mockValidationService
            .validateJson(eqTo(MessageType.DeclarationData), any[Source[ByteString, _]]())(any[HeaderCarrier], any[ExecutionContext])
        ).thenAnswer {
          invocation =>
            jsonValidationMockAnswer(MovementType.Departure)(invocation)
        }
        val jsonToXmlConversionError = (_: InvocationOnMock) => EitherT.leftT(ConversionError.UnexpectedError(None))

        when(
          mockConversionService
            .jsonToXml(eqTo(MessageType.DeclarationData), any[Source[ByteString, _]]())(
              any[HeaderCarrier],
              any[ExecutionContext],
              any[Materializer]
            )
        ).thenAnswer {
          invocation =>
            jsonToXmlConversionError(invocation)
        }

        val request = fakeCreateMovementRequest("POST", standardHeaders, singleUseStringSource(CC015Cjson), MovementType.Departure)
        val result  = sut.createMovement(MovementType.Departure)(request)
        status(result) mustBe INTERNAL_SERVER_ERROR

        verify(mockValidationService, times(1)).validateJson(eqTo(MessageType.DeclarationData), any())(any(), any())
        verify(mockConversionService).jsonToXml(eqTo(MessageType.DeclarationData), any())(any(), any(), any())
      }

      "must return Internal Service Error after JSON to XML conversion if the XML validation service reports an error" in {
        val eori = arbitraryEORINumber.arbitrary.sample.get
        val ControllerAndMocks(
          sut,
          mockValidationService,
          _,
          _,
          mockAuditService,
          mockConversionService,
          _,
          _,
          _,
          _,
          _
        ) = createControllerAndMocks(enrollmentEORI = eori)
        when(
          mockValidationService
            .validateXml(eqTo(MessageType.DeclarationData), any[Source[ByteString, _]]())(any[HeaderCarrier], any[ExecutionContext])
        ).thenAnswer {
          _ =>
            EitherT.leftT(FailedToValidateError.XmlSchemaFailedToValidateError(NonEmptyList(XmlValidationError(1, 1, "invalid XML"), Nil)))
        }

        when(
          mockValidationService
            .validateJson(eqTo(MessageType.DeclarationData), any[Source[ByteString, _]]())(any[HeaderCarrier], any[ExecutionContext])
        ).thenAnswer {
          invocation =>
            jsonValidationMockAnswer(MovementType.Departure)(invocation)
        }

        when(
          mockConversionService
            .jsonToXml(eqTo(MessageType.DeclarationData), any[Source[ByteString, _]]())(
              any[HeaderCarrier],
              any[ExecutionContext],
              any[Materializer]
            )
        ).thenAnswer {
          invocation =>
            EitherT.rightT(
              invocation.getArgument[Source[ByteString, _]](1)
            )
        }

        val request = fakeCreateMovementRequest("POST", standardHeaders, singleUseStringSource(CC015Cjson), MovementType.Departure)
        val result  = sut.createMovement(MovementType.Departure)(request)

        status(result) mustBe INTERNAL_SERVER_ERROR
        contentAsJson(result) mustBe Json.obj(
          "code"    -> "INTERNAL_SERVER_ERROR",
          "message" -> "Internal server error"
        )

        verify(mockValidationService, times(1)).validateJson(eqTo(MessageType.DeclarationData), any())(any(), any())
        verify(mockConversionService).jsonToXml(eqTo(MessageType.DeclarationData), any())(any(), any(), any())
        verify(mockValidationService).validateXml(eqTo(MessageType.DeclarationData), any())(any(), any())
        verify(mockAuditService, times(1)).auditStatusEvent(
          eqTo(ValidationFailed),
          eqTo(Some(Json.obj("message" -> "Internal server error", "code" -> "INTERNAL_SERVER_ERROR"))),
          eqTo(None),
          eqTo(None),
          eqTo(Some(eori)),
          eqTo(Some(MovementType.Departure)),
          eqTo(Some(MessageType.DeclarationData))
        )(any[HeaderCarrier], any[ExecutionContext])
      }

      "must return Internal Service Error if the persistence service reports an error" in {
        val eori = arbitraryEORINumber.arbitrary.sample.get
        val ControllerAndMocks(
          sut,
          mockValidationService,
          mockPersistenceService,
          _,
          mockAuditService,
          mockConversionService,
          _,
          _,
          _,
          _,
          _
        ) = createControllerAndMocks(enrollmentEORI = eori)
        when(
          mockValidationService
            .validateXml(eqTo(MessageType.DeclarationData), any[Source[ByteString, _]]())(any[HeaderCarrier], any[ExecutionContext])
        ).thenAnswer {
          _ =>
            EitherT.rightT(())
        }

        when(
          mockValidationService
            .validateJson(eqTo(MessageType.DeclarationData), any[Source[ByteString, _]]())(any[HeaderCarrier], any[ExecutionContext])
        ).thenAnswer {
          invocation =>
            jsonValidationMockAnswer(MovementType.Departure)(invocation)
        }

        when(
          mockConversionService
            .jsonToXml(eqTo(MessageType.DeclarationData), any[Source[ByteString, _]]())(
              any[HeaderCarrier],
              any[ExecutionContext],
              any[Materializer]
            )
        ).thenAnswer {
          invocation =>
            EitherT.rightT(
              invocation.getArgument[Source[ByteString, _]](1)
            )
        }

        when(
          mockPersistenceService
            .createMovement(any[String].asInstanceOf[EORINumber], any[MovementType], any[Option[Source[ByteString, _]]])(
              any[HeaderCarrier],
              any[ExecutionContext]
            )
        )
          .thenAnswer(
            _ => EitherT.leftT(PersistenceError.UnexpectedError(None))
          )

        val request = fakeCreateMovementRequest("POST", standardHeaders, singleUseStringSource(CC015Cjson), MovementType.Departure)
        val result  = sut.createMovement(MovementType.Departure)(request)
        status(result) mustBe INTERNAL_SERVER_ERROR

        verify(mockValidationService, times(1)).validateJson(eqTo(MessageType.DeclarationData), any())(any(), any())
        verify(mockConversionService).jsonToXml(eqTo(MessageType.DeclarationData), any())(any(), any(), any())
        verify(mockPersistenceService).createMovement(any[String].asInstanceOf[EORINumber], any[MovementType], any())(any(), any())

        verify(mockAuditService, times(1)).auditStatusEvent(
          eqTo(CreateMovementDBFailed),
          eqTo(Some(Json.obj("message" -> "Internal server error", "code" -> "INTERNAL_SERVER_ERROR"))),
          eqTo(None),
          eqTo(None),
          eqTo(Some(eori)),
          eqTo(Some(MovementType.Departure)),
          eqTo(Some(MessageType.DeclarationData))
        )(any[HeaderCarrier], any[ExecutionContext])
      }

      "must return Internal Service Error if the router service reports an error" in forAll(
        arbitraryMovementResponse().arbitrary,
        arbitraryBoxResponse.arbitrary,
        arbitraryEORINumber.arbitrary
      ) {
        (movementResponse, boxResponse, eori) =>
          val ControllerAndMocks(
            sut,
            mockValidationService,
            mockPersistenceService,
            mockRouterService,
            mockAuditService,
            mockConversionService,
            _,
            _,
            mockPushNotificationService,
            _,
            _
          ) = createControllerAndMocks(enrollmentEORI = eori)

          when(
            mockValidationService
              .validateXml(eqTo(MessageType.DeclarationData), any[Source[ByteString, _]]())(any[HeaderCarrier], any[ExecutionContext])
          ).thenAnswer {
            _ =>
              EitherT.rightT(())
          }

          when(
            mockValidationService
              .validateJson(eqTo(MessageType.DeclarationData), any[Source[ByteString, _]]())(any[HeaderCarrier], any[ExecutionContext])
          ).thenAnswer {
            invocation =>
              jsonValidationMockAnswer(MovementType.Departure)(invocation)
          }

          when(
            mockConversionService
              .jsonToXml(eqTo(MessageType.DeclarationData), any[Source[ByteString, _]]())(
                any[HeaderCarrier],
                any[ExecutionContext],
                any[Materializer]
              )
          ).thenAnswer {
            invocation =>
              EitherT.rightT(
                invocation.getArgument[Source[ByteString, _]](1)
              )
          }

          when(
            mockPersistenceService
              .createMovement(any[String].asInstanceOf[EORINumber], any[MovementType], any[Option[Source[ByteString, _]]])(
                any[HeaderCarrier],
                any[ExecutionContext]
              )
          )
            .thenAnswer(
              _ =>
                EitherT.rightT(
                  movementResponse
                )
            )
          when(
            mockAuditService.auditMessageEvent(
              eqTo(DeclarationData),
              eqTo(MimeTypes.XML),
              any(),
              any(),
              eqTo(Some(movementResponse.movementId)),
              eqTo(Some(movementResponse.messageId)),
              eqTo(Some(eori)),
              eqTo(Some(MovementType.Departure)),
              eqTo(Some(MessageType.DeclarationData))
            )(any(), any())
          ).thenReturn(Future.successful(()))

          when(mockPushNotificationService.associate(any[String].asInstanceOf[MovementId], any[MovementType], any(), EORINumber(anyString()))(any(), any()))
            .thenAnswer(
              _ => EitherT.rightT(boxResponse)
            )

          when(
            mockRouterService.send(
              eqTo(MessageType.DeclarationData),
              any[String].asInstanceOf[EORINumber],
              any[String].asInstanceOf[MovementId],
              any[String].asInstanceOf[MessageId],
              any[Source[ByteString, _]]
            )(any[ExecutionContext], any[HeaderCarrier])
          )
            .thenAnswer {
              _ =>
                EitherT.leftT(RouterError.UnexpectedError(None))
            }
          when(
            mockAuditService.auditStatusEvent(
              eqTo(TraderToNCTSSubmissionSuccessful),
              eqTo(None),
              eqTo(Some(movementResponse.movementId)),
              eqTo(Some(movementResponse.messageId)),
              eqTo(Some(eori)),
              eqTo(Some(MovementType.Departure)),
              eqTo(Some(MessageType.DeclarationData))
            )(any[HeaderCarrier], any[ExecutionContext])
          ).thenReturn(Future.successful(()))

          when(
            mockPersistenceService
              .updateMessage(
                EORINumber(any()),
                eqTo(MovementType.Departure),
                MovementId(eqTo(movementResponse.movementId.value)),
                MessageId(eqTo(movementResponse.messageId.value)),
                eqTo(messageUpdateFailure)
              )(
                any[HeaderCarrier],
                any[ExecutionContext]
              )
          )
            .thenAnswer {
              _ => EitherT.rightT(())
            }

          val request = fakeCreateMovementRequest("POST", standardHeaders, singleUseStringSource(CC015Cjson), MovementType.Departure)
          val result  = sut.createMovement(MovementType.Departure)(request)
          status(result) mustBe INTERNAL_SERVER_ERROR

          verify(mockValidationService, times(1)).validateJson(eqTo(MessageType.DeclarationData), any())(any(), any())
          verify(mockConversionService).jsonToXml(eqTo(MessageType.DeclarationData), any())(any(), any(), any())
          verify(mockPersistenceService).createMovement(any[String].asInstanceOf[EORINumber], any[MovementType], any())(any(), any())
          verify(mockRouterService).send(
            eqTo(MessageType.DeclarationData),
            any[String].asInstanceOf[EORINumber],
            any[String].asInstanceOf[MovementId],
            any[String].asInstanceOf[MessageId],
            any[Source[ByteString, _]]
          )(any[ExecutionContext], any[HeaderCarrier])

          verify(mockAuditService, times(1)).auditStatusEvent(
            eqTo(SubmitDeclarationFailed),
            eqTo(Some(Json.obj("message" -> "Internal server error", "code" -> "INTERNAL_SERVER_ERROR"))),
            eqTo(Some(movementResponse.movementId)),
            eqTo(Some(movementResponse.messageId)),
            eqTo(Some(eori)),
            eqTo(Some(MovementType.Departure)),
            eqTo(Some(MessageType.DeclarationData))
          )(any[HeaderCarrier], any[ExecutionContext])

          verify(mockPersistenceService, times(1)).updateMessage(
            EORINumber(any()),
            eqTo(MovementType.Departure),
            MovementId(eqTo(movementResponse.movementId.value)),
            MessageId(eqTo(movementResponse.messageId.value)),
            eqTo(messageUpdateFailure)
          )(
            any[HeaderCarrier],
            any[ExecutionContext]
          )
          verify(mockAuditService, times(1)).auditMessageEvent(
            eqTo(AuditType.DeclarationData),
            eqTo(MimeTypes.XML),
            any(),
            any(),
            eqTo(Some(movementResponse.movementId)),
            eqTo(Some(movementResponse.messageId)),
            eqTo(Some(eori)),
            eqTo(Some(MovementType.Departure)),
            eqTo(Some(MessageType.DeclarationData))
          )(any(), any())
          verify(mockAuditService, times(0)).auditStatusEvent(
            eqTo(TraderToNCTSSubmissionSuccessful),
            eqTo(None),
            eqTo(Some(movementResponse.movementId)),
            eqTo(Some(movementResponse.messageId)),
            eqTo(Some(eori)),
            eqTo(Some(MovementType.Departure)),
            eqTo(Some(MessageType.DeclarationData))
          )(any[HeaderCarrier], any[ExecutionContext])

      }

    }

    "with content type set to None" - {

      // For the content length headers, we have to ensure that we send something
      val standardHeaders = FakeHeaders(
        Seq(HeaderNames.ACCEPT -> "application/vnd.hmrc.2.0+json", HeaderNames.CONTENT_LENGTH -> "1000")
      )

      "must return Accepted when call to upscan is success" in forAll(
        arbitraryUpscanInitiateResponse.arbitrary,
        arbitraryBoxResponse.arbitrary,
        arbitraryMovementResponse().arbitrary
      ) {
        (upscanResponse, boxResponse, movementResponse) =>
          val ControllerAndMocks(
            sut,
            _,
            mockPersistenceService,
            _,
            mockAuditService,
            _,
            _,
            _,
            mockPushNotificationService,
            mockUpscanService,
            _
          ) = createControllerAndMocks()

          when(
            mockUpscanService
              .upscanInitiate(
                any[String].asInstanceOf[EORINumber],
                any[String].asInstanceOf[MovementType],
                any[String].asInstanceOf[MovementId],
                any[String].asInstanceOf[MessageId]
              )(any(), any())
          )
            .thenAnswer {
              _ => EitherT.rightT(upscanResponse)
            }

          when(
            mockPersistenceService
              .createMovement(any[String].asInstanceOf[EORINumber], any[MovementType], any())(any[HeaderCarrier], any[ExecutionContext])
          )
            .thenAnswer {
              _ => EitherT.rightT(movementResponse)
            }

          when(
            mockAuditService.auditStatusEvent(
              eqTo(LargeMessageSubmissionRequested),
              eqTo(None),
              eqTo(Some(movementResponse.movementId)),
              eqTo(Some(movementResponse.messageId)),
              any(),
              eqTo(Some(MovementType.Departure)),
              eqTo(None)
            )(any[HeaderCarrier], any[ExecutionContext])
          ).thenReturn(Future.successful(()))

          when(mockPushNotificationService.associate(MovementId(anyString()), any(), any(), EORINumber(anyString()))(any(), any()))
            .thenAnswer(
              _ => EitherT.rightT(boxResponse)
            )

          val request = fakeCreateMovementRequest("POST", standardHeaders, Source.empty[ByteString], MovementType.Departure)
          val result  = sut.createMovement(MovementType.Departure)(request)

          status(result) mustBe ACCEPTED

          contentAsJson(result) mustBe Json.toJson(
            HateoasNewMovementResponse(movementResponse.movementId, movementResponse.messageId, Some(boxResponse), Some(upscanResponse), MovementType.Departure)
          )

          verify(mockUpscanService, times(1)).upscanInitiate(EORINumber(any()), eqTo(MovementType.Departure), MovementId(any()), MessageId(any()))(any(), any())
          verify(mockPersistenceService, times(1)).createMovement(EORINumber(any()), any[MovementType], any())(any(), any())
          verify(mockPushNotificationService, times(1)).associate(MovementId(anyString()), eqTo(MovementType.Departure), any(), EORINumber(anyString()))(
            any(),
            any()
          )
          verify(mockAuditService, times(1)).auditStatusEvent(
            eqTo(LargeMessageSubmissionRequested),
            eqTo(None),
            eqTo(Some(movementResponse.movementId)),
            eqTo(Some(movementResponse.messageId)),
            any(),
            eqTo(Some(MovementType.Departure)),
            eqTo(None)
          )(any[HeaderCarrier], any[ExecutionContext])
      }

      "must return Accepted if the Push Notification Service reports an error" in forAll(
        arbitraryUpscanInitiateResponse.arbitrary,
        arbitraryMovementResponse().arbitrary,
        arbitraryEORINumber.arbitrary
      ) {
        (upscanResponse, movementResponse, eori) =>
          val ControllerAndMocks(
            sut,
            _,
            mockPersistenceService,
            _,
            mockAuditService,
            _,
            _,
            _,
            mockPushNotificationService,
            mockUpscanService,
            _
          ) = createControllerAndMocks(enrollmentEORI = eori)

          when(
            mockUpscanService
              .upscanInitiate(
                any[String].asInstanceOf[EORINumber],
                any[String].asInstanceOf[MovementType],
                any[String].asInstanceOf[MovementId],
                any[String].asInstanceOf[MessageId]
              )(any(), any())
          )
            .thenAnswer {
              _ => EitherT.rightT(upscanResponse)
            }

          when(
            mockPersistenceService
              .createMovement(any[String].asInstanceOf[EORINumber], any[MovementType], any())(any[HeaderCarrier], any[ExecutionContext])
          )
            .thenAnswer {
              _ => EitherT.rightT(movementResponse)
            }
          when(
            mockAuditService.auditStatusEvent(
              eqTo(LargeMessageSubmissionRequested),
              eqTo(None),
              eqTo(Some(movementResponse.movementId)),
              eqTo(Some(movementResponse.messageId)),
              any(),
              eqTo(Some(MovementType.Departure)),
              eqTo(None)
            )(any(), any())
          ).thenReturn(Future.successful(()))

          when(mockPushNotificationService.associate(MovementId(anyString()), any(), any(), EORINumber(anyString()))(any(), any()))
            .thenAnswer(
              _ => EitherT.leftT(PushNotificationError.UnexpectedError(None))
            )

          val request = fakeCreateMovementRequest("POST", standardHeaders, Source.empty[ByteString], MovementType.Departure)
          val result  = sut.createMovement(MovementType.Departure)(request)
          status(result) mustBe ACCEPTED

          contentAsJson(result) mustBe Json.toJson(
            HateoasNewMovementResponse(movementResponse.movementId, movementResponse.messageId, None, Some(upscanResponse), MovementType.Departure)
          )
          verify(mockAuditService, times(1)).auditStatusEvent(
            eqTo(LargeMessageSubmissionRequested),
            eqTo(None),
            eqTo(Some(movementResponse.movementId)),
            eqTo(Some(movementResponse.messageId)),
            eqTo(Some(eori)),
            eqTo(Some(MovementType.Departure)),
            eqTo(None)
          )(any[HeaderCarrier], any[ExecutionContext])

          verify(mockUpscanService, times(1)).upscanInitiate(EORINumber(any()), eqTo(MovementType.Departure), MovementId(any()), MessageId(any()))(any(), any())
          verify(mockPersistenceService, times(1)).createMovement(EORINumber(any()), any[MovementType], any())(any(), any())
          verify(mockPushNotificationService, times(1)).associate(MovementId(anyString()), eqTo(MovementType.Departure), any(), EORINumber(anyString()))(
            any(),
            any()
          )
      }

      "must return Internal Service Error if the persistence service reports an error" in {
        val eori = arbitraryEORINumber.arbitrary.sample.get
        val ControllerAndMocks(
          sut,
          _,
          mockPersistenceService,
          _,
          mockAuditService,
          _,
          _,
          _,
          _,
          _,
          _
        ) = createControllerAndMocks(enrollmentEORI = eori)
        when(
          mockPersistenceService
            .createMovement(any[String].asInstanceOf[EORINumber], any[MovementType], any())(any[HeaderCarrier], any[ExecutionContext])
        ).thenAnswer(
          _ => EitherT.leftT(PersistenceError.UnexpectedError(None))
        )

        val request =
          fakeCreateMovementRequest("POST", standardHeaders, Source.empty[ByteString], MovementType.Departure)
        val response = sut.createMovement(MovementType.Departure)(request)

        status(response) mustBe INTERNAL_SERVER_ERROR
        contentAsJson(response) mustBe Json.obj(
          "code"    -> "INTERNAL_SERVER_ERROR",
          "message" -> "Internal server error"
        )

        verify(mockAuditService, times(1)).auditStatusEvent(
          eqTo(CreateMovementDBFailed),
          eqTo(Some(Json.obj("message" -> "Internal server error", "code" -> "INTERNAL_SERVER_ERROR"))),
          eqTo(None),
          eqTo(None),
          eqTo(Some(eori)),
          eqTo(Some(MovementType.Departure)),
          eqTo(None)
        )(any[HeaderCarrier], any[ExecutionContext])
      }

      "must return Internal Service Error if the upscan service reports an error" in forAll(
        arbitraryMovementResponse().arbitrary,
        arbitraryUpscanInitiateResponse.arbitrary
      ) {
        (movementResponse, _) =>
          val ControllerAndMocks(
            sut,
            _,
            mockPersistenceService,
            _,
            mockAuditService,
            _,
            _,
            _,
            _,
            mockUpscanService,
            _
          ) = createControllerAndMocks()
          when(
            mockPersistenceService
              .createMovement(any[String].asInstanceOf[EORINumber], any[MovementType], any())(any[HeaderCarrier], any[ExecutionContext])
          )
            .thenAnswer {
              _ => EitherT.rightT(movementResponse)
            }

          when(
            mockAuditService.auditStatusEvent(
              eqTo(LargeMessageSubmissionRequested),
              eqTo(None),
              eqTo(Some(movementResponse.movementId)),
              eqTo(Some(movementResponse.messageId)),
              any(),
              eqTo(Some(MovementType.Departure)),
              eqTo(None)
            )(any(), any())
          ).thenReturn(Future.successful(()))

          when(
            mockUpscanService
              .upscanInitiate(
                any[String].asInstanceOf[EORINumber],
                any[String].asInstanceOf[MovementType],
                any[String].asInstanceOf[MovementId],
                any[String].asInstanceOf[MessageId]
              )(any(), any())
          )
            .thenAnswer {
              _ => EitherT.leftT(UpscanError.UnexpectedError(None))
            }

          val request =
            fakeCreateMovementRequest("POST", standardHeaders, Source.empty[ByteString], MovementType.Departure)
          val response = sut.createMovement(MovementType.Departure)(request)

          status(response) mustBe INTERNAL_SERVER_ERROR
          contentAsJson(response) mustBe Json.obj(
            "code"    -> "INTERNAL_SERVER_ERROR",
            "message" -> "Internal server error"
          )
      }

    }

    "must return UNSUPPORTED_MEDIA_TYPE when the content type is invalid" in {
      val ControllerAndMocks(
        sut,
        _,
        _,
        _,
        _,
        _,
        _,
        _,
        _,
        _,
        _
      ) = createControllerAndMocks()
      val standardHeaders = FakeHeaders(
        Seq(HeaderNames.ACCEPT -> "application/vnd.hmrc.2.0+json", HeaderNames.CONTENT_TYPE -> "invalid", HeaderNames.CONTENT_LENGTH -> "1000")
      )

      val json    = Json.stringify(Json.obj("CC015" -> Json.obj("SynIdeMES1" -> "UNOC")))
      val request = fakeCreateMovementRequest("POST", standardHeaders, Source.single(json), MovementType.Departure)
      val result  = sut.createMovement(MovementType.Departure)(request)
      status(result) mustBe UNSUPPORTED_MEDIA_TYPE
      contentAsJson(result) mustBe Json.obj(
        "code"    -> "UNSUPPORTED_MEDIA_TYPE",
        "message" -> "Content-type header invalid is not supported!"
      )

    }

    s"must return NOT_ACCEPTABLE when the accept type is ${VersionedRouting.VERSION_2_ACCEPT_HEADER_VALUE_JSON_XML_HYPHEN}" in {
      val ControllerAndMocks(
        sut,
        _,
        _,
        _,
        _,
        _,
        _,
        _,
        _,
        _,
        _
      ) = createControllerAndMocks(
        new AcceptHeaderActionProviderImpl()
      )
      val standardHeaders = FakeHeaders(
        Seq(
          HeaderNames.ACCEPT         -> VersionedRouting.VERSION_2_ACCEPT_HEADER_VALUE_JSON_XML_HYPHEN,
          HeaderNames.CONTENT_TYPE   -> MimeTypes.JSON,
          HeaderNames.CONTENT_LENGTH -> "1000"
        )
      )

      val json     = Json.stringify(Json.obj("CC015" -> Json.obj("SynIdeMES1" -> "UNOC")))
      val request  = fakeCreateMovementRequest("POST", standardHeaders, Source.single(json), MovementType.Departure)
      val response = sut.createMovement(MovementType.Departure)(request)
      status(response) mustBe NOT_ACCEPTABLE
      contentAsJson(response) mustBe Json.obj(
        "code"    -> "NOT_ACCEPTABLE",
        "message" -> "The Accept header is missing or invalid."
      )
    }

    "must return NOT_ACCEPTABLE when the accept type is invalid" in {
      val ControllerAndMocks(
        sut,
        _,
        _,
        _,
        _,
        _,
        _,
        _,
        _,
        _,
        _
      ) = createControllerAndMocks(
        new AcceptHeaderActionProviderImpl()
      )
      val standardHeaders = FakeHeaders(
        Seq(HeaderNames.ACCEPT -> "application/vnd.hmrc.2.0+json123", HeaderNames.CONTENT_TYPE -> MimeTypes.JSON, HeaderNames.CONTENT_LENGTH -> "1000")
      )

      val json     = Json.stringify(Json.obj("CC015" -> Json.obj("SynIdeMES1" -> "UNOC")))
      val request  = fakeCreateMovementRequest("POST", standardHeaders, Source.single(json), MovementType.Departure)
      val response = sut.createMovement(MovementType.Departure)(request)
      status(response) mustBe NOT_ACCEPTABLE
      contentAsJson(response) mustBe Json.obj(
        "code"    -> "NOT_ACCEPTABLE",
        "message" -> "The Accept header is missing or invalid."
      )
    }
  }

  "for an arrival notification with accept header set to application/vnd.hmrc.2.0+json (version two)" - {
    "with content type set to application/xml" - {

      // For the content length headers, we have to ensure that we send something
      val standardHeaders = FakeHeaders(
        Seq(HeaderNames.ACCEPT -> "application/vnd.hmrc.2.0+json", HeaderNames.CONTENT_TYPE -> MimeTypes.XML, HeaderNames.CONTENT_LENGTH -> "1000")
      )

      "must return Accepted when body length is within limits and is considered valid" in forAll(
        arbitraryMovementResponse().arbitrary,
        arbitraryBoxResponse.arbitrary,
        arbitraryEORINumber.arbitrary
      ) {
        (movementResponse, boxResponse, eori) =>
          val ControllerAndMocks(
            sut,
            mockValidationService,
            mockPersistenceService,
            mockRouterService,
            mockAuditService,
            _,
            _,
            _,
            mockPushNotificationService,
            _,
            _
          ) = createControllerAndMocks(enrollmentEORI = eori)
          when(
            mockValidationService.validateXml(eqTo(MessageType.ArrivalNotification), any[Source[ByteString, _]]())(any[HeaderCarrier], any[ExecutionContext])
          )
            .thenAnswer(
              _ => EitherT.rightT(())
            )

          when(
            mockPersistenceService
              .createMovement(any[String].asInstanceOf[EORINumber], any[MovementType], any[Option[Source[ByteString, _]]]())(
                any[HeaderCarrier],
                any[ExecutionContext]
              )
          )
            .thenAnswer {
              _ => EitherT.rightT(movementResponse)
            }

          when(
            mockAuditService.auditMessageEvent(
              eqTo(ArrivalNotification),
              eqTo(MimeTypes.XML),
              any(),
              any(),
              eqTo(Some(movementResponse.movementId)),
              eqTo(Some(movementResponse.messageId)),
              eqTo(Some(eori)),
              eqTo(Some(MovementType.Arrival)),
              eqTo(Some(MessageType.ArrivalNotification))
            )(any(), any())
          ).thenReturn(Future.successful(()))

          when(mockPushNotificationService.associate(MovementId(anyString()), any(), any(), EORINumber(eqTo(eori.value)))(any(), any()))
            .thenAnswer(
              _ => EitherT.rightT(boxResponse)
            )

          when(
            mockRouterService.send(
              any[String].asInstanceOf[MessageType],
              any[String].asInstanceOf[EORINumber],
              any[String].asInstanceOf[MovementId],
              any[String].asInstanceOf[MessageId],
              any[Source[ByteString, _]]
            )(any[ExecutionContext], any[HeaderCarrier])
          ).thenAnswer(
            _ => EitherT.rightT(SubmissionRoute.ViaEIS)
          )
          when(
            mockAuditService.auditStatusEvent(
              eqTo(TraderToNCTSSubmissionSuccessful),
              eqTo(None),
              eqTo(Some(movementResponse.movementId)),
              eqTo(Some(movementResponse.messageId)),
              eqTo(Some(eori)),
              eqTo(Some(MovementType.Arrival)),
              eqTo(Some(MessageType.ArrivalNotification))
            )(any[HeaderCarrier], any[ExecutionContext])
          ).thenReturn(Future.successful(()))

          when(
            mockPersistenceService
              .updateMessage(
                EORINumber(any()),
                eqTo(MovementType.Arrival),
                MovementId(eqTo(movementResponse.movementId.value)),
                MessageId(eqTo(movementResponse.messageId.value)),
                eqTo(messageUpdateSuccess)
              )(
                any[HeaderCarrier],
                any[ExecutionContext]
              )
          )
            .thenAnswer {
              _ => EitherT.rightT(())
            }

          val request = fakeCreateMovementRequest("POST", standardHeaders, singleUseStringSource(CC007C.mkString), MovementType.Arrival)
          val result  = sut.createMovement(MovementType.Arrival)(request)
          status(result) mustBe ACCEPTED

          contentAsJson(result) mustBe Json.toJson(
            HateoasNewMovementResponse(movementResponse.movementId, movementResponse.messageId, Some(boxResponse), None, MovementType.Arrival)
          )

          verify(mockAuditService, times(1)).auditMessageEvent(
            eqTo(AuditType.ArrivalNotification),
            eqTo(MimeTypes.XML),
            any(),
            any(),
            eqTo(Some(movementResponse.movementId)),
            eqTo(Some(movementResponse.messageId)),
            eqTo(Some(eori)),
            eqTo(Some(MovementType.Arrival)),
            eqTo(Some(MessageType.ArrivalNotification))
          )(any(), any())

          verify(mockValidationService, times(1)).validateXml(eqTo(MessageType.ArrivalNotification), any())(any(), any())
          verify(mockPersistenceService, times(1)).createMovement(EORINumber(any()), any[MovementType], any())(any(), any())
          verify(mockRouterService, times(1)).send(eqTo(MessageType.ArrivalNotification), EORINumber(any()), MovementId(any()), MessageId(any()), any())(
            any(),
            any()
          )
          verify(mockPersistenceService, times(1)).updateMessage(
            EORINumber(any()),
            eqTo(MovementType.Arrival),
            MovementId(eqTo(movementResponse.movementId.value)),
            MessageId(eqTo(movementResponse.messageId.value)),
            eqTo(messageUpdateSuccess)
          )(
            any[HeaderCarrier],
            any[ExecutionContext]
          )
          verify(mockPushNotificationService, times(1)).associate(MovementId(anyString()), eqTo(MovementType.Arrival), any(), EORINumber(anyString()))(
            any(),
            any()
          )
          verify(mockAuditService, times(1)).auditStatusEvent(
            eqTo(TraderToNCTSSubmissionSuccessful),
            eqTo(None),
            eqTo(Some(movementResponse.movementId)),
            eqTo(Some(movementResponse.messageId)),
            eqTo(Some(eori)),
            eqTo(Some(MovementType.Arrival)),
            eqTo(Some(MessageType.ArrivalNotification))
          )(any[HeaderCarrier], any[ExecutionContext])

      }

      "must return Accepted if the Push Notification Service reports an error" in forAll(
        arbitraryMovementResponse().arbitrary,
        arbitraryEORINumber.arbitrary
      ) {
        (movementResponse, eori) =>
          val ControllerAndMocks(
            sut,
            mockValidationService,
            mockPersistenceService,
            mockRouterService,
            mockAuditService,
            _,
            _,
            _,
            mockPushNotificationService,
            _,
            _
          ) = createControllerAndMocks(enrollmentEORI = eori)

          when(
            mockValidationService.validateXml(eqTo(MessageType.ArrivalNotification), any[Source[ByteString, _]]())(any[HeaderCarrier], any[ExecutionContext])
          )
            .thenAnswer(
              _ => EitherT.rightT(())
            )

          when(
            mockPersistenceService
              .createMovement(any[String].asInstanceOf[EORINumber], any[MovementType], any[Option[Source[ByteString, _]]]())(
                any[HeaderCarrier],
                any[ExecutionContext]
              )
          )
            .thenAnswer {
              _ => EitherT.rightT(movementResponse)
            }
          when(
            mockAuditService.auditMessageEvent(
              eqTo(ArrivalNotification),
              eqTo(MimeTypes.XML),
              any(),
              any(),
              eqTo(Some(movementResponse.movementId)),
              eqTo(Some(movementResponse.messageId)),
              any(),
              eqTo(Some(MovementType.Arrival)),
              eqTo(Some(MessageType.ArrivalNotification))
            )(any(), any())
          ).thenReturn(Future.successful(()))

          when(
            mockRouterService.send(
              any[String].asInstanceOf[MessageType],
              any[String].asInstanceOf[EORINumber],
              any[String].asInstanceOf[MovementId],
              any[String].asInstanceOf[MessageId],
              any[Source[ByteString, _]]
            )(any[ExecutionContext], any[HeaderCarrier])
          ).thenAnswer(
            _ => EitherT.rightT(SubmissionRoute.ViaEIS)
          )
          when(
            mockAuditService.auditStatusEvent(
              eqTo(TraderToNCTSSubmissionSuccessful),
              eqTo(None),
              eqTo(Some(movementResponse.movementId)),
              eqTo(Some(movementResponse.messageId)),
              any(),
              eqTo(Some(MovementType.Arrival)),
              eqTo(Some(MessageType.ArrivalNotification))
            )(any[HeaderCarrier], any[ExecutionContext])
          ).thenReturn(Future.successful(()))

          when(
            mockPersistenceService
              .updateMessage(
                EORINumber(any()),
                eqTo(MovementType.Arrival),
                MovementId(eqTo(movementResponse.movementId.value)),
                MessageId(eqTo(movementResponse.messageId.value)),
                eqTo(messageUpdateSuccess)
              )(
                any[HeaderCarrier],
                any[ExecutionContext]
              )
          )
            .thenAnswer {
              _ => EitherT.rightT(())
            }

          when(mockPushNotificationService.associate(MovementId(anyString()), any(), any(), EORINumber(anyString()))(any(), any()))
            .thenAnswer(
              _ => EitherT.leftT(PushNotificationError.UnexpectedError(None))
            )

          val request = fakeCreateMovementRequest("POST", standardHeaders, singleUseStringSource(CC007C.mkString), MovementType.Arrival)
          val result  = sut.createMovement(MovementType.Arrival)(request)
          status(result) mustBe ACCEPTED

          contentAsJson(result) mustBe Json.toJson(
            HateoasNewMovementResponse(movementResponse.movementId, movementResponse.messageId, None, None, MovementType.Arrival)
          )

          verify(mockAuditService, times(1)).auditMessageEvent(
            eqTo(ArrivalNotification),
            eqTo(MimeTypes.XML),
            any(),
            any(),
            eqTo(Some(movementResponse.movementId)),
            eqTo(Some(movementResponse.messageId)),
            any(),
            eqTo(Some(MovementType.Arrival)),
            eqTo(Some(MessageType.ArrivalNotification))
          )(any(), any())

          verify(mockAuditService, times(1)).auditStatusEvent(
            eqTo(PushNotificationFailed),
            eqTo(None),
            eqTo(Some(movementResponse.movementId)),
            eqTo(Some(movementResponse.messageId)),
            eqTo(Some(eori)),
            eqTo(Some(MovementType.Arrival)),
            eqTo(None)
          )(any[HeaderCarrier], any[ExecutionContext])

          verify(mockValidationService, times(1)).validateXml(eqTo(MessageType.ArrivalNotification), any())(any(), any())
          verify(mockPersistenceService, times(1)).createMovement(EORINumber(any()), any[MovementType], any())(any(), any())
          verify(mockRouterService, times(1)).send(eqTo(MessageType.ArrivalNotification), EORINumber(any()), MovementId(any()), MessageId(any()), any())(
            any(),
            any()
          )

          verify(mockAuditService, times(1)).auditStatusEvent(
            eqTo(TraderToNCTSSubmissionSuccessful),
            eqTo(None),
            eqTo(Some(movementResponse.movementId)),
            eqTo(Some(movementResponse.messageId)),
            any(),
            eqTo(Some(MovementType.Arrival)),
            eqTo(Some(MessageType.ArrivalNotification))
          )(any[HeaderCarrier], any[ExecutionContext])

          verify(mockPersistenceService, times(1)).updateMessage(
            EORINumber(any()),
            eqTo(MovementType.Arrival),
            MovementId(eqTo(movementResponse.movementId.value)),
            MessageId(eqTo(movementResponse.messageId.value)),
            eqTo(messageUpdateSuccess)
          )(
            any[HeaderCarrier],
            any[ExecutionContext]
          )
          verify(mockPushNotificationService, times(1)).associate(MovementId(anyString()), eqTo(MovementType.Arrival), any(), EORINumber(anyString()))(
            any(),
            any()
          )
      }

      "must return error when the persistence service of message status update fails" in forAll(
        arbitraryMovementResponse().arbitrary,
        arbitraryBoxResponse.arbitrary
      ) {
        (movementResponse, boxResponse) =>
          val ControllerAndMocks(
            sut,
            mockValidationService,
            mockPersistenceService,
            mockRouterService,
            mockAuditService,
            _,
            _,
            _,
            mockPushNotificationService,
            _,
            _
          ) = createControllerAndMocks()

          when(
            mockValidationService.validateXml(eqTo(MessageType.ArrivalNotification), any[Source[ByteString, _]]())(any[HeaderCarrier], any[ExecutionContext])
          )
            .thenAnswer(
              _ => EitherT.rightT(())
            )

          when(
            mockPersistenceService
              .createMovement(any[String].asInstanceOf[EORINumber], eqTo(MovementType.Arrival), any[Option[Source[ByteString, _]]]())(
                any[HeaderCarrier],
                any[ExecutionContext]
              )
          )
            .thenAnswer {
              _ => EitherT.rightT(movementResponse)
            }

          when(
            mockAuditService.auditMessageEvent(
              eqTo(ArrivalNotification),
              eqTo(MimeTypes.XML),
              any(),
              any(),
              eqTo(Some(movementResponse.movementId)),
              eqTo(Some(movementResponse.messageId)),
              any(),
              eqTo(Some(MovementType.Arrival)),
              eqTo(Some(MessageType.ArrivalNotification))
            )(any(), any())
          ).thenReturn(Future.successful(()))

          when(
            mockPushNotificationService.associate(
              MovementId(eqTo(movementResponse.movementId.value)),
              eqTo(MovementType.Arrival),
              any(),
              EORINumber(anyString())
            )(any(), any())
          )
            .thenAnswer(
              _ => EitherT.rightT(boxResponse)
            )

          when(
            mockRouterService.send(
              eqTo(MessageType.ArrivalNotification),
              any[String].asInstanceOf[EORINumber],
              MovementId(eqTo(movementResponse.movementId.value)),
              MessageId(eqTo(movementResponse.messageId.value)),
              any[Source[ByteString, _]]
            )(any[ExecutionContext], any[HeaderCarrier])
          ).thenAnswer(
            _ => EitherT.rightT(SubmissionRoute.ViaEIS)
          )
          when(
            mockAuditService.auditStatusEvent(
              eqTo(TraderToNCTSSubmissionSuccessful),
              eqTo(None),
              eqTo(Some(movementResponse.movementId)),
              eqTo(Some(movementResponse.messageId)),
              any(),
              eqTo(Some(MovementType.Arrival)),
              eqTo(Some(MessageType.ArrivalNotification))
            )(any[HeaderCarrier], any[ExecutionContext])
          ).thenReturn(Future.successful(()))

          when(
            mockPersistenceService
              .updateMessage(
                EORINumber(any()),
                eqTo(MovementType.Arrival),
                MovementId(eqTo(movementResponse.movementId.value)),
                MessageId(eqTo(movementResponse.messageId.value)),
                eqTo(messageUpdateSuccess)
              )(
                any[HeaderCarrier],
                any[ExecutionContext]
              )
          )
            .thenAnswer {
              _ => EitherT.leftT(PersistenceError.MovementNotFound(movementResponse.movementId, MovementType.Arrival))
            }

          val request = fakeCreateMovementRequest("POST", standardHeaders, singleUseStringSource(CC015C.mkString), MovementType.Arrival)
          val result  = sut.createMovement(MovementType.Arrival)(request)
          status(result) mustBe NOT_FOUND

          verify(mockAuditService, times(1)).auditMessageEvent(
            eqTo(ArrivalNotification),
            eqTo(MimeTypes.XML),
            any(),
            any(),
            eqTo(Some(movementResponse.movementId)),
            eqTo(Some(movementResponse.messageId)),
            any(),
            eqTo(Some(MovementType.Arrival)),
            eqTo(Some(MessageType.ArrivalNotification))
          )(any(), any())

          verify(mockValidationService, times(1)).validateXml(eqTo(MessageType.ArrivalNotification), any())(any(), any())
          verify(mockPersistenceService, times(1)).createMovement(EORINumber(any()), eqTo(MovementType.Arrival), any())(any(), any())
          verify(mockRouterService, times(1)).send(
            eqTo(MessageType.ArrivalNotification),
            EORINumber(any()),
            MovementId(eqTo(movementResponse.movementId.value)),
            MessageId(eqTo(movementResponse.messageId.value)),
            any()
          )(
            any(),
            any()
          )
          verify(mockAuditService, times(1)).auditStatusEvent(
            eqTo(TraderToNCTSSubmissionSuccessful),
            eqTo(None),
            eqTo(Some(movementResponse.movementId)),
            eqTo(Some(movementResponse.messageId)),
            any(),
            eqTo(Some(MovementType.Arrival)),
            eqTo(Some(MessageType.ArrivalNotification))
          )(any[HeaderCarrier], any[ExecutionContext])
          verify(mockPersistenceService, times(1)).updateMessage(
            EORINumber(any()),
            eqTo(MovementType.Arrival),
            MovementId(eqTo(movementResponse.movementId.value)),
            MessageId(eqTo(movementResponse.messageId.value)),
            eqTo(messageUpdateSuccess)
          )(
            any(),
            any()
          )
          verify(mockPushNotificationService, times(1))
            .associate(MovementId(eqTo(movementResponse.movementId.value)), eqTo(MovementType.Arrival), any(), EORINumber(anyString()))(any(), any())
      }

      "must return Bad Request when body is an XML document that would fail schema validation" in {
        val eori = arbitraryEORINumber.arbitrary.sample.get
        val ControllerAndMocks(
          sut,
          mockValidationService,
          _,
          _,
          mockAuditService,
          _,
          _,
          _,
          _,
          _,
          _
        ) = createControllerAndMocks(enrollmentEORI = eori)
        when(mockValidationService.validateXml(eqTo(MessageType.ArrivalNotification), any[Source[ByteString, _]]())(any[HeaderCarrier], any[ExecutionContext]))
          .thenAnswer(
            _ => EitherT.leftT(FailedToValidateError.XmlSchemaFailedToValidateError(NonEmptyList(XmlValidationError(1, 1, "an error"), Nil)))
          )

        val request =
          fakeCreateMovementRequest("POST", standardHeaders, singleUseStringSource(<test></test>.mkString), MovementType.Arrival)
        val result = sut.createMovement(MovementType.Arrival)(request)
        status(result) mustBe BAD_REQUEST

        val validationPayload = Json.obj(
          "message"          -> "Request failed schema validation",
          "code"             -> "SCHEMA_VALIDATION",
          "validationErrors" -> Json.arr(Json.obj("lineNumber" -> 1, "columnNumber" -> 1, "message" -> "an error"))
        )

        contentAsJson(result) mustBe validationPayload

        verify(mockAuditService, times(1)).auditStatusEvent(
          eqTo(ValidationFailed),
          eqTo(Some(validationPayload)),
          eqTo(None),
          eqTo(None),
          eqTo(Some(eori)),
          eqTo(Some(MovementType.Arrival)),
          eqTo(Some(MessageType.ArrivalNotification))
        )(any[HeaderCarrier], any[ExecutionContext])
      }

      "must return Internal Service Error if the persistence service reports an error" in {
        val eori = arbitraryEORINumber.arbitrary.sample.get
        val ControllerAndMocks(
          sut,
          mockValidationService,
          mockPersistenceService,
          _,
          mockAuditService,
          _,
          _,
          _,
          _,
          _,
          _
        ) = createControllerAndMocks(enrollmentEORI = eori)
        when(mockValidationService.validateXml(eqTo(MessageType.ArrivalNotification), any[Source[ByteString, _]]())(any[HeaderCarrier], any[ExecutionContext]))
          .thenAnswer(
            _ => EitherT.rightT(())
          )

        when(
          mockPersistenceService
            .createMovement(any[String].asInstanceOf[EORINumber], any[MovementType], any[Option[Source[ByteString, _]]]())(
              any[HeaderCarrier],
              any[ExecutionContext]
            )
        ).thenAnswer(
          _ => EitherT.leftT(PersistenceError.UnexpectedError(None))
        )

        val request  = fakeCreateMovementRequest("POST", standardHeaders, singleUseStringSource(CC007C.mkString), MovementType.Arrival)
        val response = sut.createMovement(MovementType.Arrival)(request)

        status(response) mustBe INTERNAL_SERVER_ERROR
        contentAsJson(response) mustBe Json.obj(
          "code"    -> "INTERNAL_SERVER_ERROR",
          "message" -> "Internal server error"
        )
        verify(mockAuditService, times(1)).auditStatusEvent(
          eqTo(CreateMovementDBFailed),
          eqTo(Some(Json.obj("message" -> "Internal server error", "code" -> "INTERNAL_SERVER_ERROR"))),
          eqTo(None),
          eqTo(None),
          eqTo(Some(eori)),
          eqTo(Some(MovementType.Arrival)),
          eqTo(Some(MessageType.ArrivalNotification))
        )(any[HeaderCarrier], any[ExecutionContext])
      }

      "must return Internal Service Error if the router service reports an error" in forAll(
        arbitraryMovementResponse().arbitrary,
        arbitraryBoxResponse.arbitrary
      ) {
        (movementResponse, boxResponse) =>
          val eori = arbitraryEORINumber.arbitrary.sample.get
          val ControllerAndMocks(
            sut,
            mockValidationService,
            mockPersistenceService,
            mockRouterService,
            mockAuditService,
            _,
            _,
            _,
            mockPushNotificationService,
            _,
            _
          ) = createControllerAndMocks(enrollmentEORI = eori)

          when(
            mockValidationService.validateXml(eqTo(MessageType.ArrivalNotification), any[Source[ByteString, _]]())(any[HeaderCarrier], any[ExecutionContext])
          )
            .thenAnswer(
              _ => EitherT.rightT(())
            )

          when(
            mockRouterService.send(
              any[String].asInstanceOf[MessageType],
              any[String].asInstanceOf[EORINumber],
              any[String].asInstanceOf[MovementId],
              any[String].asInstanceOf[MessageId],
              any[Source[ByteString, _]]
            )(any[ExecutionContext], any[HeaderCarrier])
          ).thenAnswer(
            _ => EitherT.leftT(RouterError.UnexpectedError(None))
          )
          when(
            mockAuditService.auditStatusEvent(
              eqTo(TraderToNCTSSubmissionSuccessful),
              eqTo(None),
              eqTo(Some(movementResponse.movementId)),
              eqTo(Some(movementResponse.messageId)),
              any(),
              eqTo(Some(MovementType.Arrival)),
              eqTo(Some(MessageType.ArrivalNotification))
            )(any[HeaderCarrier], any[ExecutionContext])
          ).thenReturn(Future.successful(()))
          when(
            mockPersistenceService
              .updateMessage(
                EORINumber(any()),
                eqTo(MovementType.Arrival),
                MovementId(eqTo(movementResponse.movementId.value)),
                MessageId(eqTo(movementResponse.messageId.value)),
                eqTo(messageUpdateFailure)
              )(
                any[HeaderCarrier],
                any[ExecutionContext]
              )
          )
            .thenAnswer {
              _ => EitherT.rightT(())
            }

          when(
            mockAuditService.auditMessageEvent(
              eqTo(ArrivalNotification),
              eqTo(MimeTypes.XML),
              any(),
              any(),
              eqTo(Some(movementResponse.movementId)),
              eqTo(Some(movementResponse.messageId)),
              any(),
              eqTo(Some(MovementType.Arrival)),
              eqTo(Some(MessageType.ArrivalNotification))
            )(any(), any())
          ).thenReturn(Future.successful(()))

          when(
            mockPersistenceService
              .createMovement(any[String].asInstanceOf[EORINumber], any[MovementType], any[Option[Source[ByteString, _]]]())(
                any[HeaderCarrier],
                any[ExecutionContext]
              )
          ).thenReturn(EitherT.fromEither[Future](Right[PersistenceError, MovementResponse](movementResponse)))

          when(mockPushNotificationService.associate(any[String].asInstanceOf[MovementId], any[MovementType], any(), EORINumber(anyString()))(any(), any()))
            .thenAnswer(
              _ => EitherT.rightT(boxResponse)
            )

          val request  = fakeCreateMovementRequest("POST", standardHeaders, singleUseStringSource(CC007C.mkString), MovementType.Arrival)
          val response = sut.createMovement(MovementType.Arrival)(request)

          status(response) mustBe INTERNAL_SERVER_ERROR
          contentAsJson(response) mustBe Json.obj(
            "code"    -> "INTERNAL_SERVER_ERROR",
            "message" -> "Internal server error"
          )
          verify(mockAuditService, times(1)).auditMessageEvent(
            eqTo(ArrivalNotification),
            eqTo(MimeTypes.XML),
            any(),
            any(),
            eqTo(Some(movementResponse.movementId)),
            eqTo(Some(movementResponse.messageId)),
            any(),
            eqTo(Some(MovementType.Arrival)),
            eqTo(Some(MessageType.ArrivalNotification))
          )(any(), any())

          verify(mockAuditService, times(1)).auditStatusEvent(
            eqTo(SubmitArrivalNotificationFailed),
            eqTo(Some(Json.obj("message" -> "Internal server error", "code" -> "INTERNAL_SERVER_ERROR"))),
            eqTo(Some(movementResponse.movementId)),
            eqTo(Some(movementResponse.messageId)),
            eqTo(Some(eori)),
            eqTo(Some(MovementType.Arrival)),
            eqTo(Some(MessageType.ArrivalNotification))
          )(any[HeaderCarrier], any[ExecutionContext])

          verify(mockPersistenceService, times(1)).updateMessage(
            EORINumber(any()),
            eqTo(MovementType.Arrival),
            MovementId(eqTo(movementResponse.movementId.value)),
            MessageId(eqTo(movementResponse.messageId.value)),
            eqTo(messageUpdateFailure)
          )(
            any[HeaderCarrier],
            any[ExecutionContext]
          )
          verify(mockAuditService, times(0)).auditStatusEvent(
            eqTo(TraderToNCTSSubmissionSuccessful),
            eqTo(None),
            eqTo(Some(movementResponse.movementId)),
            eqTo(Some(movementResponse.messageId)),
            any(),
            eqTo(Some(MovementType.Arrival)),
            eqTo(Some(MessageType.ArrivalNotification))
          )(any[HeaderCarrier], any[ExecutionContext])
      }
    }

    "with content type set to application/json" - {
      val standardHeaders = FakeHeaders(
        Seq(HeaderNames.ACCEPT -> "application/vnd.hmrc.2.0+json", HeaderNames.CONTENT_TYPE -> MimeTypes.JSON, HeaderNames.CONTENT_LENGTH -> "1000")
      )

      "must return Accepted when body length is within limits and is considered valid" in forAll(
        arbitraryMovementResponse().arbitrary,
        arbitraryBoxResponse.arbitrary
      ) {
        (movementResponse, boxResponse) =>
          val ControllerAndMocks(
            sut,
            mockValidationService,
            mockPersistenceService,
            mockRouterService,
            mockAuditService,
            mockConversionService,
            _,
            _,
            mockPushNotificationService,
            _,
            _
          ) = createControllerAndMocks()
          when(
            mockValidationService
              .validateXml(eqTo(MessageType.ArrivalNotification), any[Source[ByteString, _]]())(any[HeaderCarrier], any[ExecutionContext])
          ).thenAnswer {
            _ =>
              EitherT.rightT(())
          }

          when(
            mockValidationService
              .validateJson(eqTo(MessageType.ArrivalNotification), any[Source[ByteString, _]]())(any[HeaderCarrier], any[ExecutionContext])
          ).thenAnswer {
            invocation =>
              jsonValidationMockAnswer(MovementType.Arrival)(invocation)
          }

          when(
            mockConversionService
              .jsonToXml(eqTo(MessageType.ArrivalNotification), any[Source[ByteString, _]]())(
                any[HeaderCarrier],
                any[ExecutionContext],
                any[Materializer]
              )
          ).thenReturn {
            val source = singleUseStringSource(CC007C.mkString)
            EitherT.rightT[Future, ConversionError](source)
          }

          when(
            mockRouterService.send(
              any[String].asInstanceOf[MessageType],
              any[String].asInstanceOf[EORINumber],
              any[String].asInstanceOf[MovementId],
              any[String].asInstanceOf[MessageId],
              any[Source[ByteString, _]]
            )(any[ExecutionContext], any[HeaderCarrier])
          ).thenAnswer(
            _ => EitherT.rightT(SubmissionRoute.ViaEIS)
          )
          when(
            mockAuditService.auditStatusEvent(
              eqTo(TraderToNCTSSubmissionSuccessful),
              eqTo(None),
              eqTo(Some(movementResponse.movementId)),
              eqTo(Some(movementResponse.messageId)),
              any(),
              eqTo(Some(MovementType.Arrival)),
              eqTo(Some(MessageType.ArrivalNotification))
            )(any[HeaderCarrier], any[ExecutionContext])
          ).thenReturn(Future.successful(()))

          when(
            mockPersistenceService
              .createMovement(any[String].asInstanceOf[EORINumber], any[MovementType], any[Option[Source[ByteString, _]]]())(
                any[HeaderCarrier],
                any[ExecutionContext]
              )
          )
            .thenAnswer {
              _ => EitherT.rightT(movementResponse)
            }
          when(
            mockAuditService.auditMessageEvent(
              eqTo(DeclarationData),
              eqTo(MimeTypes.XML),
              any(),
              any(),
              eqTo(Some(movementResponse.movementId)),
              eqTo(Some(movementResponse.messageId)),
              any(),
              eqTo(Some(MovementType.Arrival)),
              eqTo(Some(MessageType.ArrivalNotification))
            )(any(), any())
          ).thenReturn(Future.successful(()))

          when(
            mockPersistenceService
              .updateMessage(
                EORINumber(any()),
                eqTo(MovementType.Arrival),
                MovementId(eqTo(movementResponse.movementId.value)),
                MessageId(eqTo(movementResponse.messageId.value)),
                eqTo(messageUpdateSuccess)
              )(
                any[HeaderCarrier],
                any[ExecutionContext]
              )
          )
            .thenAnswer {
              _ => EitherT.rightT(())
            }

          when(mockPushNotificationService.associate(any[String].asInstanceOf[MovementId], any[MovementType], any(), EORINumber(anyString()))(any(), any()))
            .thenAnswer(
              _ => EitherT.rightT(boxResponse)
            )

          val request = fakeCreateMovementRequest("POST", standardHeaders, singleUseStringSource(CC007Cjson), MovementType.Arrival)
          val result  = sut.createMovement(MovementType.Arrival)(request)

          status(result) mustBe ACCEPTED

          contentAsJson(result) mustBe Json.toJson(
            HateoasNewMovementResponse(movementResponse.movementId, movementResponse.messageId, Some(boxResponse), None, MovementType.Arrival)
          )
          verify(mockAuditService, times(1)).auditMessageEvent(
            eqTo(ArrivalNotification),
            eqTo(MimeTypes.XML),
            any(),
            any(),
            eqTo(Some(movementResponse.movementId)),
            eqTo(Some(movementResponse.messageId)),
            any(),
            eqTo(Some(MovementType.Arrival)),
            eqTo(Some(MessageType.ArrivalNotification))
          )(any(), any())

          verify(mockPersistenceService, times(1)).updateMessage(
            EORINumber(any()),
            eqTo(MovementType.Arrival),
            MovementId(eqTo(movementResponse.movementId.value)),
            MessageId(eqTo(movementResponse.messageId.value)),
            eqTo(messageUpdateSuccess)
          )(
            any[HeaderCarrier],
            any[ExecutionContext]
          )
          verify(mockAuditService, times(1)).auditStatusEvent(
            eqTo(TraderToNCTSSubmissionSuccessful),
            eqTo(None),
            eqTo(Some(movementResponse.movementId)),
            eqTo(Some(movementResponse.messageId)),
            any(),
            eqTo(Some(MovementType.Arrival)),
            eqTo(Some(MessageType.ArrivalNotification))
          )(any[HeaderCarrier], any[ExecutionContext])

      }

      "must return Payload Too Large when converted JSON in XML is greater in limit" in forAll(
        arbitraryMovementResponse().arbitrary,
        arbitraryBoxResponse.arbitrary
      ) {
        (movementResponse, boxResponse) =>
          val ControllerAndMocks(
            sut,
            mockValidationService,
            _,
            _,
            _,
            mockConversionService,
            _,
            _,
            _,
            _,
            mockAppConfig
          ) = createControllerAndMocks()

          when(
            mockValidationService
              .validateJson(eqTo(MessageType.ArrivalNotification), any[Source[ByteString, _]]())(any[HeaderCarrier], any[ExecutionContext])
          ).thenAnswer {
            invocation =>
              jsonValidationMockAnswer(MovementType.Arrival)(invocation)
          }

          when(
            mockConversionService
              .jsonToXml(eqTo(MessageType.ArrivalNotification), any[Source[ByteString, _]]())(
                any[HeaderCarrier],
                any[ExecutionContext],
                any[Materializer]
              )
          ).thenReturn {
            val source = singleUseStringSource(CC007C.mkString)
            EitherT.rightT[Future, ConversionError](source)
          }
          when(mockAppConfig.smallMessageSizeLimit).thenReturn(40)

          val request = fakeCreateMovementRequest("POST", standardHeaders, singleUseStringSource(CC007Cjson), MovementType.Arrival)
          val result  = sut.createMovement(MovementType.Arrival)(request)
          status(result) mustBe REQUEST_ENTITY_TOO_LARGE

          contentAsJson(result) mustBe Json.obj(
            "code"    -> "REQUEST_ENTITY_TOO_LARGE",
            "message" -> "Request Entity Too Large"
          )
          verify(mockConversionService, times(1)).jsonToXml(eqTo(MessageType.ArrivalNotification), any())(any(), any(), any())
          verify(mockValidationService, times(1)).validateJson(eqTo(MessageType.ArrivalNotification), any())(any(), any())
      }

      "must return Accepted if the Push Notification Service reports an error" in forAll(
        arbitraryMovementResponse().arbitrary,
        arbitraryEORINumber.arbitrary
      ) {
        (movementResponse, eori) =>
          val ControllerAndMocks(
            sut,
            mockValidationService,
            mockPersistenceService,
            mockRouterService,
            mockAuditService,
            mockConversionService,
            _,
            _,
            mockPushNotificationService,
            _,
            _
          ) = createControllerAndMocks(enrollmentEORI = eori)
          when(
            mockValidationService
              .validateXml(eqTo(MessageType.ArrivalNotification), any[Source[ByteString, _]]())(any[HeaderCarrier], any[ExecutionContext])
          ).thenAnswer {
            _ =>
              EitherT.rightT(())
          }

          when(
            mockValidationService
              .validateJson(eqTo(MessageType.ArrivalNotification), any[Source[ByteString, _]]())(any[HeaderCarrier], any[ExecutionContext])
          ).thenAnswer {
            invocation =>
              jsonValidationMockAnswer(MovementType.Arrival)(invocation)
          }

          when(
            mockConversionService
              .jsonToXml(eqTo(MessageType.ArrivalNotification), any[Source[ByteString, _]]())(
                any[HeaderCarrier],
                any[ExecutionContext],
                any[Materializer]
              )
          ).thenReturn {
            val source = singleUseStringSource(CC007C.mkString)
            EitherT.rightT[Future, ConversionError](source)
          }

          when(
            mockRouterService.send(
              any[String].asInstanceOf[MessageType],
              any[String].asInstanceOf[EORINumber],
              any[String].asInstanceOf[MovementId],
              any[String].asInstanceOf[MessageId],
              any[Source[ByteString, _]]
            )(any[ExecutionContext], any[HeaderCarrier])
          ).thenAnswer(
            _ => EitherT.rightT(SubmissionRoute.ViaEIS)
          )

          when(
            mockAuditService.auditStatusEvent(
              eqTo(TraderToNCTSSubmissionSuccessful),
              eqTo(None),
              eqTo(Some(movementResponse.movementId)),
              eqTo(Some(movementResponse.messageId)),
              any(),
              eqTo(Some(MovementType.Arrival)),
              eqTo(Some(MessageType.ArrivalNotification))
            )(any[HeaderCarrier], any[ExecutionContext])
          ).thenReturn(Future.successful(()))

          when(
            mockPersistenceService
              .updateMessage(
                EORINumber(any()),
                eqTo(MovementType.Arrival),
                MovementId(eqTo(movementResponse.movementId.value)),
                MessageId(eqTo(movementResponse.messageId.value)),
                eqTo(messageUpdateSuccess)
              )(
                any[HeaderCarrier],
                any[ExecutionContext]
              )
          )
            .thenAnswer {
              _ => EitherT.rightT(())
            }

          when(
            mockPersistenceService
              .createMovement(any[String].asInstanceOf[EORINumber], any[MovementType], any[Option[Source[ByteString, _]]]())(
                any[HeaderCarrier],
                any[ExecutionContext]
              )
          )
            .thenAnswer {
              _ => EitherT.rightT(movementResponse)
            }
          when(
            mockAuditService.auditMessageEvent(
              eqTo(ArrivalNotification),
              eqTo(MimeTypes.XML),
              any(),
              any(),
              eqTo(Some(movementResponse.movementId)),
              eqTo(Some(movementResponse.messageId)),
              any(),
              eqTo(Some(MovementType.Arrival)),
              eqTo(Some(MessageType.ArrivalNotification))
            )(any(), any())
          ).thenReturn(Future.successful(()))
          when(mockPushNotificationService.associate(MovementId(anyString()), any(), any(), EORINumber(anyString()))(any(), any()))
            .thenAnswer(
              _ => EitherT.leftT(PushNotificationError.UnexpectedError(None))
            )

          val request = fakeCreateMovementRequest("POST", standardHeaders, singleUseStringSource(CC007Cjson), MovementType.Arrival)
          val result  = sut.createMovement(MovementType.Arrival)(request)

          status(result) mustBe ACCEPTED

          contentAsJson(result) mustBe Json.toJson(
            HateoasNewMovementResponse(movementResponse.movementId, movementResponse.messageId, None, None, MovementType.Arrival)
          )
          verify(mockAuditService, times(1)).auditMessageEvent(
            eqTo(ArrivalNotification),
            eqTo(MimeTypes.XML),
            any(),
            any(),
            eqTo(Some(movementResponse.movementId)),
            eqTo(Some(movementResponse.messageId)),
            any(),
            eqTo(Some(MovementType.Arrival)),
            eqTo(Some(MessageType.ArrivalNotification))
          )(any(), any())

          verify(mockAuditService, times(1)).auditStatusEvent(
            eqTo(PushNotificationFailed),
            eqTo(None),
            eqTo(Some(movementResponse.movementId)),
            eqTo(Some(movementResponse.messageId)),
            eqTo(Some(eori)),
            eqTo(Some(MovementType.Arrival)),
            eqTo(None)
          )(any[HeaderCarrier], any[ExecutionContext])

          verify(mockPersistenceService, times(1)).updateMessage(
            EORINumber(any()),
            eqTo(MovementType.Arrival),
            MovementId(eqTo(movementResponse.movementId.value)),
            MessageId(eqTo(movementResponse.messageId.value)),
            eqTo(messageUpdateSuccess)
          )(
            any[HeaderCarrier],
            any[ExecutionContext]
          )
          verify(mockAuditService, times(1)).auditStatusEvent(
            eqTo(TraderToNCTSSubmissionSuccessful),
            eqTo(None),
            eqTo(Some(movementResponse.movementId)),
            eqTo(Some(movementResponse.messageId)),
            any(),
            eqTo(Some(MovementType.Arrival)),
            eqTo(Some(MessageType.ArrivalNotification))
          )(any[HeaderCarrier], any[ExecutionContext])

      }

      "must return Bad Request when body is not an JSON document" in {
        val ControllerAndMocks(
          sut,
          mockValidationService,
          _,
          _,
          _,
          _,
          _,
          _,
          _,
          _,
          _
        ) = createControllerAndMocks()
        when(
          mockValidationService
            .validateJson(eqTo(MessageType.ArrivalNotification), any[Source[ByteString, _]]())(any[HeaderCarrier], any[ExecutionContext])
        ).thenAnswer {
          invocation =>
            jsonValidationMockAnswer(MovementType.Arrival)(invocation)
        }

        val request = fakeCreateMovementRequest("POST", standardHeaders, singleUseStringSource("notjson"), MovementType.Arrival)

        val result = sut.createMovement(MovementType.Arrival)(request)
        status(result) mustBe BAD_REQUEST
        contentAsJson(result) mustBe Json.obj(
          "code"    -> "SCHEMA_VALIDATION",
          "message" -> "Request failed schema validation",
          "validationErrors" -> Seq(
            Json.obj(
              "schemaPath" -> "path",
              "message"    -> "Invalid JSON"
            )
          )
        )

        verify(mockValidationService, times(1)).validateJson(eqTo(MessageType.ArrivalNotification), any())(any(), any())
      }

      "must return Bad Request when body is an JSON document that would fail schema validation" in {
        val ControllerAndMocks(
          sut,
          mockValidationService,
          _,
          _,
          _,
          _,
          _,
          _,
          _,
          _,
          _
        ) = createControllerAndMocks()
        when(
          mockValidationService
            .validateJson(eqTo(MessageType.ArrivalNotification), any[Source[ByteString, _]]())(any[HeaderCarrier], any[ExecutionContext])
        ).thenAnswer {
          invocation =>
            jsonValidationMockAnswer(MovementType.Arrival)(invocation)
        }

        val request = fakeCreateMovementRequest("POST", standardHeaders, singleUseStringSource("{}"), MovementType.Arrival)

        val result = sut.createMovement(MovementType.Arrival)(request)
        status(result) mustBe BAD_REQUEST
        contentAsJson(result) mustBe Json.obj(
          "code"    -> "SCHEMA_VALIDATION",
          "message" -> "Request failed schema validation",
          "validationErrors" -> Seq(
            Json.obj(
              "schemaPath" -> "CC007",
              "message"    -> "CC007 expected but not present"
            )
          )
        )

        verify(mockValidationService, times(1)).validateJson(eqTo(MessageType.ArrivalNotification), any())(any(), any())
      }

      "must return Internal Service Error if the JSON to XML conversion service reports an error" in {
        val ControllerAndMocks(
          sut,
          mockValidationService,
          _,
          _,
          _,
          mockConversionService,
          _,
          _,
          _,
          _,
          _
        ) = createControllerAndMocks()
        when(
          mockValidationService
            .validateJson(eqTo(MessageType.ArrivalNotification), any[Source[ByteString, _]]())(any[HeaderCarrier], any[ExecutionContext])
        ).thenAnswer {
          invocation =>
            jsonValidationMockAnswer(MovementType.Arrival)(invocation)
        }
        val jsonToXmlConversionError = (_: InvocationOnMock) => EitherT.leftT(ConversionError.UnexpectedError(None))

        when(
          mockConversionService
            .jsonToXml(eqTo(MessageType.ArrivalNotification), any[Source[ByteString, _]]())(
              any[HeaderCarrier],
              any[ExecutionContext],
              any[Materializer]
            )
        ).thenAnswer {
          invocation =>
            jsonToXmlConversionError(invocation)
        }

        val request = fakeCreateMovementRequest("POST", standardHeaders, singleUseStringSource(CC007Cjson), MovementType.Arrival)

        val result = sut.createMovement(MovementType.Arrival)(request)
        status(result) mustBe INTERNAL_SERVER_ERROR

        verify(mockValidationService, times(1)).validateJson(eqTo(MessageType.ArrivalNotification), any())(any(), any())
        verify(mockConversionService).jsonToXml(eqTo(MessageType.ArrivalNotification), any())(any(), any(), any())
      }

      "must return Internal Service Error after JSON to XML conversion if the XML validation service reports an error" in {
        val eori = arbitraryEORINumber.arbitrary.sample.get
        val ControllerAndMocks(
          sut,
          mockValidationService,
          _,
          _,
          mockAuditService,
          mockConversionService,
          _,
          _,
          _,
          _,
          _
        ) = createControllerAndMocks(enrollmentEORI = eori)
        when(
          mockValidationService
            .validateXml(eqTo(MessageType.ArrivalNotification), any[Source[ByteString, _]]())(any[HeaderCarrier], any[ExecutionContext])
        ).thenAnswer {
          _ =>
            EitherT.leftT(FailedToValidateError.XmlSchemaFailedToValidateError(NonEmptyList(XmlValidationError(1, 1, "invalid XML"), Nil)))
        }

        when(
          mockValidationService
            .validateJson(eqTo(MessageType.ArrivalNotification), any[Source[ByteString, _]]())(any[HeaderCarrier], any[ExecutionContext])
        ).thenAnswer {
          invocation =>
            jsonValidationMockAnswer(MovementType.Arrival)(invocation)
        }

        when(
          mockConversionService
            .jsonToXml(eqTo(MessageType.ArrivalNotification), any[Source[ByteString, _]]())(
              any[HeaderCarrier],
              any[ExecutionContext],
              any[Materializer]
            )
        ).thenAnswer {
          invocation =>
            EitherT.rightT(
              invocation.getArgument[Source[ByteString, _]](1)
            )
        }

        val request = fakeCreateMovementRequest("POST", standardHeaders, singleUseStringSource(CC007Cjson), MovementType.Arrival)
        val result  = sut.createMovement(MovementType.Arrival)(request)

        status(result) mustBe INTERNAL_SERVER_ERROR
        contentAsJson(result) mustBe Json.obj(
          "code"    -> "INTERNAL_SERVER_ERROR",
          "message" -> "Internal server error"
        )

        verify(mockValidationService, times(1)).validateJson(eqTo(MessageType.ArrivalNotification), any())(any(), any())
        verify(mockConversionService).jsonToXml(eqTo(MessageType.ArrivalNotification), any())(any(), any(), any())
        verify(mockValidationService).validateXml(eqTo(MessageType.ArrivalNotification), any())(any(), any())
        verify(mockAuditService, times(1)).auditStatusEvent(
          eqTo(ValidationFailed),
          eqTo(Some(Json.obj("message" -> "Internal server error", "code" -> "INTERNAL_SERVER_ERROR"))),
          eqTo(None),
          eqTo(None),
          eqTo(Some(eori)),
          eqTo(Some(MovementType.Arrival)),
          eqTo(Some(MessageType.ArrivalNotification))
        )(any[HeaderCarrier], any[ExecutionContext])
      }

      "must return Internal Service Error if the persistence service reports an error" in {
        val eori = arbitraryEORINumber.arbitrary.sample.get
        val ControllerAndMocks(
          sut,
          mockValidationService,
          mockPersistenceService,
          _,
          mockAuditService,
          mockConversionService,
          _,
          _,
          _,
          _,
          _
        ) = createControllerAndMocks(enrollmentEORI = eori)
        when(
          mockValidationService
            .validateXml(eqTo(MessageType.ArrivalNotification), any[Source[ByteString, _]]())(any[HeaderCarrier], any[ExecutionContext])
        ).thenAnswer {
          _ =>
            EitherT.rightT(())
        }

        when(
          mockValidationService
            .validateJson(eqTo(MessageType.ArrivalNotification), any[Source[ByteString, _]]())(any[HeaderCarrier], any[ExecutionContext])
        ).thenAnswer {
          invocation =>
            jsonValidationMockAnswer(MovementType.Arrival)(invocation)
        }

        when(
          mockConversionService
            .jsonToXml(eqTo(MessageType.ArrivalNotification), any[Source[ByteString, _]]())(
              any[HeaderCarrier],
              any[ExecutionContext],
              any[Materializer]
            )
        ).thenAnswer {
          invocation =>
            EitherT.rightT(
              invocation.getArgument[Source[ByteString, _]](1)
            )
        }

        when(
          mockPersistenceService
            .createMovement(any[String].asInstanceOf[EORINumber], any[MovementType], any[Option[Source[ByteString, _]]])(
              any[HeaderCarrier],
              any[ExecutionContext]
            )
        )
          .thenAnswer(
            _ => EitherT.leftT(PersistenceError.UnexpectedError(None))
          )

        val request = fakeCreateMovementRequest("POST", standardHeaders, singleUseStringSource(CC007Cjson), MovementType.Arrival)

        val result = sut.createMovement(MovementType.Arrival)(request)
        status(result) mustBe INTERNAL_SERVER_ERROR

        verify(mockValidationService, times(1)).validateJson(eqTo(MessageType.ArrivalNotification), any())(any(), any())
        verify(mockConversionService).jsonToXml(eqTo(MessageType.ArrivalNotification), any())(any(), any(), any())
        verify(mockPersistenceService).createMovement(any[String].asInstanceOf[EORINumber], any[MovementType], any())(any(), any())
        verify(mockAuditService, times(1)).auditStatusEvent(
          eqTo(CreateMovementDBFailed),
          eqTo(Some(Json.obj("message" -> "Internal server error", "code" -> "INTERNAL_SERVER_ERROR"))),
          eqTo(None),
          eqTo(None),
          eqTo(Some(eori)),
          eqTo(Some(MovementType.Arrival)),
          eqTo(Some(MessageType.ArrivalNotification))
        )(any[HeaderCarrier], any[ExecutionContext])

      }

      "must return Internal Service Error if the router service reports an error" in forAll(
        arbitraryMovementResponse().arbitrary,
        arbitraryBoxResponse.arbitrary,
        arbitraryEORINumber.arbitrary
      ) {
        (movementResponse, boxResponse, eori) =>
          val ControllerAndMocks(
            sut,
            mockValidationService,
            mockPersistenceService,
            mockRouterService,
            mockAuditService,
            mockConversionService,
            _,
            _,
            mockPushNotificationService,
            _,
            _
          ) = createControllerAndMocks(enrollmentEORI = eori)
          when(
            mockValidationService
              .validateXml(eqTo(MessageType.ArrivalNotification), any[Source[ByteString, _]]())(any[HeaderCarrier], any[ExecutionContext])
          ).thenAnswer {
            _ =>
              EitherT.rightT(())
          }

          when(
            mockValidationService
              .validateJson(eqTo(MessageType.ArrivalNotification), any[Source[ByteString, _]]())(any[HeaderCarrier], any[ExecutionContext])
          ).thenAnswer {
            invocation =>
              jsonValidationMockAnswer(MovementType.Arrival)(invocation)
          }

          when(
            mockConversionService
              .jsonToXml(eqTo(MessageType.ArrivalNotification), any[Source[ByteString, _]]())(
                any[HeaderCarrier],
                any[ExecutionContext],
                any[Materializer]
              )
          ).thenAnswer {
            invocation =>
              EitherT.rightT(
                invocation.getArgument[Source[ByteString, _]](1)
              )
          }

          when(
            mockPersistenceService
              .createMovement(any[String].asInstanceOf[EORINumber], any[MovementType], any[Option[Source[ByteString, _]]])(
                any[HeaderCarrier],
                any[ExecutionContext]
              )
          )
            .thenAnswer(
              _ =>
                EitherT.rightT(
                  movementResponse
                )
            )
          when(
            mockAuditService.auditMessageEvent(
              eqTo(ArrivalNotification),
              eqTo(MimeTypes.XML),
              any(),
              any(),
              eqTo(Some(movementResponse.movementId)),
              eqTo(Some(movementResponse.messageId)),
              any(),
              eqTo(Some(MovementType.Arrival)),
              eqTo(Some(MessageType.ArrivalNotification))
            )(any(), any())
          ).thenReturn(Future.successful(()))
          when(mockPushNotificationService.associate(any[String].asInstanceOf[MovementId], any[MovementType], any(), EORINumber(anyString()))(any(), any()))
            .thenAnswer(
              _ => EitherT.rightT(boxResponse)
            )

          when(
            mockRouterService.send(
              eqTo(MessageType.ArrivalNotification),
              any[String].asInstanceOf[EORINumber],
              any[String].asInstanceOf[MovementId],
              any[String].asInstanceOf[MessageId],
              any[Source[ByteString, _]]
            )(any[ExecutionContext], any[HeaderCarrier])
          )
            .thenAnswer {
              _ =>
                EitherT.leftT(RouterError.UnexpectedError(None))
            }
          when(
            mockAuditService.auditStatusEvent(
              eqTo(TraderToNCTSSubmissionSuccessful),
              eqTo(None),
              eqTo(Some(movementResponse.movementId)),
              eqTo(Some(movementResponse.messageId)),
              any(),
              eqTo(Some(MovementType.Arrival)),
              eqTo(Some(MessageType.ArrivalNotification))
            )(any[HeaderCarrier], any[ExecutionContext])
          ).thenReturn(Future.successful(()))

          when(
            mockPersistenceService
              .updateMessage(
                EORINumber(any()),
                eqTo(MovementType.Arrival),
                MovementId(eqTo(movementResponse.movementId.value)),
                MessageId(eqTo(movementResponse.messageId.value)),
                eqTo(messageUpdateFailure)
              )(
                any[HeaderCarrier],
                any[ExecutionContext]
              )
          )
            .thenAnswer {
              _ => EitherT.rightT(())
            }

          val request = fakeCreateMovementRequest("POST", standardHeaders, singleUseStringSource(CC007Cjson), MovementType.Arrival)

          val result = sut.createMovement(MovementType.Arrival)(request)
          status(result) mustBe INTERNAL_SERVER_ERROR

          verify(mockAuditService, times(1)).auditMessageEvent(
            eqTo(ArrivalNotification),
            eqTo(MimeTypes.XML),
            any(),
            any(),
            eqTo(Some(movementResponse.movementId)),
            eqTo(Some(movementResponse.messageId)),
            any(),
            eqTo(Some(MovementType.Arrival)),
            eqTo(Some(MessageType.ArrivalNotification))
          )(any(), any())

          verify(mockValidationService, times(1)).validateJson(eqTo(MessageType.ArrivalNotification), any())(any(), any())
          verify(mockConversionService).jsonToXml(eqTo(MessageType.ArrivalNotification), any())(any(), any(), any())
          verify(mockPersistenceService).createMovement(any[String].asInstanceOf[EORINumber], any[MovementType], any())(any(), any())
          verify(mockRouterService).send(
            eqTo(MessageType.ArrivalNotification),
            any[String].asInstanceOf[EORINumber],
            any[String].asInstanceOf[MovementId],
            any[String].asInstanceOf[MessageId],
            any[Source[ByteString, _]]
          )(any[ExecutionContext], any[HeaderCarrier])

          verify(mockAuditService, times(1)).auditStatusEvent(
            eqTo(SubmitArrivalNotificationFailed),
            eqTo(Some(Json.obj("message" -> "Internal server error", "code" -> "INTERNAL_SERVER_ERROR"))),
            eqTo(Some(movementResponse.movementId)),
            eqTo(Some(movementResponse.messageId)),
            eqTo(Some(eori)),
            eqTo(Some(MovementType.Arrival)),
            eqTo(Some(MessageType.ArrivalNotification))
          )(any[HeaderCarrier], any[ExecutionContext])

          verify(mockPersistenceService, times(1)).updateMessage(
            EORINumber(any()),
            eqTo(MovementType.Arrival),
            MovementId(eqTo(movementResponse.movementId.value)),
            MessageId(eqTo(movementResponse.messageId.value)),
            eqTo(messageUpdateFailure)
          )(
            any[HeaderCarrier],
            any[ExecutionContext]
          )
          verify(mockAuditService, times(0)).auditStatusEvent(
            eqTo(TraderToNCTSSubmissionSuccessful),
            eqTo(None),
            eqTo(Some(movementResponse.movementId)),
            eqTo(Some(movementResponse.messageId)),
            any(),
            eqTo(Some(MovementType.Arrival)),
            eqTo(Some(MessageType.ArrivalNotification))
          )(any[HeaderCarrier], any[ExecutionContext])
      }

    }

    "when the content type is not present" - {

      val standardHeaders = FakeHeaders(
        Seq(HeaderNames.ACCEPT -> "application/vnd.hmrc.2.0+json")
      )

      "must return Accepted if the call to upscan and the persistence service succeeds" in forAll(
        arbitraryUpscanInitiateResponse.arbitrary,
        arbitraryMovementResponse().arbitrary,
        arbitraryBoxResponse.arbitrary
      ) {
        (upscanResponse, movementResponse, boxResponse) =>
          val ControllerAndMocks(
            sut,
            _,
            mockPersistenceService,
            _,
            mockAuditService,
            _,
            _,
            _,
            mockPushNotificationService,
            mockUpscanService,
            _
          ) = createControllerAndMocks()

          when(
            mockUpscanService
              .upscanInitiate(
                any[String].asInstanceOf[EORINumber],
                any[String].asInstanceOf[MovementType],
                any[String].asInstanceOf[MovementId],
                any[String].asInstanceOf[MessageId]
              )(any(), any())
          )
            .thenAnswer {
              _ => EitherT.rightT(upscanResponse)
            }

          when(
            mockPersistenceService
              .createMovement(any[String].asInstanceOf[EORINumber], any[MovementType], any())(any[HeaderCarrier], any[ExecutionContext])
          )
            .thenAnswer {
              _ => EitherT.rightT(movementResponse)
            }
          when(
            mockAuditService.auditStatusEvent(
              eqTo(LargeMessageSubmissionRequested),
              eqTo(None),
              eqTo(Some(movementResponse.movementId)),
              eqTo(Some(movementResponse.messageId)),
              any(),
              eqTo(Some(MovementType.Arrival)),
              eqTo(None)
            )(any(), any())
          ).thenReturn(Future.successful(()))
          when(mockPushNotificationService.associate(MovementId(anyString()), any(), any(), EORINumber(anyString()))(any(), any()))
            .thenAnswer(
              _ => EitherT.rightT(boxResponse)
            )

          val request = fakeCreateMovementRequest("POST", standardHeaders, Source.empty[ByteString], MovementType.Arrival)
          val result  = sut.createMovement(MovementType.Arrival)(request)
          status(result) mustBe ACCEPTED

          contentAsJson(result) mustBe Json.toJson(
            HateoasNewMovementResponse(movementResponse.movementId, movementResponse.messageId, Some(boxResponse), Some(upscanResponse), MovementType.Arrival)
          )

          verify(mockUpscanService, times(1)).upscanInitiate(EORINumber(any()), eqTo(MovementType.Arrival), MovementId(any()), MessageId(any()))(any(), any())
          verify(mockPersistenceService, times(1)).createMovement(EORINumber(any()), any[MovementType], any())(any(), any())
          verify(mockPushNotificationService, times(1)).associate(MovementId(anyString()), eqTo(MovementType.Arrival), any(), EORINumber(anyString()))(
            any(),
            any()
          )
          verify(mockAuditService, times(1)).auditStatusEvent(
            eqTo(LargeMessageSubmissionRequested),
            eqTo(None),
            eqTo(Some(movementResponse.movementId)),
            eqTo(Some(movementResponse.messageId)),
            any(),
            eqTo(Some(MovementType.Arrival)),
            eqTo(None)
          )(any(), any())

      }

      "must return Accepted if the Push Notification Service reports an error" in forAll(
        arbitraryUpscanInitiateResponse.arbitrary,
        arbitraryMovementResponse().arbitrary,
        arbitraryEORINumber.arbitrary
      ) {
        (upscanResponse, movementResponse, eori) =>
          val ControllerAndMocks(
            sut,
            _,
            mockPersistenceService,
            _,
            mockAuditService,
            _,
            _,
            _,
            mockPushNotificationService,
            mockUpscanService,
            _
          ) = createControllerAndMocks(enrollmentEORI = eori)

          when(
            mockUpscanService
              .upscanInitiate(
                any[String].asInstanceOf[EORINumber],
                any[String].asInstanceOf[MovementType],
                any[String].asInstanceOf[MovementId],
                any[String].asInstanceOf[MessageId]
              )(any(), any())
          )
            .thenAnswer {
              _ => EitherT.rightT(upscanResponse)
            }

          when(
            mockPersistenceService
              .createMovement(any[String].asInstanceOf[EORINumber], any[MovementType], any())(any[HeaderCarrier], any[ExecutionContext])
          )
            .thenAnswer {
              _ => EitherT.rightT(movementResponse)
            }
          when(
            mockAuditService.auditStatusEvent(
              eqTo(LargeMessageSubmissionRequested),
              eqTo(None),
              eqTo(Some(movementResponse.movementId)),
              eqTo(Some(movementResponse.messageId)),
              any(),
              eqTo(Some(MovementType.Arrival)),
              eqTo(None)
            )(any(), any())
          ).thenReturn(Future.successful(()))

          when(mockPushNotificationService.associate(MovementId(anyString()), any(), any(), EORINumber(anyString()))(any(), any()))
            .thenAnswer(
              _ => EitherT.leftT(PushNotificationError.UnexpectedError(None))
            )

          val request = fakeCreateMovementRequest("POST", standardHeaders, Source.empty[ByteString], MovementType.Arrival)
          val result  = sut.createMovement(MovementType.Arrival)(request)
          status(result) mustBe ACCEPTED

          contentAsJson(result) mustBe Json.toJson(
            HateoasNewMovementResponse(movementResponse.movementId, movementResponse.messageId, None, Some(upscanResponse), MovementType.Arrival)
          )
          verify(mockAuditService, times(1)).auditStatusEvent(
            eqTo(LargeMessageSubmissionRequested),
            eqTo(None),
            eqTo(Some(movementResponse.movementId)),
            eqTo(Some(movementResponse.messageId)),
            eqTo(Some(eori)),
            eqTo(Some(MovementType.Arrival)),
            eqTo(None)
          )(any[HeaderCarrier], any[ExecutionContext])

          verify(mockUpscanService, times(1)).upscanInitiate(EORINumber(any()), eqTo(MovementType.Arrival), MovementId(any()), MessageId(any()))(any(), any())
          verify(mockPersistenceService, times(1)).createMovement(EORINumber(any()), any[MovementType], any())(any(), any())
          verify(mockPushNotificationService, times(1)).associate(MovementId(anyString()), eqTo(MovementType.Arrival), any(), EORINumber(anyString()))(
            any(),
            any()
          )
      }

      "must return Internal Service Error if the persistence service reports an error" in {
        val eori = arbitraryEORINumber.arbitrary.sample.get
        val ControllerAndMocks(
          sut,
          _,
          mockPersistenceService,
          _,
          mockAuditService,
          _,
          _,
          _,
          _,
          _,
          _
        ) = createControllerAndMocks(enrollmentEORI = eori)
        when(
          mockPersistenceService
            .createMovement(any[String].asInstanceOf[EORINumber], any[MovementType], any())(any[HeaderCarrier], any[ExecutionContext])
        ).thenAnswer(
          _ => EitherT.leftT(PersistenceError.UnexpectedError(None))
        )

        val request =
          fakeCreateMovementRequest("POST", standardHeaders, Source.empty[ByteString], MovementType.Arrival)
        val response = sut.createMovement(MovementType.Departure)(request)

        status(response) mustBe INTERNAL_SERVER_ERROR
        contentAsJson(response) mustBe Json.obj(
          "code"    -> "INTERNAL_SERVER_ERROR",
          "message" -> "Internal server error"
        )

        verify(mockAuditService, times(1)).auditStatusEvent(
          eqTo(CreateMovementDBFailed),
          eqTo(Some(Json.obj("message" -> "Internal server error", "code" -> "INTERNAL_SERVER_ERROR"))),
          eqTo(None),
          eqTo(None),
          eqTo(Some(eori)),
          eqTo(Some(MovementType.Departure)),
          eqTo(None)
        )(any[HeaderCarrier], any[ExecutionContext])
      }

      "must return Internal Service Error if the upscan service reports an error" in forAll(
        arbitraryMovementResponse().arbitrary
      ) {
        movementResponse =>
          val ControllerAndMocks(
            sut,
            _,
            mockPersistenceService,
            _,
            mockAuditService,
            _,
            _,
            _,
            _,
            mockUpscanService,
            _
          ) = createControllerAndMocks()
          when(
            mockPersistenceService
              .createMovement(any[String].asInstanceOf[EORINumber], any[MovementType], any())(any[HeaderCarrier], any[ExecutionContext])
          )
            .thenAnswer {
              _ => EitherT.rightT(movementResponse)
            }
          when(
            mockAuditService.auditStatusEvent(
              eqTo(LargeMessageSubmissionRequested),
              eqTo(None),
              eqTo(Some(movementResponse.movementId)),
              eqTo(Some(movementResponse.messageId)),
              any(),
              eqTo(Some(MovementType.Arrival)),
              eqTo(None)
            )(any(), any())
          ).thenReturn(Future.successful(()))

          when(
            mockUpscanService
              .upscanInitiate(
                any[String].asInstanceOf[EORINumber],
                any[String].asInstanceOf[MovementType],
                any[String].asInstanceOf[MovementId],
                any[String].asInstanceOf[MessageId]
              )(any(), any())
          )
            .thenAnswer {
              _ => EitherT.leftT(UpscanError.UnexpectedError(None))
            }

          val request =
            fakeCreateMovementRequest("POST", standardHeaders, Source.empty[ByteString], MovementType.Arrival)
          val response = sut.createMovement(MovementType.Arrival)(request)

          status(response) mustBe INTERNAL_SERVER_ERROR
          contentAsJson(response) mustBe Json.obj(
            "code"    -> "INTERNAL_SERVER_ERROR",
            "message" -> "Internal server error"
          )
      }
    }

    "must return UNSUPPORTED_MEDIA_TYPE when the content type is invalid" in {
      val ControllerAndMocks(
        sut,
        _,
        _,
        _,
        _,
        _,
        _,
        _,
        _,
        _,
        _
      ) = createControllerAndMocks()
      val standardHeaders = FakeHeaders(
        Seq(HeaderNames.ACCEPT -> "application/vnd.hmrc.2.0+json", HeaderNames.CONTENT_TYPE -> "invalid", HeaderNames.CONTENT_LENGTH -> "1000")
      )

      val json    = Json.stringify(Json.obj("CC015" -> Json.obj("SynIdeMES1" -> "UNOC")))
      val request = fakeCreateMovementRequest("POST", standardHeaders, Source.single(json), MovementType.Arrival)

      val result = sut.createMovement(MovementType.Arrival)(request)
      status(result) mustBe UNSUPPORTED_MEDIA_TYPE
      contentAsJson(result) mustBe Json.obj(
        "code"    -> "UNSUPPORTED_MEDIA_TYPE",
        "message" -> "Content-type header invalid is not supported!"
      )
    }

    s"must return NOT_ACCEPTABLE when the content type is ${VersionedRouting.VERSION_2_ACCEPT_HEADER_VALUE_JSON_XML_HYPHEN}" in {
      val ControllerAndMocks(
        sut,
        _,
        _,
        _,
        _,
        _,
        _,
        _,
        _,
        _,
        _
      ) = createControllerAndMocks(
        new AcceptHeaderActionProviderImpl()
      )
      val standardHeaders = FakeHeaders(
        Seq(
          HeaderNames.ACCEPT         -> VersionedRouting.VERSION_2_ACCEPT_HEADER_VALUE_JSON_XML_HYPHEN,
          HeaderNames.CONTENT_TYPE   -> MimeTypes.JSON,
          HeaderNames.CONTENT_LENGTH -> "1000"
        )
      )

      val json    = Json.stringify(Json.obj("CC015" -> Json.obj("SynIdeMES1" -> "UNOC")))
      val request = fakeCreateMovementRequest("POST", standardHeaders, Source.single(json), MovementType.Arrival)

      val result = sut.createMovement(MovementType.Arrival)(request)
      status(result) mustBe NOT_ACCEPTABLE
      contentAsJson(result) mustBe Json.obj(
        "code"    -> "NOT_ACCEPTABLE",
        "message" -> "The Accept header is missing or invalid."
      )
    }

    "must return NOT_ACCEPTABLE when the content type is invalid" in {
      val ControllerAndMocks(
        sut,
        _,
        _,
        _,
        _,
        _,
        _,
        _,
        _,
        _,
        _
      ) = createControllerAndMocks(
        new AcceptHeaderActionProviderImpl()
      )
      val standardHeaders = FakeHeaders(
        Seq(HeaderNames.ACCEPT -> "application/vnd.hmrc.2.0+json123", HeaderNames.CONTENT_TYPE -> MimeTypes.JSON, HeaderNames.CONTENT_LENGTH -> "1000")
      )

      val json    = Json.stringify(Json.obj("CC015" -> Json.obj("SynIdeMES1" -> "UNOC")))
      val request = fakeCreateMovementRequest("POST", standardHeaders, Source.single(json), MovementType.Arrival)

      val result = sut.createMovement(MovementType.Arrival)(request)
      status(result) mustBe NOT_ACCEPTABLE
      contentAsJson(result) mustBe Json.obj(
        "code"    -> "NOT_ACCEPTABLE",
        "message" -> "The Accept header is missing or invalid."
      )
    }

    "must return Internal Service Error if the router service reports an error" in forAll(
      arbitraryMovementResponse().arbitrary,
      arbitraryBoxResponse.arbitrary
    ) {
      (movementResponse, boxResponse) =>
        val ControllerAndMocks(
          sut,
          mockValidationService,
          mockPersistenceService,
          mockRouterService,
          mockAuditService,
          _,
          _,
          _,
          mockPushNotificationService,
          _,
          _
        ) = createControllerAndMocks()

        val standardHeaders = FakeHeaders(
          Seq(HeaderNames.ACCEPT -> "application/vnd.hmrc.2.0+json", HeaderNames.CONTENT_TYPE -> MimeTypes.XML, HeaderNames.CONTENT_LENGTH -> "1000")
        )

        when(mockValidationService.validateXml(eqTo(MessageType.ArrivalNotification), any[Source[ByteString, _]]())(any[HeaderCarrier], any[ExecutionContext]))
          .thenAnswer(
            _ => EitherT.rightT(())
          )

        when(
          mockRouterService.send(
            any[String].asInstanceOf[MessageType],
            any[String].asInstanceOf[EORINumber],
            any[String].asInstanceOf[MovementId],
            any[String].asInstanceOf[MessageId],
            any[Source[ByteString, _]]
          )(any[ExecutionContext], any[HeaderCarrier])
        ).thenAnswer(
          _ => EitherT.leftT(RouterError.UnexpectedError(None))
        )
        when(
          mockAuditService.auditStatusEvent(
            eqTo(TraderToNCTSSubmissionSuccessful),
            eqTo(None),
            eqTo(Some(movementResponse.movementId)),
            eqTo(Some(movementResponse.messageId)),
            any(),
            eqTo(Some(MovementType.Arrival)),
            eqTo(Some(MessageType.ArrivalNotification))
          )(any[HeaderCarrier], any[ExecutionContext])
        ).thenReturn(Future.successful(()))
        when(
          mockPersistenceService
            .createMovement(any[String].asInstanceOf[EORINumber], any[MovementType], any[Option[Source[ByteString, _]]]())(
              any[HeaderCarrier],
              any[ExecutionContext]
            )
        ).thenReturn(EitherT.fromEither[Future](Right[PersistenceError, MovementResponse](movementResponse)))

        when(
          mockPersistenceService
            .updateMessage(
              EORINumber(any()),
              eqTo(MovementType.Arrival),
              MovementId(eqTo(movementResponse.movementId.value)),
              MessageId(eqTo(movementResponse.messageId.value)),
              eqTo(messageUpdateFailure)
            )(
              any[HeaderCarrier],
              any[ExecutionContext]
            )
        )
          .thenAnswer {
            _ => EitherT.rightT(())
          }

        when(mockPushNotificationService.associate(any[String].asInstanceOf[MovementId], any[MovementType], any(), EORINumber(anyString()))(any(), any()))
          .thenAnswer(
            _ => EitherT.rightT(boxResponse)
          )

        val request  = fakeCreateMovementRequest("POST", standardHeaders, singleUseStringSource(CC007C.mkString), MovementType.Arrival)
        val response = sut.createMovement(MovementType.Arrival)(request)
        status(response) mustBe INTERNAL_SERVER_ERROR
        contentAsJson(response) mustBe Json.obj(
          "code"    -> "INTERNAL_SERVER_ERROR",
          "message" -> "Internal server error"
        )

        verify(mockPersistenceService, times(1)).updateMessage(
          EORINumber(any()),
          eqTo(MovementType.Arrival),
          MovementId(eqTo(movementResponse.movementId.value)),
          MessageId(eqTo(movementResponse.messageId.value)),
          eqTo(messageUpdateFailure)
        )(
          any[HeaderCarrier],
          any[ExecutionContext]
        )
        verify(mockAuditService, times(0)).auditStatusEvent(
          eqTo(TraderToNCTSSubmissionSuccessful),
          eqTo(None),
          eqTo(Some(movementResponse.movementId)),
          eqTo(Some(movementResponse.messageId)),
          any(),
          eqTo(Some(MovementType.Arrival)),
          eqTo(Some(MessageType.ArrivalNotification))
        )(any[HeaderCarrier], any[ExecutionContext])
    }
  }

  for (movementType <- Seq(MovementType.Arrival, MovementType.Departure)) {

    val contentJson = if (movementType == MovementType.Departure) CC013Cjson else CC044Cjson
    val contentXml  = if (movementType == MovementType.Departure) CC013C else CC044C

    s"GET /movements/${movementType.urlFragment}/:movementId/messages " - {

      val datetimes = Seq(arbitrary[OffsetDateTime].sample, None)

      datetimes.foreach {
        dateTime =>
          s"when a movement is found ${dateTime
            .map(
              _ => "with"
            )
            .getOrElse("without")} a date filter" in forAll(
            arbitraryMovementId.arbitrary,
            Gen.listOfN(3, arbitraryMessageSummaryXml.arbitrary.sample.head),
            arbitraryPageNumber.arbitrary,
            arbitraryItemCount.arbitrary
          ) {
            (movementId, messageResponse, pageNumber, itemCount) =>
              val summaries = PaginationMessageSummary(TotalCount(messageResponse.length), messageResponse)

              val ControllerAndMocks(
                sut,
                _,
                mockPersistenceService,
                _,
                _,
                _,
                _,
                _,
                _,
                _,
                _
              ) = createControllerAndMocks()
              when(
                mockPersistenceService.getMessages(
                  EORINumber(any()),
                  any[MovementType],
                  MovementId(any()),
                  any(),
                  any[Option[PageNumber]],
                  ItemCount(any()),
                  any[Option[OffsetDateTime]]
                )(
                  any[HeaderCarrier],
                  any[ExecutionContext]
                )
              )
                .thenAnswer(
                  _ => EitherT.rightT(summaries)
                )

              val request = FakeRequest("GET", "/", FakeHeaders(), Source.empty[ByteString])
              val result  = sut.getMessageIds(movementType, movementId, dateTime, Some(pageNumber), Some(itemCount), dateTime)(request)

              status(result) mustBe OK
              contentAsJson(result) mustBe Json.toJson(
                HateoasMovementMessageIdsResponse(
                  movementId,
                  summaries,
                  dateTime,
                  movementType,
                  Some(pageNumber),
                  Some(itemCount),
                  dateTime
                )
              )
          }
      }
      "when movement is found should return list of messages per page when page limit is less then or equals to max per page limit" in forAll(
        arbitraryMovementId.arbitrary,
        Gen.listOfN(3, arbitraryMessageSummaryXml.arbitrary.sample.head)
      ) {
        (movementId, messageResponse) =>
          val summaries = PaginationMessageSummary(TotalCount(messageResponse.length), messageResponse)

          val ControllerAndMocks(
            sut,
            _,
            mockPersistenceService,
            _,
            _,
            _,
            _,
            _,
            _,
            _,
            mockAppConfig
          ) = createControllerAndMocks()
          when(
            mockPersistenceService.getMessages(
              EORINumber(any()),
              any[MovementType],
              MovementId(any()),
              any(),
              any[Option[PageNumber]],
              ItemCount(any()),
              any[Option[OffsetDateTime]]
            )(
              any[HeaderCarrier],
              any[ExecutionContext]
            )
          )
            .thenAnswer(
              _ => EitherT.rightT(summaries)
            )

          when(mockAppConfig.maxItemsPerPage).thenReturn(3)
          val request = FakeRequest("GET", "/", FakeHeaders(), Source.empty[ByteString])
          val result  = sut.getMessageIds(movementType, movementId, None, None, Some(ItemCount(2)), None)(request)

          status(result) mustBe OK
          contentAsJson(result) mustBe Json.toJson(
            HateoasMovementMessageIdsResponse(
              movementId,
              summaries,
              None,
              movementType,
              None,
              Some(ItemCount(2)),
              None
            )
          )
      }

      "when movement is found should return list of max per page messages when page limit greater then max per page limit" in forAll(
        arbitraryMovementId.arbitrary,
        Gen.listOfN(3, arbitraryMessageSummaryXml.arbitrary.sample.head)
      ) {
        (movementId, messageResponse) =>
          val summaries = PaginationMessageSummary(TotalCount(messageResponse.length), messageResponse)

          val ControllerAndMocks(
            sut,
            _,
            mockPersistenceService,
            _,
            _,
            _,
            _,
            _,
            _,
            _,
            mockAppConfig
          ) = createControllerAndMocks()
          when(
            mockPersistenceService.getMessages(
              EORINumber(any()),
              any[MovementType],
              MovementId(any()),
              any(),
              any[Option[PageNumber]],
              ItemCount(any()),
              any[Option[OffsetDateTime]]
            )(
              any[HeaderCarrier],
              any[ExecutionContext]
            )
          )
            .thenAnswer(
              _ => EitherT.rightT(summaries)
            )

          when(mockAppConfig.maxItemsPerPage).thenReturn(3)
          val request = FakeRequest("GET", "/", FakeHeaders(), Source.empty[ByteString])
          val result  = sut.getMessageIds(movementType, movementId, None, None, Some(ItemCount(4)), None)(request)

          status(result) mustBe OK
          contentAsJson(result) mustBe Json.toJson(
            HateoasMovementMessageIdsResponse(
              movementId,
              summaries,
              None,
              movementType,
              None,
              Some(ItemCount(4)),
              None
            )
          )
      }

      "when no movement is found and page is 1" in forAll(arbitraryMovementId.arbitrary, arbitraryItemCount.arbitrary, arbitraryEORINumber.arbitrary) {
        (movementId, itemCount, eori) =>
          val page = Some(PageNumber(1))

          val ControllerAndMocks(
            sut,
            _,
            mockPersistenceService,
            _,
            mockAuditService,
            _,
            _,
            _,
            _,
            _,
            _
          ) = createControllerAndMocks(enrollmentEORI = eori)
          when(
            mockPersistenceService.getMessages(
              EORINumber(any()),
              any[MovementType],
              MovementId(any()),
              any(),
              eqTo(page),
              ItemCount(any()),
              any[Option[OffsetDateTime]]
            )(
              any[HeaderCarrier],
              any[ExecutionContext]
            )
          )
            .thenAnswer(
              _ => EitherT.leftT(PersistenceError.MovementNotFound(movementId, movementType))
            )

          val request = FakeRequest("GET", "/", FakeHeaders(), Source.empty[ByteString])
          val result  = sut.getMessageIds(movementType, movementId, None, page, Some(itemCount), None)(request)

          status(result) mustBe NOT_FOUND
          val message = s"${movementType.movementType.capitalize} movement with ID ${movementId.value} was not found"
          contentAsJson(result) mustBe Json.obj(
            "code"    -> "NOT_FOUND",
            "message" -> message
          )
          verify(mockAuditService, atLeastOnce).auditStatusEvent(
            eqTo(GetMovementMessagesDBFailed),
            eqTo(
              Some(
                Json.obj(
                  "message" -> message,
                  "code"    -> "NOT_FOUND"
                )
              )
            ),
            eqTo(Some(movementId)),
            eqTo(None),
            eqTo(Some(eori)),
            eqTo(Some(movementType)),
            eqTo(None)
          )(any[HeaderCarrier], any[ExecutionContext])
      }

      "when no movement is found and page is greater than 1" in forAll(
        arbitraryMovementId.arbitrary,
        arbitraryItemCount.arbitrary,
        arbitraryPageNumber.arbitrary,
        arbitraryEORINumber.arbitrary
      ) {
        (movementId, itemCount, pageNumber, eori) =>
          // ensure it's not page 1
          val page = if (pageNumber == PageNumber(1)) PageNumber(2) else pageNumber

          val ControllerAndMocks(
            sut,
            _,
            mockPersistenceService,
            _,
            mockAuditService,
            _,
            _,
            _,
            _,
            _,
            _
          ) = createControllerAndMocks(enrollmentEORI = eori)

          // We request page 2 which has no messages and therefore should get a page not found.
          when(
            mockPersistenceService.getMessages(
              EORINumber(any()),
              any[MovementType],
              MovementId(any()),
              any(),
              eqTo(Some(page)),
              ItemCount(any()),
              any[Option[OffsetDateTime]]
            )(
              any[HeaderCarrier],
              any[ExecutionContext]
            )
          )
            .thenAnswer(
              _ => EitherT.leftT(PersistenceError.PageNotFound)
            )

          val request = FakeRequest("GET", "/", FakeHeaders(), Source.empty[ByteString])
          val result  = sut.getMessageIds(movementType, movementId, None, Some(page), Some(itemCount), None)(request)

          status(result) mustBe NOT_FOUND
          contentAsJson(result) mustBe Json.obj(
            "message" -> "The requested page does not exist",
            "code"    -> "NOT_FOUND"
          )

          verify(mockAuditService, atLeastOnce).auditStatusEvent(
            eqTo(GetMovementMessagesDBFailed),
            eqTo(
              Some(
                Json.obj(
                  "message" -> "The requested page does not exist",
                  "code"    -> "NOT_FOUND"
                )
              )
            ),
            eqTo(Some(movementId)),
            eqTo(None),
            eqTo(Some(eori)),
            eqTo(Some(movementType)),
            eqTo(None)
          )(any[HeaderCarrier], any[ExecutionContext])
      }

      "when an unknown error occurs" in forAll(arbitraryMovementId.arbitrary, arbitraryPageNumber.arbitrary, arbitraryItemCount.arbitrary) {
        (movementId, pageNumber, itemCount) =>
          val ControllerAndMocks(
            sut,
            _,
            mockPersistenceService,
            _,
            _,
            _,
            _,
            _,
            _,
            _,
            _
          ) = createControllerAndMocks()
          when(
            mockPersistenceService.getMessages(
              EORINumber(any()),
              any[MovementType],
              MovementId(any()),
              any(),
              any[Option[PageNumber]],
              ItemCount(any()),
              any[Option[OffsetDateTime]]
            )(
              any[HeaderCarrier],
              any[ExecutionContext]
            )
          )
            .thenAnswer(
              _ => EitherT.leftT(PersistenceError.UnexpectedError(thr = None))
            )

          val request = FakeRequest("GET", "/", FakeHeaders(), Source.empty[ByteString])
          val result  = sut.getMessageIds(movementType, movementId, None, Some(pageNumber), Some(itemCount), None)(request)

          status(result) mustBe INTERNAL_SERVER_ERROR
          contentAsJson(result) mustBe Json.obj(
            "code"    -> "INTERNAL_SERVER_ERROR",
            "message" -> "Internal server error"
          )
      }

      "must return NOT_ACCEPTABLE when the accept type is invalid" in forAll(
        arbitraryMovementId.arbitrary,
        arbitraryPageNumber.arbitrary,
        arbitraryItemCount.arbitrary
      ) {
        (movementId, pageNumber, itemCount) =>
          val ControllerAndMocks(
            sut,
            _,
            _,
            _,
            _,
            _,
            _,
            _,
            _,
            _,
            _
          ) = createControllerAndMocks(
            new AcceptHeaderActionProviderImpl()
          )
          val standardHeaders = FakeHeaders(
            Seq(HeaderNames.ACCEPT -> "application/vnd.hmrc.2.0+json123", HeaderNames.CONTENT_TYPE -> MimeTypes.XML, HeaderNames.CONTENT_LENGTH -> "1000")
          )

          val request  = FakeRequest("GET", "/", standardHeaders, Source.empty[ByteString])
          val response = sut.getMessageIds(movementType, movementId, None, Some(pageNumber), Some(itemCount), None)(request)

          status(response) mustBe NOT_ACCEPTABLE
          contentAsJson(response) mustBe Json.obj(
            "code"    -> "NOT_ACCEPTABLE",
            "message" -> "The Accept header is missing or invalid."
          )
      }

      "must return NOT_ACCEPTABLE when the accept type is application/vnd.hmrc.2.0+json-xml" in forAll(
        arbitraryMovementId.arbitrary,
        arbitraryPageNumber.arbitrary,
        arbitraryItemCount.arbitrary
      ) {
        (movementId, pageNumber, itemCount) =>
          val ControllerAndMocks(
            sut,
            _,
            _,
            _,
            _,
            _,
            _,
            _,
            _,
            _,
            _
          ) = createControllerAndMocks(
            new AcceptHeaderActionProviderImpl()
          )
          val standardHeaders = FakeHeaders(
            Seq(HeaderNames.ACCEPT -> "application/vnd.hmrc.2.0+json-xml", HeaderNames.CONTENT_TYPE -> MimeTypes.XML, HeaderNames.CONTENT_LENGTH -> "1000")
          )

          val request  = FakeRequest("GET", "/", standardHeaders, Source.empty[ByteString])
          val response = sut.getMessageIds(movementType, movementId, None, Some(pageNumber), Some(itemCount), None)(request)

          status(response) mustBe NOT_ACCEPTABLE
          contentAsJson(response) mustBe Json.obj(
            "code"    -> "NOT_ACCEPTABLE",
            "message" -> "The Accept header is missing or invalid."
          )
      }

    }

    s"GET /movements/${movementType.urlFragment}/:movementId/messages/:messageId" - {
      val movementId                       = arbitraryMovementId.arbitrary.sample.value
      val messageId                        = arbitraryMessageId.arbitrary.sample.value
      val objectStoreUri                   = arbitraryObjectStoreURI.arbitrary.sample.value
      val xml                              = "<test>ABC</test>"
      val smallMessageSummaryXml           = arbitraryMessageSummaryXml.arbitrary.sample.value.copy(id = messageId, body = Some(XmlPayload(xml)), uri = None)
      val smallMessageSummaryInObjectStore = smallMessageSummaryXml.copy(body = None, uri = Some(objectStoreUri))
      val smallMessageSummaryJson          = smallMessageSummaryXml.copy(body = Some(JsonPayload("""{"test": "ABC"}""")), uri = None)
      val largeMessageSummaryXml =
        arbitraryMessageSummaryXml.arbitrary.sample.value
          .copy(id = messageId, body = None, uri = Some(objectStoreUri))

      Seq(
        VersionedRouting.VERSION_2_ACCEPT_HEADER_VALUE_JSON,
        VersionedRouting.VERSION_2_ACCEPT_HEADER_VALUE_JSON_XML,
        VersionedRouting.VERSION_2_ACCEPT_HEADER_VALUE_JSON_XML_HYPHEN
      ).foreach {

        acceptHeaderValue =>
          val headers =
            FakeHeaders(Seq(HeaderNames.ACCEPT -> acceptHeaderValue))
          val request =
            FakeRequest(
              "GET",
              if (movementType == MovementType.Departure) routing.routes.DeparturesRouter.getMessage(movementId.value, messageId.value).url
              else routing.routes.ArrivalsRouter.getArrivalMessage(movementId.value, messageId.value).url,
              headers,
              Source.empty[ByteString]
            )

          s"for a small message, when the accept header equals $acceptHeaderValue" - {

            "when the message is stored in mongo and is found" in {
              val ControllerAndMocks(
                sut,
                _,
                mockPersistenceService,
                _,
                _,
                mockConversionService,
                _,
                _,
                _,
                _,
                _
              ) = createControllerAndMocks()
              when(
                mockPersistenceService.getMessage(EORINumber(any()), any[MovementType], MovementId(any()), MessageId(any()))(
                  any[HeaderCarrier],
                  any[ExecutionContext]
                )
              )
                .thenAnswer(
                  _ => EitherT.rightT(smallMessageSummaryXml)
                )

              if (acceptHeaderValue == VersionedRouting.VERSION_2_ACCEPT_HEADER_VALUE_JSON) {
                when(
                  mockConversionService.xmlToJson(eqTo(smallMessageSummaryXml.messageType.get), any())(any(), any(), any())
                ).thenReturn(EitherT.rightT(Source.single(ByteString(smallMessageSummaryJson.body.get.value))))
              }

              val result = sut.getMessage(movementType, movementId, messageId)(request)

              status(result) mustBe OK
              acceptHeaderValue match {
                case VersionedRouting.VERSION_2_ACCEPT_HEADER_VALUE_JSON =>
                  contentAsJson(result) mustBe Json.toJson(
                    HateoasMovementMessageResponse(
                      movementId,
                      messageId,
                      smallMessageSummaryJson,
                      movementType
                    )
                  )
                case VersionedRouting.VERSION_2_ACCEPT_HEADER_VALUE_JSON_XML | VersionedRouting.VERSION_2_ACCEPT_HEADER_VALUE_JSON_XML_HYPHEN =>
                  contentAsJson(result) mustBe Json.toJson(
                    HateoasMovementMessageResponse(
                      movementId,
                      messageId,
                      smallMessageSummaryXml,
                      movementType
                    )
                  )
              }

            }

            "when the message is stored in object store and is found" in {
              val ControllerAndMocks(
                sut,
                _,
                mockPersistenceService,
                _,
                _,
                mockConversionService,
                _,
                _,
                _,
                _,
                _
              ) = createControllerAndMocks()
              when(
                mockPersistenceService.getMessage(EORINumber(any()), any[MovementType], MovementId(any()), MessageId(any()))(
                  any[HeaderCarrier],
                  any[ExecutionContext]
                )
              )
                .thenAnswer(
                  _ => EitherT.rightT(smallMessageSummaryInObjectStore)
                )

              when(
                mockPersistenceService.getMessageBody(EORINumber(any()), any[MovementType], MovementId(any()), MessageId(any()))(
                  any(),
                  any(),
                  any()
                )
              )
                .thenAnswer(
                  _ => EitherT.rightT(Source.single(ByteString(xml)))
                )

              if (acceptHeaderValue == VersionedRouting.VERSION_2_ACCEPT_HEADER_VALUE_JSON) {
                when(
                  mockConversionService.xmlToJson(eqTo(smallMessageSummaryXml.messageType.get), any())(any(), any(), any())
                ).thenReturn(EitherT.rightT(Source.single(ByteString(smallMessageSummaryJson.body.get.value))))
              }

              val result = sut.getMessage(movementType, movementId, messageId)(request)

              status(result) mustBe OK
              acceptHeaderValue match {
                case VersionedRouting.VERSION_2_ACCEPT_HEADER_VALUE_JSON =>
                  contentAsJson(result) mustBe Json.toJson(
                    HateoasMovementMessageResponse(
                      movementId,
                      messageId,
                      smallMessageSummaryJson,
                      movementType
                    )
                  )
                case VersionedRouting.VERSION_2_ACCEPT_HEADER_VALUE_JSON_XML | VersionedRouting.VERSION_2_ACCEPT_HEADER_VALUE_JSON_XML_HYPHEN =>
                  contentAsJson(result) mustBe Json.toJson(
                    HateoasMovementMessageResponse(
                      movementId,
                      messageId,
                      smallMessageSummaryXml,
                      movementType
                    )
                  )
                case _ => fail("This should not be reached")
              }

            }

            "when the message metadata is stored but the message body has not been stored" in {
              val ControllerAndMocks(
                sut,
                _,
                mockPersistenceService,
                _,
                _,
                _,
                _,
                _,
                _,
                _,
                _
              ) = createControllerAndMocks()
              when(
                mockPersistenceService.getMessage(
                  EORINumber(any[String]),
                  eqTo(movementType),
                  MovementId(eqTo(movementId.value)),
                  MessageId(eqTo(messageId.value))
                )(
                  any[HeaderCarrier],
                  any[ExecutionContext]
                )
              )
                .thenAnswer(
                  _ => EitherT.rightT(smallMessageSummaryInObjectStore)
                )

              when(
                mockPersistenceService.getMessageBody(
                  EORINumber(any[String]),
                  eqTo(movementType),
                  MovementId(eqTo(movementId.value)),
                  MessageId(eqTo(messageId.value))
                )(
                  any(),
                  any(),
                  any()
                )
              )
                .thenAnswer(
                  _ => EitherT.leftT(PersistenceError.MessageNotFound(movementId, messageId))
                )

              val result = sut.getMessage(movementType, movementId, messageId)(request)

              status(result) mustBe OK
              contentAsJson(result) mustBe HateoasMovementMessageResponse(movementId, messageId, smallMessageSummaryInObjectStore, movementType)

            }

            "when the message is stored in object store but call to retrieve the message fails" in {
              val ControllerAndMocks(
                sut,
                _,
                mockPersistenceService,
                _,
                _,
                _,
                _,
                _,
                _,
                _,
                _
              ) = createControllerAndMocks()
              when(
                mockPersistenceService.getMessage(EORINumber(any()), any[MovementType], MovementId(any()), MessageId(any()))(
                  any[HeaderCarrier],
                  any[ExecutionContext]
                )
              )
                .thenAnswer(
                  _ => EitherT.rightT(smallMessageSummaryInObjectStore)
                )

              when(
                mockPersistenceService.getMessageBody(EORINumber(any()), any[MovementType], MovementId(any()), MessageId(any()))(
                  any(),
                  any(),
                  any()
                )
              )
                .thenAnswer(
                  _ => EitherT.leftT(PersistenceError.UnexpectedError(None))
                )

              val result = sut.getMessage(movementType, movementId, messageId)(request)

              status(result) mustBe INTERNAL_SERVER_ERROR

            }

            "when no message is found" in {
              val eori = arbitraryEORINumber.arbitrary.sample.get
              val ControllerAndMocks(
                sut,
                _,
                mockPersistenceService,
                _,
                mockAuditService,
                _,
                _,
                _,
                _,
                _,
                _
              ) = createControllerAndMocks(enrollmentEORI = eori)
              when(
                mockPersistenceService.getMessage(EORINumber(any()), any[MovementType], MovementId(any()), MessageId(any()))(
                  any[HeaderCarrier],
                  any[ExecutionContext]
                )
              )
                .thenAnswer(
                  _ => EitherT.leftT(PersistenceError.MessageNotFound(movementId, messageId))
                )

              val result = sut.getMessage(movementType, movementId, messageId)(request)

              status(result) mustBe NOT_FOUND
              contentType(result).get mustBe MimeTypes.JSON
              val message = s"Message with ID ${messageId.value} for movement ${movementId.value} was not found"
              contentAsJson(result) mustBe Json.obj(
                "code"    -> "NOT_FOUND",
                "message" -> message
              )
              verify(mockAuditService, atLeastOnce).auditStatusEvent(
                eqTo(GetMovementMessageDBFailed),
                eqTo(
                  Some(
                    Json.obj(
                      "message" -> message,
                      "code"    -> "NOT_FOUND"
                    )
                  )
                ),
                eqTo(Some(movementId)),
                eqTo(Some(messageId)),
                eqTo(Some(eori)),
                eqTo(Some(movementType)),
                eqTo(None)
              )(any[HeaderCarrier], any[ExecutionContext])
            }

            "when an unknown error occurs" in {
              val eori = arbitraryEORINumber.arbitrary.sample.get
              val ControllerAndMocks(
                sut,
                _,
                mockPersistenceService,
                _,
                mockAuditService,
                _,
                _,
                _,
                _,
                _,
                _
              ) = createControllerAndMocks(enrollmentEORI = eori)
              when(
                mockPersistenceService.getMessage(EORINumber(any()), any[MovementType], MovementId(any()), MessageId(any()))(
                  any[HeaderCarrier],
                  any[ExecutionContext]
                )
              )
                .thenAnswer(
                  _ => EitherT.leftT(PersistenceError.UnexpectedError(thr = None))
                )

              val result = sut.getMessage(movementType, movementId, messageId)(request)

              status(result) mustBe INTERNAL_SERVER_ERROR
              contentType(result).get mustBe MimeTypes.JSON
              contentAsJson(result) mustBe Json.obj(
                "code"    -> "INTERNAL_SERVER_ERROR",
                "message" -> "Internal server error"
              )
              verify(mockAuditService, atLeastOnce).auditStatusEvent(
                eqTo(GetMovementMessageDBFailed),
                eqTo(
                  Some(
                    Json.obj(
                      "message" -> "Internal server error",
                      "code"    -> "INTERNAL_SERVER_ERROR"
                    )
                  )
                ),
                eqTo(Some(movementId)),
                eqTo(Some(messageId)),
                eqTo(Some(eori)),
                eqTo(Some(movementType)),
                eqTo(None)
              )(any[HeaderCarrier], any[ExecutionContext])
            }

          }

          s"for a large message,when the accept header equals $acceptHeaderValue" - {

            "when the message is found" in {
              val ControllerAndMocks(
                sut,
                _,
                mockPersistenceService,
                _,
                _,
                _,
                _,
                _,
                _,
                _,
                mockAppConfig
              ) = createControllerAndMocks()
              when(
                mockPersistenceService.getMessage(EORINumber(any()), any[MovementType], MovementId(any()), MessageId(any()))(
                  any[HeaderCarrier],
                  any[ExecutionContext]
                )
              )
                .thenAnswer(
                  _ => EitherT.rightT(largeMessageSummaryXml)
                )

              when(mockAppConfig.smallMessageSizeLimit).thenReturn(1)

              when(
                mockPersistenceService.getMessageBody(EORINumber(any()), any[MovementType], MovementId(any()), MessageId(any()))(
                  any(),
                  any(),
                  any()
                )
              )
                .thenAnswer(
                  _ => EitherT.rightT(Source.single(ByteString(xml)))
                )

              val result = sut.getMessage(movementType, movementId, messageId)(request)

              acceptHeaderValue match {
                case VersionedRouting.VERSION_2_ACCEPT_HEADER_VALUE_JSON =>
                  status(result) mustBe NOT_ACCEPTABLE
                  contentType(result).get mustBe MimeTypes.JSON
                  contentAsJson(result) mustBe Json.obj(
                    "code"    -> "NOT_ACCEPTABLE",
                    "message" -> "Large messages cannot be returned as json"
                  )
                case VersionedRouting.VERSION_2_ACCEPT_HEADER_VALUE_JSON_XML | VersionedRouting.VERSION_2_ACCEPT_HEADER_VALUE_JSON_XML_HYPHEN =>
                  status(result) mustBe OK
                  contentType(result).get mustBe MimeTypes.JSON
                  contentAsJson(result) mustBe Json.toJson(
                    HateoasMovementMessageResponse(
                      movementId,
                      messageId,
                      largeMessageSummaryXml.copy(body = Some(XmlPayload(xml))),
                      movementType
                    )
                  )
                case _ => fail("This should not be reached")
              }

            }

            "when no message is found" in {
              val eori = arbitraryEORINumber.arbitrary.sample.get
              val ControllerAndMocks(
                sut,
                _,
                mockPersistenceService,
                _,
                mockAuditService,
                _,
                _,
                _,
                _,
                _,
                _
              ) = createControllerAndMocks(enrollmentEORI = eori)
              when(
                mockPersistenceService.getMessage(EORINumber(any()), any[MovementType], MovementId(any()), MessageId(any()))(
                  any[HeaderCarrier],
                  any[ExecutionContext]
                )
              )
                .thenAnswer(
                  _ => EitherT.leftT(PersistenceError.MessageNotFound(movementId, messageId))
                )

              val result = sut.getMessage(movementType, movementId, messageId)(request)

              status(result) mustBe NOT_FOUND
              contentType(result).get mustBe MimeTypes.JSON
              val message = s"Message with ID ${messageId.value} for movement ${movementId.value} was not found"
              contentAsJson(result) mustBe Json.obj(
                "code"    -> "NOT_FOUND",
                "message" -> message
              )

              verify(mockAuditService, atLeastOnce).auditStatusEvent(
                eqTo(GetMovementMessageDBFailed),
                eqTo(
                  Some(
                    Json.obj(
                      "message" -> message,
                      "code"    -> "NOT_FOUND"
                    )
                  )
                ),
                eqTo(Some(movementId)),
                eqTo(Some(messageId)),
                eqTo(Some(eori)),
                eqTo(Some(movementType)),
                eqTo(None)
              )(any[HeaderCarrier], any[ExecutionContext])
            }

            "when an unknown error occurs" in {
              val eori = arbitraryEORINumber.arbitrary.sample.get
              val ControllerAndMocks(
                sut,
                _,
                mockPersistenceService,
                _,
                mockAuditService,
                _,
                _,
                _,
                _,
                _,
                _
              ) = createControllerAndMocks(enrollmentEORI = eori)
              when(
                mockPersistenceService.getMessage(EORINumber(any()), any[MovementType], MovementId(any()), MessageId(any()))(
                  any[HeaderCarrier],
                  any[ExecutionContext]
                )
              )
                .thenAnswer(
                  _ => EitherT.leftT(PersistenceError.UnexpectedError(thr = None))
                )

              val result = sut.getMessage(movementType, movementId, messageId)(request)

              status(result) mustBe INTERNAL_SERVER_ERROR
              contentType(result).get mustBe MimeTypes.JSON
              contentAsJson(result) mustBe Json.obj(
                "code"    -> "INTERNAL_SERVER_ERROR",
                "message" -> "Internal server error"
              )

              verify(mockAuditService, atLeastOnce).auditStatusEvent(
                eqTo(GetMovementMessageDBFailed),
                eqTo(
                  Some(
                    Json.obj(
                      "message" -> "Internal server error",
                      "code"    -> "INTERNAL_SERVER_ERROR"
                    )
                  )
                ),
                eqTo(Some(movementId)),
                eqTo(Some(messageId)),
                eqTo(Some(eori)),
                eqTo(Some(movementType)),
                eqTo(None)
              )(any[HeaderCarrier], any[ExecutionContext])
            }

          }
      }

      "must return NOT_ACCEPTABLE when the accept type is invalid" in forAll(
        arbitraryMovementId.arbitrary
      ) {
        movementId =>
          val ControllerAndMocks(
            sut,
            _,
            _,
            _,
            _,
            _,
            _,
            _,
            _,
            _,
            _
          ) = createControllerAndMocks(
            new AcceptHeaderActionProviderImpl()
          )
          val standardHeaders = FakeHeaders(
            Seq(HeaderNames.ACCEPT -> "application/vnd.hmrc.2.0+json123", HeaderNames.CONTENT_TYPE -> MimeTypes.XML, HeaderNames.CONTENT_LENGTH -> "1000")
          )

          val request = fakeAttachMessageRequest("POST", standardHeaders, Source.single(ByteString(contentXml.mkString, StandardCharsets.UTF_8)), movementType)

          val result = sut.getMessage(movementType, movementId, messageId)(request)

          status(result) mustBe NOT_ACCEPTABLE
          contentType(result).get mustBe MimeTypes.JSON

      }
    }

    s"GET /movements/${movementType.urlFragment}/:movementId/messages/:messageId/body" - {
      val movementId             = arbitraryMovementId.arbitrary.sample.value
      val messageId              = arbitraryMessageId.arbitrary.sample.value
      val xml                    = "<test>ABC</test>"
      val json                   = Json.obj("test" -> "ABC")
      val smallMessageSummaryXml = arbitraryMessageSummaryXml.arbitrary.sample.value.copy(id = messageId, body = Some(XmlPayload(xml)), uri = None)
      val largeMessageSummaryXml =
        arbitraryMessageSummaryXml.arbitrary.sample.value
          .copy(id = messageId, body = None, uri = Some(ObjectStoreURI("common-transit-convention-traders/movements/123.xml")))
      val smallMessageSummaryJson = smallMessageSummaryXml.copy(body = Some(JsonPayload("""{"test": "ABC"}""")), uri = None)
      val smallMessageSummaryInObjectStore =
        smallMessageSummaryXml.copy(body = None, uri = Some(ObjectStoreURI("common-transit-convention-traders/movements/123.xml")))
      Seq(
        VersionedRouting.VERSION_2_ACCEPT_HEADER_VALUE_JSON,
        VersionedRouting.VERSION_2_ACCEPT_HEADER_VALUE_XML
      ).foreach {
        acceptHeaderValue =>
          val headers =
            FakeHeaders(Seq(HeaderNames.ACCEPT -> acceptHeaderValue))
          val request =
            FakeRequest(
              "GET",
              v2.controllers.routes.V2MovementsController.getMessageBody(movementType, movementId, messageId).url,
              headers,
              Source.empty[ByteString]
            )
          s"for a small message, when the accept header equals $acceptHeaderValue" - {

            "when the message is stored in mongo and is found" in {
              val ControllerAndMocks(
                sut,
                _,
                mockPersistenceService,
                _,
                _,
                mockConversionService,
                _,
                _,
                _,
                _,
                _
              ) = createControllerAndMocks()
              when(
                mockPersistenceService.getMessage(EORINumber(any()), any[MovementType], MovementId(any()), MessageId(any()))(
                  any[HeaderCarrier],
                  any[ExecutionContext]
                )
              )
                .thenAnswer(
                  _ => EitherT.rightT(smallMessageSummaryXml)
                )
              if (acceptHeaderValue == VersionedRouting.VERSION_2_ACCEPT_HEADER_VALUE_JSON) {
                when(
                  mockConversionService.xmlToJson(eqTo(smallMessageSummaryXml.messageType.get), any())(any(), any(), any())
                ).thenReturn(EitherT.rightT(Source.single(ByteString(smallMessageSummaryJson.body.get.value))))
              }
              val result = sut.getMessageBody(movementType, movementId, messageId)(request)

              status(result) mustBe OK
              acceptHeaderValue match {
                case VersionedRouting.VERSION_2_ACCEPT_HEADER_VALUE_JSON =>
                  contentAsJson(result) mustBe Json.toJson(json)
                  contentType(result).get mustBe MimeTypes.JSON
                case VersionedRouting.VERSION_2_ACCEPT_HEADER_VALUE_XML =>
                  contentAsString(result) mustBe xml
                  contentType(result).get mustBe MimeTypes.XML
              }

            }

            "when the message is stored in object store and is found" in {
              val ControllerAndMocks(
                sut,
                _,
                mockPersistenceService,
                _,
                _,
                mockConversionService,
                _,
                _,
                _,
                _,
                _
              ) = createControllerAndMocks()
              when(
                mockPersistenceService.getMessage(EORINumber(any()), any[MovementType], MovementId(any()), MessageId(any()))(
                  any[HeaderCarrier],
                  any[ExecutionContext]
                )
              )
                .thenAnswer(
                  _ => EitherT.rightT(smallMessageSummaryInObjectStore)
                )

              when(
                mockPersistenceService.getMessageBody(EORINumber(any()), any[MovementType], MovementId(any()), MessageId(any()))(
                  any(),
                  any(),
                  any()
                )
              )
                .thenAnswer(
                  _ => EitherT.rightT(Source.single(ByteString(xml)))
                )

              if (acceptHeaderValue == VersionedRouting.VERSION_2_ACCEPT_HEADER_VALUE_JSON) {
                when(
                  mockConversionService.xmlToJson(eqTo(smallMessageSummaryXml.messageType.get), any())(any(), any(), any())
                ).thenReturn(EitherT.rightT(Source.single(ByteString(smallMessageSummaryJson.body.get.value))))
              }

              val result = sut.getMessageBody(movementType, movementId, messageId)(request)

              status(result) mustBe OK
              acceptHeaderValue match {
                case VersionedRouting.VERSION_2_ACCEPT_HEADER_VALUE_JSON =>
                  contentAsJson(result) mustBe Json.toJson(json)
                  contentType(result).get mustBe MimeTypes.JSON
                case VersionedRouting.VERSION_2_ACCEPT_HEADER_VALUE_XML =>
                  contentAsString(result) mustBe xml
                  contentType(result).get mustBe MimeTypes.XML
                case _ => fail("This should not be reached")
              }

            }

            "when no message is found" in {
              val ControllerAndMocks(
                sut,
                _,
                mockPersistenceService,
                _,
                _,
                _,
                _,
                _,
                _,
                _,
                _
              ) = createControllerAndMocks()
              when(
                mockPersistenceService.getMessage(EORINumber(any()), any[MovementType], MovementId(any()), MessageId(any()))(
                  any[HeaderCarrier],
                  any[ExecutionContext]
                )
              )
                .thenAnswer(
                  _ => EitherT.leftT(PersistenceError.MessageNotFound(movementId, messageId))
                )

              val result = sut.getMessageBody(movementType, movementId, messageId)(request)

              status(result) mustBe NOT_FOUND
              contentType(result).get mustBe MimeTypes.JSON
              contentAsJson(result) mustBe Json.obj(
                "code"    -> "NOT_FOUND",
                "message" -> s"Message with ID ${messageId.value} for movement ${movementId.value} was not found"
              )
            }

            "when an unknown error occurs" in {
              val ControllerAndMocks(
                sut,
                _,
                mockPersistenceService,
                _,
                _,
                _,
                _,
                _,
                _,
                _,
                _
              ) = createControllerAndMocks()
              when(
                mockPersistenceService.getMessage(EORINumber(any()), any[MovementType], MovementId(any()), MessageId(any()))(
                  any[HeaderCarrier],
                  any[ExecutionContext]
                )
              )
                .thenAnswer(
                  _ => EitherT.leftT(PersistenceError.UnexpectedError(thr = None))
                )

              val result = sut.getMessageBody(movementType, movementId, messageId)(request)

              status(result) mustBe INTERNAL_SERVER_ERROR
              contentType(result).get mustBe MimeTypes.JSON
              contentAsJson(result) mustBe Json.obj(
                "code"    -> "INTERNAL_SERVER_ERROR",
                "message" -> "Internal server error"
              )
            }
          }

          s"for a large message,when the accept header equals $acceptHeaderValue" - {

            "when the message is found but greater than small message limit" in {
              val ControllerAndMocks(
                sut,
                _,
                mockPersistenceService,
                _,
                _,
                _,
                _,
                _,
                _,
                _,
                mockAppConfig
              ) = createControllerAndMocks()
              when(
                mockPersistenceService.getMessage(EORINumber(any()), any[MovementType], MovementId(any()), MessageId(any()))(
                  any[HeaderCarrier],
                  any[ExecutionContext]
                )
              )
                .thenAnswer(
                  _ => EitherT.rightT(largeMessageSummaryXml)
                )
              when(mockAppConfig.smallMessageSizeLimit).thenReturn(1)
              when(
                mockPersistenceService.getMessageBody(EORINumber(any()), any[MovementType], MovementId(any()), MessageId(any()))(
                  any(),
                  any(),
                  any()
                )
              )
                .thenAnswer(
                  _ => EitherT.rightT(Source.single(ByteString(xml)))
                )

              val result = sut.getMessageBody(movementType, movementId, messageId)(request)

              acceptHeaderValue match {
                case VersionedRouting.VERSION_2_ACCEPT_HEADER_VALUE_JSON =>
                  status(result) mustBe NOT_ACCEPTABLE
                  contentType(result).get mustBe MimeTypes.JSON
                  contentAsJson(result) mustBe Json.obj(
                    "code"    -> "NOT_ACCEPTABLE",
                    "message" -> "Messages larger than 1 bytes cannot be retrieved in JSON"
                  )
                case VersionedRouting.VERSION_2_ACCEPT_HEADER_VALUE_XML =>
                  status(result) mustBe OK
                  contentType(result).get mustBe MimeTypes.XML
                  contentAsString(result) mustBe xml
                case _ => fail("This should not be reached")
              }

            }

            "when the message is found and within the small message limit " in {
              val ControllerAndMocks(
                sut,
                _,
                mockPersistenceService,
                _,
                _,
                mockConversionService,
                _,
                _,
                _,
                _,
                mockAppConfig
              ) = createControllerAndMocks()
              when(
                mockPersistenceService.getMessage(EORINumber(any()), any[MovementType], MovementId(any()), MessageId(any()))(
                  any[HeaderCarrier],
                  any[ExecutionContext]
                )
              )
                .thenAnswer(
                  _ => EitherT.rightT(largeMessageSummaryXml)
                )
              when(mockAppConfig.smallMessageSizeLimit).thenReturn(50000)
              when(
                mockPersistenceService.getMessageBody(EORINumber(any()), any[MovementType], MovementId(any()), MessageId(any()))(
                  any(),
                  any(),
                  any()
                )
              )
                .thenAnswer(
                  _ => EitherT.rightT(Source.single(ByteString(xml)))
                )

              if (acceptHeaderValue == VersionedRouting.VERSION_2_ACCEPT_HEADER_VALUE_JSON) {
                when(
                  mockConversionService.xmlToJson(eqTo(largeMessageSummaryXml.messageType.get), any())(any(), any(), any())
                ).thenReturn(EitherT.rightT(Source.single(ByteString(Json.stringify(json)))))
              }

              val result = sut.getMessageBody(movementType, movementId, messageId)(request)

              status(result) mustBe OK

              acceptHeaderValue match {
                case VersionedRouting.VERSION_2_ACCEPT_HEADER_VALUE_JSON =>
                  contentType(result).get mustBe MimeTypes.JSON
                  contentAsJson(result) mustBe Json.toJson(json)
                case VersionedRouting.VERSION_2_ACCEPT_HEADER_VALUE_XML =>
                  contentType(result).get mustBe MimeTypes.XML
                  contentAsString(result) mustBe xml
                case _ => fail("This should not be reached")
              }

            }

            "when no message is found in database" in {
              val ControllerAndMocks(
                sut,
                _,
                mockPersistenceService,
                _,
                _,
                _,
                _,
                _,
                _,
                _,
                _
              ) = createControllerAndMocks()
              when(
                mockPersistenceService.getMessage(EORINumber(any()), any[MovementType], MovementId(any()), MessageId(any()))(
                  any[HeaderCarrier],
                  any[ExecutionContext]
                )
              )
                .thenAnswer(
                  _ => EitherT.leftT(PersistenceError.MessageNotFound(movementId, messageId))
                )

              val result = sut.getMessageBody(movementType, movementId, messageId)(request)

              status(result) mustBe NOT_FOUND
              contentType(result).get mustBe MimeTypes.JSON
              contentAsJson(result) mustBe Json.obj(
                "code"    -> "NOT_FOUND",
                "message" -> s"Message with ID ${messageId.value} for movement ${movementId.value} was not found"
              )
            }

            "when an unknown error occurs due to service failure" in {
              val ControllerAndMocks(
                sut,
                _,
                mockPersistenceService,
                _,
                _,
                _,
                _,
                _,
                _,
                _,
                _
              ) = createControllerAndMocks()
              when(
                mockPersistenceService.getMessage(EORINumber(any()), any[MovementType], MovementId(any()), MessageId(any()))(
                  any[HeaderCarrier],
                  any[ExecutionContext]
                )
              )
                .thenAnswer(
                  _ => EitherT.leftT(PersistenceError.UnexpectedError(thr = None))
                )

              val result = sut.getMessageBody(movementType, movementId, messageId)(request)

              status(result) mustBe INTERNAL_SERVER_ERROR
              contentType(result).get mustBe MimeTypes.JSON
              contentAsJson(result) mustBe Json.obj(
                "code"    -> "INTERNAL_SERVER_ERROR",
                "message" -> "Internal server error"
              )
            }
          }
      }

      "must return NOT_ACCEPTABLE when the accept header is invalid apart from xml or json" in forAll(
        arbitraryMovementId.arbitrary
      ) {
        movementId =>
          val ControllerAndMocks(
            sut,
            _,
            _,
            _,
            _,
            _,
            _,
            _,
            _,
            _,
            _
          ) = createControllerAndMocks(
            new AcceptHeaderActionProviderImpl()
          )
          val standardHeaders = FakeHeaders(
            Seq(HeaderNames.ACCEPT -> "application/vnd.hmrc.2.0+json123", HeaderNames.CONTENT_TYPE -> MimeTypes.XML, HeaderNames.CONTENT_LENGTH -> "1000")
          )

          val request = fakeAttachMessageRequest("POST", standardHeaders, Source.single(ByteString(contentXml.mkString, StandardCharsets.UTF_8)), movementType)

          val result = sut.getMessageBody(movementType, movementId, messageId)(request)

          status(result) mustBe NOT_ACCEPTABLE
          contentType(result).get mustBe MimeTypes.JSON
      }

    }

    s"GET /movements/${movementType.movementType}" - {
      val url =
        if (movementType == MovementType.Departure) routing.routes.DeparturesRouter.getDeparturesForEori().url
        else routing.routes.ArrivalsRouter.getArrivalsForEori().url

      "should return ok with json body for movements" in {
        val ControllerAndMocks(
          sut,
          _,
          mockPersistenceService,
          _,
          _,
          _,
          _,
          _,
          _,
          _,
          _
        ) = createControllerAndMocks()

        val enrolmentEORINumber = arbitrary[EORINumber].sample.value
        val dateTime            = OffsetDateTime.of(2022, 8, 4, 11, 34, 42, 0, ZoneOffset.UTC)

        val departureResponse1 = MovementSummary(
          _id = arbitrary[MovementId].sample.value,
          enrollmentEORINumber = enrolmentEORINumber,
          movementEORINumber = Some(arbitrary[EORINumber].sample.get),
          movementReferenceNumber = Some(arbitrary[MovementReferenceNumber].sample.value),
          localReferenceNumber = Some(arbitrary[LocalReferenceNumber].sample.value),
          created = dateTime,
          updated = dateTime.plusHours(1)
        )

        val departureResponse2 = MovementSummary(
          _id = arbitrary[MovementId].sample.value,
          enrollmentEORINumber = enrolmentEORINumber,
          movementEORINumber = Some(arbitrary[EORINumber].sample.get),
          movementReferenceNumber = Some(arbitrary[MovementReferenceNumber].sample.value),
          localReferenceNumber = Some(arbitrary[LocalReferenceNumber].sample.value),
          created = dateTime.plusHours(2),
          updated = dateTime.plusHours(3)
        )
        val departureResponses        = Seq(departureResponse1, departureResponse2)
        val paginationMovementSummary = PaginationMovementSummary(TotalCount(departureResponses.length), departureResponses)

        when(
          mockPersistenceService.getMovements(
            EORINumber(any()),
            any[MovementType],
            any[Option[OffsetDateTime]],
            any[Option[EORINumber]],
            any[Option[MovementReferenceNumber]],
            any[Option[PageNumber]],
            ItemCount(any()),
            any[Option[OffsetDateTime]],
            any[Option[LocalReferenceNumber]]
          )(
            any[HeaderCarrier],
            any[ExecutionContext]
          )
        )
          .thenAnswer(
            _ => EitherT.rightT(paginationMovementSummary)
          )
        val request = FakeRequest(
          GET,
          url,
          headers = FakeHeaders(Seq(HeaderNames.ACCEPT -> VersionedRouting.VERSION_2_ACCEPT_HEADER_VALUE_JSON)),
          AnyContentAsEmpty
        )
        val result = sut.getMovements(movementType, None, None, None, None, None, None, None)(request)

        status(result) mustBe OK
        contentAsJson(result) mustBe Json.toJson(
          HateoasMovementIdsResponse(
            paginationMovementSummary,
            movementType,
            None,
            None,
            None,
            None,
            None,
            None,
            None
          )
        )
      }

      "should return ok with list of movements per page if count is less then or equals to max count per page" in {
        val ControllerAndMocks(
          sut,
          _,
          mockPersistenceService,
          _,
          _,
          _,
          _,
          _,
          _,
          _,
          mockAppConfig
        ) = createControllerAndMocks()

        val enrolmentEORINumber = arbitrary[EORINumber].sample.value
        val dateTime            = OffsetDateTime.of(2022, 8, 4, 11, 34, 42, 0, ZoneOffset.UTC)

        val departureResponse1 = MovementSummary(
          _id = arbitrary[MovementId].sample.value,
          enrollmentEORINumber = enrolmentEORINumber,
          movementEORINumber = Some(arbitrary[EORINumber].sample.get),
          movementReferenceNumber = Some(arbitrary[MovementReferenceNumber].sample.value),
          localReferenceNumber = Some(arbitrary[LocalReferenceNumber].sample.value),
          created = dateTime,
          updated = dateTime.plusHours(1)
        )
        val departureResponses        = Seq(departureResponse1)
        val paginationMovementSummary = PaginationMovementSummary(TotalCount(departureResponses.length), departureResponses)

        when(mockAppConfig.maxItemsPerPage).thenReturn(2)
        when(
          mockPersistenceService.getMovements(
            EORINumber(any()),
            any[MovementType],
            any[Option[OffsetDateTime]],
            any[Option[EORINumber]],
            any[Option[MovementReferenceNumber]],
            any[Option[PageNumber]],
            ItemCount(any()),
            any[Option[OffsetDateTime]],
            any[Option[LocalReferenceNumber]]
          )(
            any[HeaderCarrier],
            any[ExecutionContext]
          )
        )
          .thenAnswer(
            _ => EitherT.rightT(paginationMovementSummary)
          )
        val request = FakeRequest(
          GET,
          url,
          headers = FakeHeaders(Seq(HeaderNames.ACCEPT -> VersionedRouting.VERSION_2_ACCEPT_HEADER_VALUE_JSON)),
          AnyContentAsEmpty
        )
        val result = sut.getMovements(movementType, None, None, None, None, Some(ItemCount(1)), None, None)(request)

        status(result) mustBe OK
        contentAsJson(result) mustBe Json.toJson(
          HateoasMovementIdsResponse(
            paginationMovementSummary,
            movementType,
            None,
            None,
            None,
            None,
            Some(ItemCount(1)),
            None,
            None
          )
        )
      }

      "should return ok with list of max count per page movements if count is greater then max count" in {
        val ControllerAndMocks(
          sut,
          _,
          mockPersistenceService,
          _,
          _,
          _,
          _,
          _,
          _,
          _,
          mockAppConfig
        ) = createControllerAndMocks()

        val enrolmentEORINumber = arbitrary[EORINumber].sample.value
        val dateTime            = OffsetDateTime.of(2022, 8, 4, 11, 34, 42, 0, ZoneOffset.UTC)

        val departureResponse1 = MovementSummary(
          _id = arbitrary[MovementId].sample.value,
          enrollmentEORINumber = enrolmentEORINumber,
          movementEORINumber = Some(arbitrary[EORINumber].sample.get),
          movementReferenceNumber = Some(arbitrary[MovementReferenceNumber].sample.value),
          localReferenceNumber = Some(arbitrary[LocalReferenceNumber].sample.value),
          created = dateTime,
          updated = dateTime.plusHours(1)
        )
        val departureResponses        = Seq(departureResponse1)
        val paginationMovementSummary = PaginationMovementSummary(TotalCount(departureResponses.length), departureResponses)

        when(mockAppConfig.maxItemsPerPage).thenReturn(1)
        when(
          mockPersistenceService.getMovements(
            EORINumber(any()),
            any[MovementType],
            any[Option[OffsetDateTime]],
            any[Option[EORINumber]],
            any[Option[MovementReferenceNumber]],
            any[Option[PageNumber]],
            ItemCount(any()),
            any[Option[OffsetDateTime]],
            any[Option[LocalReferenceNumber]]
          )(
            any[HeaderCarrier],
            any[ExecutionContext]
          )
        )
          .thenAnswer(
            _ => EitherT.rightT(paginationMovementSummary)
          )
        val request = FakeRequest(
          GET,
          url,
          headers = FakeHeaders(Seq(HeaderNames.ACCEPT -> VersionedRouting.VERSION_2_ACCEPT_HEADER_VALUE_JSON)),
          AnyContentAsEmpty
        )
        val result = sut.getMovements(movementType, None, None, None, None, Some(ItemCount(3)), None, None)(request)

        status(result) mustBe OK
        contentAsJson(result) mustBe Json.toJson(
          HateoasMovementIdsResponse(
            paginationMovementSummary,
            movementType,
            None,
            None,
            None,
            None,
            Some(ItemCount(3)),
            None,
            None
          )
        )
      }

      "should return Ok if persistence service returns empty list for page 1" in {

        val page = Some(PageNumber(1))

        val ControllerAndMocks(
          sut,
          _,
          mockPersistenceService,
          _,
          _,
          _,
          _,
          _,
          _,
          _,
          _
        ) = createControllerAndMocks()

        val summary = PaginationMovementSummary(TotalCount(0), List.empty[MovementSummary])

        when(
          mockPersistenceService.getMovements(
            EORINumber(any()),
            any[MovementType],
            any[Option[OffsetDateTime]],
            any[Option[EORINumber]],
            any[Option[MovementReferenceNumber]],
            eqTo(page),
            ItemCount(any()),
            any[Option[OffsetDateTime]],
            any[Option[LocalReferenceNumber]]
          )(
            any[HeaderCarrier],
            any[ExecutionContext]
          )
        )
          .thenAnswer(
            _ => EitherT.rightT(summary)
          )

        val request = FakeRequest(
          GET,
          url,
          headers = FakeHeaders(Seq(HeaderNames.ACCEPT -> VersionedRouting.VERSION_2_ACCEPT_HEADER_VALUE_JSON)),
          AnyContentAsEmpty
        )
        val result = sut.getMovements(movementType, None, None, None, page, None, None, None)(request)

        status(result) mustBe OK
        contentAsJson(result) mustBe Json.toJson(
          HateoasMovementIdsResponse(
            summary,
            movementType,
            None,
            None,
            None,
            page,
            None,
            None,
            None
          )
        )
      }

      "should return not found if the persistence service returns an empty list for a page number other than 1" in {
        val eori = arbitraryEORINumber.arbitrary.sample.get
        val ControllerAndMocks(
          sut,
          _,
          mockPersistenceService,
          _,
          mockAuditService,
          _,
          _,
          _,
          _,
          _,
          _
        ) = createControllerAndMocks(enrollmentEORI = eori)

        // We request page 2 which has no movements
        val page = Some(PageNumber(2))

        when(
          mockPersistenceService.getMovements(
            EORINumber(any()),
            any[MovementType],
            any[Option[OffsetDateTime]],
            any[Option[EORINumber]],
            any[Option[MovementReferenceNumber]],
            eqTo(page),
            ItemCount(any()),
            any[Option[OffsetDateTime]],
            any[Option[LocalReferenceNumber]]
          )(
            any[HeaderCarrier],
            any[ExecutionContext]
          )
        )
          .thenAnswer(
            _ => EitherT.leftT(PersistenceError.PageNotFound)
          )

        val request = FakeRequest(
          GET,
          url,
          headers = FakeHeaders(Seq(HeaderNames.ACCEPT -> VersionedRouting.VERSION_2_ACCEPT_HEADER_VALUE_JSON)),
          AnyContentAsEmpty
        )

        val result = sut.getMovements(movementType, None, None, None, page, None, None, None)(request)

        status(result) mustBe NOT_FOUND

        contentAsJson(result) mustBe Json.obj(
          "message" -> "The requested page does not exist",
          "code"    -> "NOT_FOUND"
        )

        verify(mockAuditService, times(1)).auditStatusEvent(
          eqTo(GetMovementsDBFailed),
          eqTo(
            Some(
              Json.obj(
                "message" -> "The requested page does not exist",
                "code"    -> "NOT_FOUND"
              )
            )
          ),
          eqTo(None),
          eqTo(None),
          eqTo(Some(eori)),
          eqTo(Some(movementType)),
          eqTo(None)
        )(any[HeaderCarrier], any[ExecutionContext])
      }

      "should return unexpected error for all other errors" in {
        val eori = arbitraryEORINumber.arbitrary.sample.get
        val ControllerAndMocks(
          sut,
          _,
          mockPersistenceService,
          _,
          mockAuditService,
          _,
          _,
          _,
          _,
          _,
          _
        ) = createControllerAndMocks(enrollmentEORI = eori)
        when(
          mockPersistenceService.getMovements(
            EORINumber(any()),
            any[MovementType],
            any[Option[OffsetDateTime]],
            any[Option[EORINumber]],
            any[Option[MovementReferenceNumber]],
            any[Option[PageNumber]],
            ItemCount(any()),
            any[Option[OffsetDateTime]],
            any[Option[LocalReferenceNumber]]
          )(
            any[HeaderCarrier],
            any[ExecutionContext]
          )
        )
          .thenAnswer(
            _ => EitherT.leftT(PersistenceError.UnexpectedError(None))
          )

        val request = FakeRequest(
          GET,
          url,
          headers = FakeHeaders(Seq(HeaderNames.ACCEPT -> VersionedRouting.VERSION_2_ACCEPT_HEADER_VALUE_JSON)),
          AnyContentAsEmpty
        )
        val result = sut.getMovements(movementType, None, None, None, None, None, None, None)(request)

        status(result) mustBe INTERNAL_SERVER_ERROR
        contentAsJson(result) mustBe Json.obj(
          "code"    -> "INTERNAL_SERVER_ERROR",
          "message" -> "Internal server error"
        )

        verify(mockAuditService, times(1)).auditStatusEvent(
          eqTo(GetMovementsDBFailed),
          eqTo(
            Some(
              Json.obj(
                "message" -> "Internal server error",
                "code"    -> "INTERNAL_SERVER_ERROR"
              )
            )
          ),
          eqTo(None),
          eqTo(None),
          eqTo(Some(eori)),
          eqTo(Some(movementType)),
          eqTo(None)
        )(any[HeaderCarrier], any[ExecutionContext])
      }

      s"must return NOT_ACCEPTABLE when the accept type is ${VersionedRouting.VERSION_2_ACCEPT_HEADER_VALUE_JSON_XML_HYPHEN}" in {
        val ControllerAndMocks(
          sut,
          _,
          mockPersistenceService,
          _,
          _,
          _,
          _,
          _,
          _,
          _,
          _
        ) = createControllerAndMocks(
          new AcceptHeaderActionProviderImpl()
        )
        when(
          mockPersistenceService.getMovements(
            EORINumber(any()),
            any[MovementType],
            any[Option[OffsetDateTime]],
            any[Option[EORINumber]],
            any[Option[MovementReferenceNumber]],
            any[Option[PageNumber]],
            ItemCount(any()),
            any[Option[OffsetDateTime]],
            any[Option[LocalReferenceNumber]]
          )(
            any[HeaderCarrier],
            any[ExecutionContext]
          )
        )
          .thenAnswer(
            _ => EitherT.leftT(PersistenceError.UnexpectedError(None))
          )

        val request = FakeRequest(
          GET,
          url,
          headers = FakeHeaders(Seq(HeaderNames.ACCEPT -> VersionedRouting.VERSION_2_ACCEPT_HEADER_VALUE_JSON_XML_HYPHEN)),
          AnyContentAsEmpty
        )
        val result = sut.getMovements(movementType, None, None, None, None, None, None, None)(request)

        status(result) mustBe NOT_ACCEPTABLE
        contentAsJson(result) mustBe Json.obj(
          "code"    -> "NOT_ACCEPTABLE",
          "message" -> "The Accept header is missing or invalid."
        )
      }

      "must return NOT_ACCEPTABLE when the accept type is invalid" in {
        val ControllerAndMocks(
          sut,
          _,
          mockPersistenceService,
          _,
          _,
          _,
          _,
          _,
          _,
          _,
          _
        ) = createControllerAndMocks(
          new AcceptHeaderActionProviderImpl()
        )
        when(
          mockPersistenceService.getMovements(
            EORINumber(any()),
            any[MovementType],
            any[Option[OffsetDateTime]],
            any[Option[EORINumber]],
            any[Option[MovementReferenceNumber]],
            any[Option[PageNumber]],
            ItemCount(any()),
            any[Option[OffsetDateTime]],
            any[Option[LocalReferenceNumber]]
          )(
            any[HeaderCarrier],
            any[ExecutionContext]
          )
        )
          .thenAnswer(
            _ => EitherT.leftT(PersistenceError.UnexpectedError(None))
          )

        val request = FakeRequest(
          GET,
          url,
          headers = FakeHeaders(Seq(HeaderNames.ACCEPT -> "application/vnd.hmrc.2.0+json123")),
          AnyContentAsEmpty
        )
        val result = sut.getMovements(movementType, None, None, None, None, None, None, None)(request)

        status(result) mustBe NOT_ACCEPTABLE
        contentAsJson(result) mustBe Json.obj(
          "code"    -> "NOT_ACCEPTABLE",
          "message" -> "The Accept header is missing or invalid."
        )
      }

    }

    s"GET  /movements/${movementType.urlFragment}/:movementId" - {

      "should return ok with json body of movement" in forAll(
        arbitrary[EORINumber],
        arbitrary[EORINumber],
        arbitrary[MovementId],
        arbitrary[MovementReferenceNumber],
        arbitrary[LocalReferenceNumber]
      ) {
        (enrollmentEori, movementEori, movementId, mrn, lrn) =>
          val ControllerAndMocks(
            sut,
            _,
            mockPersistenceService,
            _,
            _,
            _,
            _,
            _,
            _,
            _,
            _
          )               = createControllerAndMocks()
          val createdTime = OffsetDateTime.now()
          val departureResponse = MovementSummary(
            movementId,
            enrollmentEori,
            Some(movementEori),
            Some(mrn),
            Some(lrn),
            createdTime,
            createdTime
          )

          when(mockPersistenceService.getMovement(EORINumber(any()), any[MovementType], MovementId(any()))(any(), any()))
            .thenAnswer(
              _ => EitherT.rightT(departureResponse)
            )

          val url =
            if (movementType == MovementType.Departure) routing.routes.DeparturesRouter.getDeparture(movementId.value).url
            else routing.routes.ArrivalsRouter.getArrival(movementId.value).url

          val request = FakeRequest(
            GET,
            url,
            headers = FakeHeaders(Seq(HeaderNames.ACCEPT -> VersionedRouting.VERSION_2_ACCEPT_HEADER_VALUE_JSON)),
            AnyContentAsEmpty
          )
          val result = sut.getMovement(movementType, movementId)(request)

          status(result) mustBe OK
          contentAsJson(result) mustBe Json.toJson(
            HateoasMovementResponse(
              movementId,
              MovementSummary(
                movementId,
                enrollmentEori,
                Some(movementEori),
                Some(mrn),
                Some(lrn),
                createdTime,
                createdTime
              ),
              movementType
            )
          )
      }

      "should return movement not found if persistence service returns 404" in forAll(arbitraryMovementId.arbitrary, arbitraryEORINumber.arbitrary) {
        (movementId, eori) =>
          val ControllerAndMocks(
            sut,
            _,
            mockPersistenceService,
            _,
            mockAuditService,
            _,
            _,
            _,
            _,
            _,
            _
          ) = createControllerAndMocks(enrollmentEORI = eori)
          when(
            mockPersistenceService
              .getMovement(any[String].asInstanceOf[EORINumber], any[MovementType], any[String].asInstanceOf[MovementId])(any(), any())
          )
            .thenAnswer {
              _ =>
                EitherT.leftT(PersistenceError.MovementNotFound(movementId, movementType))
            }

          val url =
            if (movementType == MovementType.Departure) routing.routes.DeparturesRouter.getDeparture(movementId.value).url
            else routing.routes.ArrivalsRouter.getArrival(movementId.value).url

          val request = FakeRequest(
            GET,
            url,
            headers = FakeHeaders(Seq(HeaderNames.ACCEPT -> VersionedRouting.VERSION_2_ACCEPT_HEADER_VALUE_JSON)),
            AnyContentAsEmpty
          )
          val result = sut.getMovement(movementType, movementId)(request)

          status(result) mustBe NOT_FOUND

          verify(mockAuditService, times(1)).auditStatusEvent(
            eqTo(GetMovementDBFailed),
            eqTo(
              Some(
                Json.obj(
                  "message" -> s"${movementType.movementType.capitalize} movement with ID ${movementId.value} was not found",
                  "code"    -> "NOT_FOUND"
                )
              )
            ),
            eqTo(Some(movementId)),
            eqTo(None),
            eqTo(Some(eori)),
            eqTo(Some(movementType)),
            eqTo(None)
          )(any[HeaderCarrier], any[ExecutionContext])
      }

      "should return unexpected error for all other errors" in forAll(arbitraryMovementId.arbitrary, arbitraryEORINumber.arbitrary) {
        (movementId, eori) =>
          val ControllerAndMocks(
            sut,
            _,
            mockPersistenceService,
            _,
            mockAuditService,
            _,
            _,
            _,
            _,
            _,
            _
          ) = createControllerAndMocks(enrollmentEORI = eori)
          when(mockPersistenceService.getMovement(EORINumber(any()), any[MovementType], MovementId(any()))(any(), any()))
            .thenAnswer {
              _ =>
                EitherT.leftT(PersistenceError.UnexpectedError(None))
            }

          val url =
            if (movementType == MovementType.Departure) routing.routes.DeparturesRouter.getDeparture(movementId.value).url
            else routing.routes.ArrivalsRouter.getArrival(movementId.value).url

          val request = FakeRequest(
            GET,
            url,
            headers = FakeHeaders(Seq(HeaderNames.ACCEPT -> VersionedRouting.VERSION_2_ACCEPT_HEADER_VALUE_JSON)),
            AnyContentAsEmpty
          )
          val result = sut.getMovement(movementType, movementId)(request)

          status(result) mustBe INTERNAL_SERVER_ERROR

          verify(mockAuditService, times(1)).auditStatusEvent(
            eqTo(GetMovementDBFailed),
            eqTo(
              Some(
                Json.obj(
                  "message" -> "Internal server error",
                  "code"    -> "INTERNAL_SERVER_ERROR"
                )
              )
            ),
            eqTo(Some(movementId)),
            eqTo(None),
            eqTo(Some(eori)),
            eqTo(Some(movementType)),
            eqTo(None)
          )(any[HeaderCarrier], any[ExecutionContext])
      }

      "must return NOT_ACCEPTABLE when the accept type is invalid" in forAll(arbitraryMovementId.arbitrary) {
        movementId =>
          val ControllerAndMocks(
            sut,
            _,
            mockPersistenceService,
            _,
            _,
            _,
            _,
            _,
            _,
            _,
            _
          ) = createControllerAndMocks(
            new AcceptHeaderActionProviderImpl()
          )
          when(mockPersistenceService.getMovement(EORINumber(any()), any[MovementType], MovementId(any()))(any(), any()))
            .thenAnswer {
              _ =>
                EitherT.leftT(PersistenceError.UnexpectedError(None))
            }

          val url =
            if (movementType == MovementType.Departure) routing.routes.DeparturesRouter.getDeparture(movementId.value).url
            else routing.routes.ArrivalsRouter.getArrival(movementId.value).url

          val request = FakeRequest(
            GET,
            url,
            headers = FakeHeaders(Seq(HeaderNames.ACCEPT -> "application/vnd.hmrc.2.0+json123")),
            AnyContentAsEmpty
          )
          val result = sut.getMovement(movementType, movementId)(request)

          status(result) mustBe NOT_ACCEPTABLE
      }

      s"must return NOT_ACCEPTABLE when the accept type is ${VersionedRouting.VERSION_2_ACCEPT_HEADER_VALUE_JSON_XML_HYPHEN}" in forAll(
        arbitraryMovementId.arbitrary
      ) {
        movementId =>
          val ControllerAndMocks(
            sut,
            _,
            mockPersistenceService,
            _,
            _,
            _,
            _,
            _,
            _,
            _,
            _
          ) = createControllerAndMocks(
            new AcceptHeaderActionProviderImpl()
          )
          when(mockPersistenceService.getMovement(EORINumber(any()), any[MovementType], MovementId(any()))(any(), any()))
            .thenAnswer {
              _ =>
                EitherT.leftT(PersistenceError.UnexpectedError(None))
            }

          val url =
            if (movementType == MovementType.Departure) routing.routes.DeparturesRouter.getDeparture(movementId.value).url
            else routing.routes.ArrivalsRouter.getArrival(movementId.value).url

          val request = FakeRequest(
            GET,
            url,
            headers = FakeHeaders(Seq(HeaderNames.ACCEPT -> VersionedRouting.VERSION_2_ACCEPT_HEADER_VALUE_JSON_XML_HYPHEN)),
            AnyContentAsEmpty
          )
          val result = sut.getMovement(movementType, movementId)(request)

          status(result) mustBe NOT_ACCEPTABLE
      }
    }

    s"POST /movements/${movementType.urlFragment}/:movementId/messages" - {

      val messageType =
        if (movementType == MovementType.Departure) MessageType.DeclarationAmendment
        else MessageType.UnloadingRemarks

      lazy val messageDataEither: EitherT[Future, ExtractionError, MessageType] =
        EitherT.rightT(messageType)

      "with content type set to application/xml" - {

        val standardHeaders = FakeHeaders(
          Seq(HeaderNames.ACCEPT -> "application/vnd.hmrc.2.0+json", HeaderNames.CONTENT_TYPE -> MimeTypes.XML)
        )

        "must return Accepted when body length is within limits and is considered valid" in forAll(
          arbitraryUpdateMovementResponse.arbitrary
        ) {
          updateMovementResponse =>
            val ControllerAndMocks(
              sut,
              mockValidationService,
              mockPersistenceService,
              mockRouterService,
              mockAuditService,
              _,
              mockXmlParsingService,
              _,
              mockPushNotificationService,
              _,
              _
            ) = createControllerAndMocks()

            when(mockXmlParsingService.extractMessageType(any[Source[ByteString, _]], any[Seq[MessageType]])(any(), any()))
              .thenReturn(messageDataEither)

            when(
              mockValidationService.validateXml(eqTo(messageType), any[Source[ByteString, _]]())(any[HeaderCarrier], any[ExecutionContext])
            )
              .thenAnswer(
                _ => EitherT.rightT(())
              )

            when(
              mockRouterService.send(
                any[String].asInstanceOf[MessageType],
                any[String].asInstanceOf[EORINumber],
                any[String].asInstanceOf[MovementId],
                any[String].asInstanceOf[MessageId],
                any[Source[ByteString, _]]
              )(any[ExecutionContext], any[HeaderCarrier])
            ).thenAnswer(
              _ => EitherT.rightT(SubmissionRoute.ViaEIS)
            )

            when(
              mockPersistenceService
                .addMessage(any[String].asInstanceOf[MovementId], any[MovementType], any[Option[MessageType]], any[Option[Source[ByteString, _]]]())(
                  any[HeaderCarrier],
                  any[ExecutionContext]
                )
            ).thenReturn(EitherT.fromEither[Future](Right[PersistenceError, UpdateMovementResponse](updateMovementResponse)))

            when(
              mockAuditService.auditStatusEvent(
                eqTo(CustomerRequestedMissingMovement),
                any(),
                eqTo(Some(movementId)),
                eqTo(None),
                any(),
                eqTo(Some(movementType)),
                eqTo(Some(messageType))
              )(any[HeaderCarrier], any[ExecutionContext])
            ).thenReturn(Future.successful(()))

            when(
              mockPersistenceService
                .updateMessage(
                  EORINumber(any()),
                  eqTo(movementType),
                  MovementId(eqTo(movementId.value)),
                  MessageId(eqTo(updateMovementResponse.messageId.value)),
                  eqTo(messageUpdateSuccess)
                )(
                  any[HeaderCarrier],
                  any[ExecutionContext]
                )
            )
              .thenAnswer {
                _ => EitherT.rightT(())
              }
            when(
              mockAuditService.auditMessageEvent(
                eqTo(messageType.auditType),
                eqTo(MimeTypes.XML),
                any(),
                any(),
                eqTo(Some(movementId)),
                eqTo(Some(updateMovementResponse.messageId)),
                any(),
                eqTo(Some(movementType)),
                eqTo(Some(messageType))
              )(any(), any())
            ).thenReturn(Future.successful(()))

<<<<<<< HEAD
            when(mockPushNotificationService.update(any[String].asInstanceOf[MovementId])(any(), any()))
              .thenAnswer(
                _ => EitherT.rightT()
              )
=======
            when(
              mockAuditService.auditStatusEvent(
                eqTo(TraderToNCTSSubmissionSuccessful),
                eqTo(None),
                eqTo(Some(movementId)),
                eqTo(Some(updateMovementResponse.messageId)),
                any(),
                eqTo(Some(movementType)),
                eqTo(Some(messageType))
              )(any[HeaderCarrier], any[ExecutionContext])
            ).thenReturn(Future.successful(()))
>>>>>>> ac030f78

            val request = fakeAttachMessageRequest("POST", standardHeaders, singleUseStringSource(contentXml.mkString), movementType)
            val result  = sut.attachMessage(movementType, movementId)(request)

            status(result) mustBe ACCEPTED
            contentAsJson(result) mustBe Json.toJson(HateoasMovementUpdateResponse(movementId, updateMovementResponse.messageId, movementType, None))

            verify(mockAuditService, times(1)).auditMessageEvent(
              eqTo(messageType.auditType),
              eqTo(MimeTypes.XML),
              any(),
              any(),
              eqTo(Some(movementId)),
              eqTo(Some(updateMovementResponse.messageId)),
              any(),
              eqTo(Some(movementType)),
              eqTo(Some(messageType))
            )(any(), any())

            verify(mockValidationService, times(1)).validateXml(eqTo(messageType), any())(any(), any())
            verify(mockPersistenceService, times(1)).addMessage(MovementId(any()), any(), any(), any())(any(), any())
            verify(mockRouterService, times(1)).send(eqTo(messageType), EORINumber(any()), MovementId(any()), MessageId(any()), any())(
              any(),
              any()
            )
            verify(mockPushNotificationService, times(1)).update(MovementId(eqTo(movementId.value)))(any(), any())
            verify(mockPersistenceService, times(1)).updateMessage(
              EORINumber(any()),
              eqTo(movementType),
              MovementId(eqTo(movementId.value)),
              MessageId(eqTo(updateMovementResponse.messageId.value)),
              eqTo(messageUpdateSuccess)
            )(
              any[HeaderCarrier],
              any[ExecutionContext]
            )
            verify(mockAuditService, times(1)).auditStatusEvent(
              eqTo(TraderToNCTSSubmissionSuccessful),
              eqTo(None),
              eqTo(Some(movementId)),
              eqTo(Some(updateMovementResponse.messageId)),
              any(),
              eqTo(Some(movementType)),
              eqTo(Some(messageType))
            )(any[HeaderCarrier], any[ExecutionContext])

            verify(mockAuditService, times(0)).auditStatusEvent(
              eqTo(CustomerRequestedMissingMovement),
              any(),
              eqTo(Some(movementId)),
              eqTo(None),
              any(),
              eqTo(Some(movementType)),
              eqTo(Some(messageType))
            )(any[HeaderCarrier], any[ExecutionContext])

        }

        "must still return Accepted when PushNotificationService update fails" in forAll(
          arbitraryUpdateMovementResponse.arbitrary,
          arbitraryEORINumber.arbitrary
        ) {
          (updateMovementResponse, eori) =>
            val ControllerAndMocks(
              sut,
              mockValidationService,
              mockPersistenceService,
              mockRouterService,
              mockAuditService,
              _,
              mockXmlParsingService,
              _,
              mockPushNotificationService,
              _,
              _
            ) = createControllerAndMocks(enrollmentEORI = eori)

            when(mockPushNotificationService.update(any[String].asInstanceOf[MovementId])(any(), any()))
              .thenAnswer(
                _ => EitherT.leftT(PushNotificationError.UnexpectedError(None))
              )

            when(mockXmlParsingService.extractMessageType(any[Source[ByteString, _]], any[Seq[MessageType]])(any(), any()))
              .thenReturn(messageDataEither)

            when(
              mockValidationService.validateXml(eqTo(messageType), any[Source[ByteString, _]]())(any[HeaderCarrier], any[ExecutionContext])
            )
              .thenAnswer(
                _ => EitherT.rightT(())
              )

            when(
              mockRouterService.send(
                any[String].asInstanceOf[MessageType],
                any[String].asInstanceOf[EORINumber],
                any[String].asInstanceOf[MovementId],
                any[String].asInstanceOf[MessageId],
                any[Source[ByteString, _]]
              )(any[ExecutionContext], any[HeaderCarrier])
            ).thenAnswer(
              _ => EitherT.rightT(SubmissionRoute.ViaEIS)
            )

            when(
              mockPersistenceService
                .addMessage(any[String].asInstanceOf[MovementId], any[MovementType], any[Option[MessageType]], any[Option[Source[ByteString, _]]]())(
                  any[HeaderCarrier],
                  any[ExecutionContext]
                )
            ).thenReturn(EitherT.fromEither[Future](Right[PersistenceError, UpdateMovementResponse](updateMovementResponse)))

            when(
              mockPersistenceService
                .updateMessage(
                  EORINumber(any()),
                  eqTo(movementType),
                  MovementId(eqTo(movementId.value)),
                  MessageId(eqTo(updateMovementResponse.messageId.value)),
                  eqTo(messageUpdateSuccess)
                )(
                  any[HeaderCarrier],
                  any[ExecutionContext]
                )
            )
              .thenAnswer {
                _ => EitherT.rightT(())
              }
            when(
              mockAuditService.auditMessageEvent(
                eqTo(messageType.auditType),
                eqTo(MimeTypes.XML),
                any(),
                any(),
                eqTo(Some(movementId)),
                eqTo(Some(updateMovementResponse.messageId)),
                any(),
                eqTo(Some(movementType)),
                eqTo(Some(messageType))
              )(any(), any())
            ).thenReturn(Future.successful(()))

            val request = fakeAttachMessageRequest("POST", standardHeaders, singleUseStringSource(contentXml.mkString), movementType)
            val result  = sut.attachMessage(movementType, movementId)(request)

            status(result) mustBe ACCEPTED
            contentAsJson(result) mustBe Json.toJson(HateoasMovementUpdateResponse(movementId, updateMovementResponse.messageId, movementType, None))

            verify(mockAuditService, times(1)).auditMessageEvent(
              eqTo(messageType.auditType),
              eqTo(MimeTypes.XML),
              any(),
              any(),
              eqTo(Some(movementId)),
              eqTo(Some(updateMovementResponse.messageId)),
              any(),
              eqTo(Some(movementType)),
              eqTo(Some(messageType))
            )(any(), any())

            verify(mockAuditService, times(1)).auditStatusEvent(
              eqTo(PushNotificationUpdateFailed),
              eqTo(None),
              eqTo(Some(movementId)),
              eqTo(Some(updateMovementResponse.messageId)),
              eqTo(Some(eori)),
              eqTo(Some(movementType)),
              eqTo(None)
            )(any[HeaderCarrier], any[ExecutionContext])

            verify(mockValidationService, times(1)).validateXml(eqTo(messageType), any())(any(), any())
            verify(mockPersistenceService, times(1)).addMessage(MovementId(any()), any(), any(), any())(any(), any())
            verify(mockRouterService, times(1)).send(eqTo(messageType), EORINumber(any()), MovementId(any()), MessageId(any()), any())(
              any(),
              any()
            )
            verify(mockPushNotificationService, times(1)).update(MovementId(eqTo(movementId.value)))(any(), any())
            verify(mockPersistenceService, times(1)).updateMessage(
              EORINumber(any()),
              eqTo(movementType),
              MovementId(eqTo(movementId.value)),
              MessageId(eqTo(updateMovementResponse.messageId.value)),
              eqTo(messageUpdateSuccess)
            )(
              any[HeaderCarrier],
              any[ExecutionContext]
            )
        }

        "must return Bad Request when body is not an XML document" in forAll(
          arbitraryMovementId.arbitrary
        ) {
          movementId =>
            val ControllerAndMocks(
              sut,
              _,
              _,
              _,
              _,
              _,
              mockXmlParsingService,
              _,
              _,
              _,
              _
            ) = createControllerAndMocks()
            when(mockXmlParsingService.extractMessageType(any[Source[ByteString, _]](), any[Seq[MessageType]])(any(), any()))
              .thenAnswer(
                _ => EitherT.leftT(ExtractionError.MalformedInput)
              )

            val request = fakeAttachMessageRequest("POST", standardHeaders, singleUseStringSource("notxml"), movementType)
            val result  = sut.attachMessage(movementType, movementId)(request)
            status(result) mustBe BAD_REQUEST
            contentAsJson(result) mustBe Json.obj(
              "code"    -> "BAD_REQUEST",
              "message" -> "Input was malformed"
            )
        }

        "must return Internal Service Error if the persistence service reports an error" in forAll(
          arbitraryMovementId.arbitrary,
          arbitraryEORINumber.arbitrary
        ) {
          (movementId, eori) =>
            val ControllerAndMocks(
              sut,
              mockValidationService,
              mockPersistenceService,
              _,
              mockAuditService,
              _,
              mockXmlParsingService,
              _,
              _,
              _,
              _
            ) = createControllerAndMocks(enrollmentEORI = eori)
            when(mockXmlParsingService.extractMessageType(any[Source[ByteString, _]], any[Seq[MessageType]])(any(), any()))
              .thenReturn(messageDataEither)
            when(
              mockValidationService.validateXml(eqTo(messageType), any[Source[ByteString, _]]())(any[HeaderCarrier], any[ExecutionContext])
            )
              .thenAnswer(
                _ => EitherT.rightT(())
              )
            when(
              mockPersistenceService
                .addMessage(any[String].asInstanceOf[MovementId], any[MovementType], any[Option[MessageType]], any[Option[Source[ByteString, _]]])(
                  any[HeaderCarrier],
                  any[ExecutionContext]
                )
            ).thenReturn(EitherT.fromEither[Future](Left[PersistenceError, UpdateMovementResponse](PersistenceError.UnexpectedError(None))))
            when(
              mockAuditService.auditStatusEvent(
                eqTo(CustomerRequestedMissingMovement),
                any(),
                eqTo(Some(movementId)),
                eqTo(None),
                any(),
                eqTo(Some(movementType)),
                eqTo(Some(messageType))
              )(any[HeaderCarrier], any[ExecutionContext])
            ).thenReturn(Future.successful(()))

            val request =
              fakeAttachMessageRequest("POST", standardHeaders, Source.single(ByteString(contentXml.mkString, StandardCharsets.UTF_8)), movementType)
            val response = sut.attachMessage(movementType, movementId)(request)

            status(response) mustBe INTERNAL_SERVER_ERROR
            contentAsJson(response) mustBe Json.obj(
              "code"    -> "INTERNAL_SERVER_ERROR",
              "message" -> "Internal server error"
            )
<<<<<<< HEAD

            verify(mockAuditService, times(1)).auditStatusEvent(
              eqTo(AddMessageDBFailed),
              eqTo(Some(Json.obj("message" -> "Internal server error", "code" -> "INTERNAL_SERVER_ERROR"))),
              eqTo(Some(movementId)),
              eqTo(None),
              eqTo(Some(eori)),
              eqTo(Some(movementType)),
              eqTo(None)
            )(any[HeaderCarrier], any[ExecutionContext])

=======
            verify(mockAuditService, times(0)).auditStatusEvent(
              eqTo(CustomerRequestedMissingMovement),
              any(),
              eqTo(Some(movementId)),
              eqTo(None),
              any(),
              eqTo(Some(movementType)),
              eqTo(Some(messageType))
            )(any[HeaderCarrier], any[ExecutionContext])
        }

        "must return Not Found if movement is not found in db" in forAll(
          arbitraryMovementId.arbitrary
        ) {
          movementId =>
            val ControllerAndMocks(
              sut,
              mockValidationService,
              mockPersistenceService,
              _,
              mockAuditService,
              _,
              mockXmlParsingService,
              _,
              _,
              _,
              _
            ) = createControllerAndMocks()
            when(mockXmlParsingService.extractMessageType(any[Source[ByteString, _]], any[Seq[MessageType]])(any(), any()))
              .thenReturn(messageDataEither)
            when(
              mockValidationService.validateXml(eqTo(messageType), any[Source[ByteString, _]]())(any[HeaderCarrier], any[ExecutionContext])
            )
              .thenAnswer(
                _ => EitherT.rightT(())
              )
            when(
              mockPersistenceService
                .addMessage(any[String].asInstanceOf[MovementId], any[MovementType], any[Option[MessageType]], any[Option[Source[ByteString, _]]])(
                  any[HeaderCarrier],
                  any[ExecutionContext]
                )
            ).thenReturn(
              EitherT.fromEither[Future](Left[PersistenceError, UpdateMovementResponse](PersistenceError.MovementNotFound(movementId, movementType)))
            )
            when(
              mockAuditService.auditStatusEvent(
                eqTo(CustomerRequestedMissingMovement),
                any(),
                eqTo(Some(movementId)),
                eqTo(None),
                any(),
                eqTo(Some(movementType)),
                eqTo(Some(messageType))
              )(any[HeaderCarrier], any[ExecutionContext])
            ).thenReturn(Future.successful(()))

            val request =
              fakeAttachMessageRequest("POST", standardHeaders, Source.single(ByteString(contentXml.mkString, StandardCharsets.UTF_8)), movementType)
            val response = sut.attachMessage(movementType, movementId)(request)

            status(response) mustBe NOT_FOUND
            contentAsJson(response) mustBe Json.obj(
              "code"    -> "NOT_FOUND",
              "message" -> s"${movementType.movementType.capitalize} movement with ID ${movementId.value} was not found"
            )
            verify(mockAuditService, times(1)).auditStatusEvent(
              eqTo(CustomerRequestedMissingMovement),
              any(),
              eqTo(Some(movementId)),
              eqTo(None),
              any(),
              eqTo(Some(movementType)),
              eqTo(Some(messageType))
            )(any[HeaderCarrier], any[ExecutionContext])
>>>>>>> ac030f78
        }

      }

      "with content type set to application/json" - {

        def setup(
          extractMessageTypeXml: EitherT[Future, ExtractionError, MessageType] = messageDataEither,
          extractMessageTypeJson: EitherT[Future, ExtractionError, MessageType] = messageDataEither,
          validateXml: EitherT[Future, FailedToValidateError, Unit] = EitherT.rightT(()),
          validateJson: EitherT[Future, FailedToValidateError, Unit] = EitherT.rightT(()),
          conversion: EitherT[Future, ConversionError, Source[ByteString, _]] =
            if (movementType == MovementType.Departure) EitherT.rightT(singleUseStringSource(contentXml.mkString))
            else EitherT.rightT(singleUseStringSource(CC044Cjson.mkString)),
          persistence: EitherT[Future, PersistenceError, UpdateMovementResponse] = EitherT.rightT(UpdateMovementResponse(messageId)),
          router: EitherT[Future, RouterError, SubmissionRoute] = EitherT.rightT(SubmissionRoute.ViaEIS),
          persistenceStatus: EitherT[Future, PersistenceError, Unit] = EitherT.rightT(())
        ): ControllerAndMocks = {

          val cam: ControllerAndMocks = createControllerAndMocks()
          val ControllerAndMocks(
            _,
            mockValidationService,
            mockPersistenceService,
            mockRouterService,
            mockAuditService,
            mockConversionService,
            mockXmlParsingService,
            mockJsonParsingService,
            _,
            _,
            _
          ) = cam
          when(mockXmlParsingService.extractMessageType(any[Source[ByteString, _]], any[Seq[MessageType]])(any(), any())).thenReturn(extractMessageTypeXml)
          when(mockJsonParsingService.extractMessageType(any[Source[ByteString, _]], any[Seq[MessageType]])(any(), any())).thenReturn(extractMessageTypeJson)

          when(mockValidationService.validateXml(any[MessageType], any[Source[ByteString, _]]())(any[HeaderCarrier], any[ExecutionContext]))
            .thenAnswer(
              _ => validateXml
            )

          when(
            mockValidationService.validateJson(any[MessageType], any[Source[ByteString, _]]())(any[HeaderCarrier], any[ExecutionContext])
          )
            .thenAnswer(
              _ => validateJson
            )

          when(mockConversionService.jsonToXml(any(), any())(any(), any(), any())).thenReturn(conversion)

          when(
            mockPersistenceService
              .addMessage(
                any[String].asInstanceOf[MovementId],
                any[MovementType],
                any[Option[MessageType]],
                any[Option[Source[ByteString, _]]]()
              )(
                any[HeaderCarrier],
                any[ExecutionContext]
              )
          ).thenReturn(persistence)

          when(
            mockAuditService.auditStatusEvent(
              eqTo(CustomerRequestedMissingMovement),
              any(),
              eqTo(Some(movementId)),
              eqTo(None),
              any(),
              eqTo(Some(movementType)),
              eqTo(Some(messageType))
            )(any[HeaderCarrier], any[ExecutionContext])
          ).thenReturn(Future.successful(()))

          when(
            mockAuditService.auditMessageEvent(
              eqTo(messageType.auditType),
              eqTo(MimeTypes.XML),
              any(),
              any(),
              eqTo(Some(movementId)),
              eqTo(Some(messageId)),
              any(),
              eqTo(Some(movementType)),
              eqTo(Some(messageType))
            )(any(), any())
          ).thenReturn(Future.successful(()))
          when(
            mockAuditService.auditStatusEvent(
              eqTo(TraderToNCTSSubmissionSuccessful),
              eqTo(None),
              eqTo(Some(movementId)),
              eqTo(Some(messageId)),
              any(),
              eqTo(Some(movementType)),
              eqTo(Some(messageType))
            )(any[HeaderCarrier], any[ExecutionContext])
          ).thenReturn(Future.successful(()))

          when(
            mockRouterService.send(
              any[String].asInstanceOf[MessageType],
              any[String].asInstanceOf[EORINumber],
              any[String].asInstanceOf[MovementId],
              any[String].asInstanceOf[MessageId],
              any()
            )(any(), any())
          )
            .thenReturn(router)

          when(
            mockPersistenceService
              .updateMessage(
                EORINumber(any()),
                eqTo(movementType),
                MovementId(eqTo(movementId.value)),
                MessageId(eqTo(messageId.value)),
                eqTo(MessageUpdate(MessageStatus.Success, None, None))
              )(
                any[HeaderCarrier],
                any[ExecutionContext]
              )
          )
            .thenAnswer {
              _ => persistenceStatus
            }

          cam
        }

        val standardHeaders = FakeHeaders(
          Seq(HeaderNames.ACCEPT -> "application/vnd.hmrc.2.0+json", HeaderNames.CONTENT_TYPE -> MimeTypes.JSON)
        )

        def fakeJsonAttachRequest(content: String): Request[Source[ByteString, _]] =
          fakeAttachMessageRequest("POST", standardHeaders, singleUseStringSource(content), movementType)

        "must return Accepted when body length is within limits and is considered valid" in {
          val ControllerAndMocks(
            sut,
            mockValidationService,
            mockPersistenceService,
            mockRouterService,
            mockAuditService,
            mockConversionService,
            _,
            _,
            mockPushNotificationService,
            _,
            _
          ) = setup()

          when(mockPushNotificationService.update(any[String].asInstanceOf[MovementId])(any(), any()))
            .thenAnswer(
              _ => EitherT.rightT()
            )

          val request = fakeJsonAttachRequest(contentJson)
          val result  = sut.attachMessage(movementType, movementId)(request)

          status(result) mustBe ACCEPTED

          contentAsJson(result) mustBe Json.toJson(HateoasMovementUpdateResponse(movementId, messageId, movementType, None))

          verify(mockValidationService, times(1)).validateJson(any(), any())(any(), any())
          verify(mockAuditService, times(1)).auditMessageEvent(
            eqTo(messageType.auditType),
            eqTo(MimeTypes.XML),
            any(),
            any(),
            eqTo(Some(movementId)),
            eqTo(Some(messageId)),
            any(),
            eqTo(Some(movementType)),
            eqTo(Some(messageType))
          )(any(), any())

          verify(mockConversionService, times(1)).jsonToXml(any(), any())(any(), any(), any())
          verify(mockValidationService, times(1)).validateXml(any(), any())(any(), any())
          verify(mockPersistenceService, times(1)).addMessage(MovementId(any()), any(), any(), any())(any(), any())
          verify(mockRouterService, times(1)).send(any(), EORINumber(any()), MovementId(any()), MessageId(any()), any())(
            any(),
            any()
          )
          verify(mockAuditService, times(1)).auditStatusEvent(
            eqTo(TraderToNCTSSubmissionSuccessful),
            eqTo(None),
            eqTo(Some(movementId)),
            eqTo(Some(messageId)),
            any(),
            eqTo(Some(movementType)),
            eqTo(Some(messageType))
          )(any[HeaderCarrier], any[ExecutionContext])

          verify(mockPersistenceService, times(1)).updateMessage(
            EORINumber(any()),
            eqTo(movementType),
            MovementId(eqTo(movementId.value)),
            MessageId(eqTo(messageId.value)),
            eqTo(messageUpdateSuccess)
          )(
            any[HeaderCarrier],
            any[ExecutionContext]
          )
          verify(mockAuditService, times(0)).auditStatusEvent(
            eqTo(CustomerRequestedMissingMovement),
            any(),
            eqTo(Some(movementId)),
            eqTo(None),
            any(),
            eqTo(Some(movementType)),
            eqTo(Some(messageType))
          )(any[HeaderCarrier], any[ExecutionContext])
        }

        "must return Payload Too Large when JSON converted XML is not in limit" in {
          val ControllerAndMocks(
            sut,
            _,
            _,
            _,
            _,
            _,
            _,
            _,
            _,
            _,
            mockAppConfig
          ) = setup()
          when(mockAppConfig.smallMessageSizeLimit).thenReturn(26)
          val request = fakeJsonAttachRequest(contentJson)
          val result  = sut.attachMessage(movementType, movementId)(request)

          status(result) mustBe REQUEST_ENTITY_TOO_LARGE

        }

        "must return Bad Request when unable to find a IE141 message type " in forAll(
          arbitraryMovementId.arbitrary
        ) {
          movementId =>
            val ControllerAndMocks(
              sut,
              _,
              _,
              _,
              _,
              _,
              _,
              _,
              _,
              _,
              _
            ) = setup(extractMessageTypeJson = EitherT.leftT(MessageTypeNotFound("IE141")))

            val request = fakeJsonAttachRequest(contentJson)
            val result  = sut.attachMessage(movementType, movementId)(request)
            status(result) mustBe BAD_REQUEST
            contentAsJson(result) mustBe Json.obj(
              "code"    -> "BAD_REQUEST",
              "message" -> "IE141 is not a valid message type"
            )
        }

        "must return Bad Request when body is not an JSON document" in forAll(
          arbitraryMovementId.arbitrary
        ) {
          movementId =>
            val ControllerAndMocks(
              sut,
              _,
              _,
              _,
              _,
              _,
              _,
              _,
              _,
              _,
              _
            ) = setup(extractMessageTypeJson = EitherT.leftT(ExtractionError.MalformedInput))

            val request = fakeJsonAttachRequest("notJson")
            val result  = sut.attachMessage(movementType, movementId)(request)
            status(result) mustBe BAD_REQUEST
            contentAsJson(result) mustBe Json.obj(
              "code"    -> "BAD_REQUEST",
              "message" -> "Input was malformed"
            )
        }

        "must return Bad Request when unable to find a message type " in forAll(
          arbitraryMovementId.arbitrary
        ) {
          movementId =>
            val ControllerAndMocks(
              sut,
              _,
              _,
              _,
              _,
              _,
              _,
              _,
              _,
              _,
              _
            ) = setup(extractMessageTypeJson = EitherT.leftT(MessageTypeNotFound("contentXml")))

            val request = fakeJsonAttachRequest(contentJson)
            val result  = sut.attachMessage(movementType, movementId)(request)
            status(result) mustBe BAD_REQUEST
            contentAsJson(result) mustBe Json.obj(
              "code"    -> "BAD_REQUEST",
              "message" -> "contentXml is not a valid message type"
            )
        }

        "must return BadRequest when JsonValidation service doesn't recognise message type" in forAll(
          arbitraryMovementId.arbitrary
        ) {
          movementId =>
            val ControllerAndMocks(
              sut,
              _,
              _,
              _,
              _,
              _,
              _,
              _,
              _,
              _,
              _
            ) = setup(validateJson = EitherT.leftT(InvalidMessageTypeError("contentXml")))

            val request = fakeJsonAttachRequest(contentJson)
            val result  = sut.attachMessage(movementType, movementId)(request)
            status(result) mustBe BAD_REQUEST
            contentAsJson(result) mustBe Json.obj(
              "code"    -> "BAD_REQUEST",
              "message" -> "contentXml is not a valid message type"
            )
        }

        "must return BadRequest when json fails to validate" in forAll(
          arbitraryMovementId.arbitrary
        ) {
          movementId =>
            val ControllerAndMocks(
              sut,
              _,
              _,
              _,
              _,
              _,
              _,
              _,
              _,
              _,
              _
            ) = setup(validateJson = EitherT.leftT(JsonSchemaFailedToValidateError(NonEmptyList.one(JsonValidationError("sample", "message")))))

            val request = fakeJsonAttachRequest(contentJson)
            val result  = sut.attachMessage(movementType, movementId)(request)
            status(result) mustBe BAD_REQUEST
            contentAsJson(result) mustBe Json.obj(
              "message"          -> "Request failed schema validation",
              "code"             -> ErrorCode.SchemaValidation.code,
              "validationErrors" -> Json.arr(Json.obj("schemaPath" -> "sample", "message" -> "message"))
            )
        }

        "must return InternalServerError when Unexpected error validating the json" in forAll(
          arbitraryMovementId.arbitrary
        ) {
          movementId =>
            val ControllerAndMocks(
              sut,
              _,
              _,
              _,
              _,
              _,
              _,
              _,
              _,
              _,
              _
            ) = setup(validateJson = EitherT.leftT(FailedToValidateError.UnexpectedError(None)))

            val request = fakeJsonAttachRequest(contentJson)
            val result  = sut.attachMessage(movementType, movementId)(request)

            status(result) mustBe INTERNAL_SERVER_ERROR
        }

        "must return InternalServerError when Unexpected error converting the json to xml" in forAll(
          arbitraryMovementId.arbitrary
        ) {
          movementId =>
            val ControllerAndMocks(
              sut,
              _,
              _,
              _,
              _,
              _,
              _,
              _,
              _,
              _,
              _
            ) = setup(conversion = EitherT.leftT(ConversionError.UnexpectedError(None)))

            val request = fakeJsonAttachRequest(contentJson)
            val result  = sut.attachMessage(movementType, movementId)(request)

            status(result) mustBe INTERNAL_SERVER_ERROR
        }

        "must return InternalServerError when xml failed validation" in forAll(
          arbitraryMovementId.arbitrary
        ) {
          movementId =>
            val ControllerAndMocks(
              sut,
              _,
              _,
              _,
              _,
              _,
              _,
              _,
              _,
              _,
              _
            ) = setup(validateXml = EitherT.leftT(FailedToValidateError.XmlSchemaFailedToValidateError(NonEmptyList.one(XmlValidationError(1, 1, "message")))))

            val request = fakeJsonAttachRequest(contentJson)
            val result  = sut.attachMessage(movementType, movementId)(request)

            status(result) mustBe INTERNAL_SERVER_ERROR
        }

        "must return BadRequest when message type not recognised by xml validator" in forAll(
          arbitraryMovementId.arbitrary
        ) {
          movementId =>
            val ControllerAndMocks(
              sut,
              _,
              _,
              _,
              _,
              _,
              _,
              _,
              _,
              _,
              _
            ) = setup(validateXml = EitherT.leftT(FailedToValidateError.InvalidMessageTypeError("test")))

            val request = fakeJsonAttachRequest(contentJson)
            val result  = sut.attachMessage(movementType, movementId)(request)

            status(result) mustBe BAD_REQUEST
        }

        "must return InternalServerError when unexpected error from xml validator" in forAll(
          arbitraryMovementId.arbitrary
        ) {
          movementId =>
            val ControllerAndMocks(
              sut,
              _,
              _,
              _,
              _,
              _,
              _,
              _,
              _,
              _,
              _
            ) = setup(validateXml = EitherT.leftT(FailedToValidateError.UnexpectedError(None)))

            val request = fakeJsonAttachRequest(contentJson)
            val result  = sut.attachMessage(movementType, movementId)(request)

            status(result) mustBe INTERNAL_SERVER_ERROR
        }

        "must return NotFound when movement not found by Persistence" in forAll(
          arbitraryMovementId.arbitrary
        ) {
          movementId =>
            val ControllerAndMocks(
              sut,
              _,
              _,
              _,
              mockAuditService,
              _,
              _,
              _,
              _,
              _,
              _
            ) = setup(persistence = EitherT.leftT(PersistenceError.MovementNotFound(movementId, movementType)))
            when(
              mockAuditService.auditStatusEvent(
                eqTo(CustomerRequestedMissingMovement),
                any(),
                eqTo(Some(movementId)),
                eqTo(None),
                any(),
                eqTo(Some(movementType)),
                eqTo(Some(messageType))
              )(any[HeaderCarrier], any[ExecutionContext])
            ).thenReturn(Future.successful(()))

            val request = fakeJsonAttachRequest(contentJson)
            val result  = sut.attachMessage(movementType, movementId)(request)

            status(result) mustBe NOT_FOUND
            verify(mockAuditService, times(1)).auditStatusEvent(
              eqTo(CustomerRequestedMissingMovement),
              any(),
              eqTo(Some(movementId)),
              eqTo(None),
              any(),
              eqTo(Some(movementType)),
              eqTo(Some(messageType))
            )(any[HeaderCarrier], any[ExecutionContext])
        }

        "must return InternalServerError when Persistence return Unexpected Error" in forAll(
          arbitraryMovementId.arbitrary
        ) {
          movementId =>
            val ControllerAndMocks(
              sut,
              _,
              _,
              _,
              mockAuditService,
              _,
              _,
              _,
              _,
              _,
              _
            ) = setup(persistence = EitherT.leftT(PersistenceError.UnexpectedError(None)))
            when(
              mockAuditService.auditStatusEvent(
                eqTo(CustomerRequestedMissingMovement),
                any(),
                eqTo(Some(movementId)),
                eqTo(None),
                any(),
                eqTo(Some(movementType)),
                eqTo(Some(messageType))
              )(any[HeaderCarrier], any[ExecutionContext])
            ).thenReturn(Future.successful(()))

            val request = fakeJsonAttachRequest(contentJson)
            val result  = sut.attachMessage(movementType, movementId)(request)

            status(result) mustBe INTERNAL_SERVER_ERROR
            verify(mockAuditService, times(0)).auditStatusEvent(
              eqTo(CustomerRequestedMissingMovement),
              any(),
              eqTo(Some(movementId)),
              eqTo(None),
              any(),
              eqTo(Some(movementType)),
              eqTo(Some(messageType))
            )(any[HeaderCarrier], any[ExecutionContext])
        }

        "must return InternalServerError when router throws unexpected error" in {
          val ControllerAndMocks(
            sut,
            _,
            _,
            _,
            _,
            _,
            _,
            _,
            _,
            _,
            _
          ) = setup(router = EitherT.leftT(RouterError.UnexpectedError(None)))

          val request = fakeJsonAttachRequest(contentJson)
          val result  = sut.attachMessage(movementType, movementId)(request)

          status(result) mustBe INTERNAL_SERVER_ERROR
        }

        "must return BadRequest when router returns BadRequest" in {
          val ControllerAndMocks(
            sut,
            _,
            _,
            _,
            mockAuditService,
            _,
            _,
            _,
            mockPushNotificationService,
            _,
            _
          ) = setup(router = EitherT.leftT(RouterError.UnrecognisedOffice("AB012345", "field")))

          when(mockPushNotificationService.update(any[String].asInstanceOf[MovementId])(any(), any()))
            .thenAnswer(
              _ => EitherT.rightT()
            )

          val request = fakeJsonAttachRequest(contentJson)
          val result  = sut.attachMessage(movementType, movementId)(request)

          status(result) mustBe BAD_REQUEST

          verify(mockAuditService, times(1)).auditStatusEvent(
            eqTo(SubmitAttachMessageFailed),
            eqTo(
              Some(
                Json.obj(
                  "message" -> "The customs office specified for field must be a customs office located in the United Kingdom (AB012345 was specified)",
                  "code"    -> "BAD_REQUEST"
                )
              )
            ),
            eqTo(Some(movementId)),
            eqTo(None),
            eqTo(Some(EORINumber("id"))),
            eqTo(Some(movementType)),
            any()
          )(any[HeaderCarrier], any[ExecutionContext])
        }

        // TODO: Fix the intention of this test... or the code behind it
        "must return Accepted when persistence message status is not updated" ignore {
          val ControllerAndMocks(
            sut,
            _,
            _,
            _,
            _,
            _,
            _,
            _,
            _,
            _,
            _
          ) = setup(persistenceStatus = EitherT.leftT(PersistenceError.MovementNotFound(movementId, movementType)))

          val request = fakeJsonAttachRequest(contentJson)
          val result  = sut.attachMessage(movementType, movementId)(request)

          status(result) mustBe ACCEPTED
        }

      }

      "without content type" - {
        val standardHeaders = FakeHeaders(
          Seq(HeaderNames.ACCEPT -> "application/vnd.hmrc.2.0+json")
        )

        val source = Source.empty[ByteString]

        val request: Request[Source[ByteString, _]] =
          fakeAttachMessageRequest("POST", standardHeaders, source, movementType)

        "must return Accepted when body length is within limits and is considered valid" in forAll(
          arbitraryMovementId.arbitrary,
          arbitraryMessageId.arbitrary,
          arbitraryUpscanInitiateResponse.arbitrary
        ) {
          (movementId, messageId, upscanInitiateResponse) =>
            val ControllerAndMocks(
              sut,
              _,
              mockPersistenceService,
              _,
              mockAuditService,
              _,
              _,
              _,
              _,
              mockUpscanService,
              _
            ) = createControllerAndMocks()

            val createdTime = OffsetDateTime.now()
            val movementResponse = MovementSummary(
              movementId,
              arbitrary[EORINumber].sample.value,
              Some(arbitrary[EORINumber].sample.get),
              Some(arbitrary[MovementReferenceNumber].sample.value),
              Some(arbitrary[LocalReferenceNumber].sample.value),
              createdTime,
              createdTime
            )

            when(mockPersistenceService.getMovement(EORINumber(any()), eqTo(movementType), MovementId(eqTo(movementId.value)))(any(), any()))
              .thenAnswer(
                _ => EitherT.rightT(movementResponse)
              )

            when(
              mockPersistenceService
                .addMessage(
                  MovementId(eqTo(movementId.value)),
                  eqTo(movementType),
                  eqTo(None),
                  eqTo(None)
                )(
                  any[HeaderCarrier],
                  any[ExecutionContext]
                )
            ).thenReturn(EitherT.rightT(UpdateMovementResponse(messageId)))
            when(
              mockAuditService.auditStatusEvent(
                eqTo(CustomerRequestedMissingMovement),
                any(),
                eqTo(Some(movementId)),
                eqTo(None),
                any(),
                eqTo(Some(movementType)),
                eqTo(None)
              )(any[HeaderCarrier], any[ExecutionContext])
            ).thenReturn(Future.successful(()))

            when(
              mockUpscanService
                .upscanInitiate(
                  any[String].asInstanceOf[EORINumber],
                  eqTo(movementType),
                  MovementId(eqTo(movementId.value)),
                  MessageId(eqTo(messageId.value))
                )(
                  any[HeaderCarrier],
                  any[ExecutionContext]
                )
            )
              .thenAnswer {
                _ => EitherT.rightT(upscanInitiateResponse)
              }

            when(
              mockAuditService.auditStatusEvent(
                eqTo(LargeMessageSubmissionRequested),
                eqTo(None),
                eqTo(Some(movementId)),
                eqTo(Some(messageId)),
                any(),
                eqTo(Some(movementType)),
                eqTo(None)
              )(any(), any())
            ).thenReturn(Future.successful(()))

            val result = sut.attachMessage(movementType, movementId)(request)

            status(result) mustBe ACCEPTED
            contentAsJson(result) mustBe Json.toJson(HateoasMovementUpdateResponse(movementId, messageId, movementType, Some(upscanInitiateResponse)))

            verify(mockAuditService, times(0)).auditStatusEvent(
              eqTo(CustomerRequestedMissingMovement),
              any(),
              eqTo(Some(movementId)),
              eqTo(None),
              any(),
              eqTo(Some(movementType)),
              eqTo(None)
            )(any[HeaderCarrier], any[ExecutionContext])
        }

        "must return NotFound when movement not found by Persistence" in forAll(
          arbitraryMovementId.arbitrary,
          arbitraryEORINumber.arbitrary
        ) {
          (movementId, eori) =>
            val ControllerAndMocks(
              sut,
              _,
              mockPersistenceService,
              _,
              mockAuditService,
              _,
              _,
              _,
              _,
              _,
              _
            ) = createControllerAndMocks(enrollmentEORI = eori)

            val createdTime = OffsetDateTime.now()
            val movementResponse = MovementSummary(
              movementId,
              arbitrary[EORINumber].sample.value,
              Some(arbitrary[EORINumber].sample.get),
              Some(arbitrary[MovementReferenceNumber].sample.value),
              Some(arbitrary[LocalReferenceNumber].sample.value),
              createdTime,
              createdTime
            )
            when(mockPersistenceService.getMovement(EORINumber(any()), eqTo(movementType), MovementId(eqTo(movementId.value)))(any(), any()))
              .thenAnswer(
                _ => EitherT.rightT(movementResponse)
              )

            when(
              mockPersistenceService
                .addMessage(
                  MovementId(eqTo(movementId.value)),
                  eqTo(movementType),
                  eqTo(None),
                  eqTo(None)
                )(
                  any[HeaderCarrier],
                  any[ExecutionContext]
                )
            ).thenReturn(EitherT.leftT(PersistenceError.MovementNotFound(movementId, movementType)))

            val result = sut.attachMessage(movementType, movementId)(request)

            status(result) mustBe NOT_FOUND
            val message = s"${movementType.movementType.capitalize} movement with ID ${movementId.value} was not found"
            contentAsJson(result) mustBe Json.obj(
              "message" -> message,
              "code"    -> "NOT_FOUND"
            )

<<<<<<< HEAD
            verify(mockAuditService, times(1)).auditStatusEvent(
              eqTo(AddMessageDBFailed),
              eqTo(Some(Json.obj("message" -> message, "code" -> "NOT_FOUND"))),
              eqTo(Some(movementId)),
              eqTo(None),
              eqTo(Some(eori)),
              eqTo(Some(movementType)),
              eqTo(None)
            )(any[HeaderCarrier], any[ExecutionContext])
=======
>>>>>>> ac030f78
        }

        "must return InternalServerError when Persistence return Unexpected Error" in forAll(
          arbitraryMovementId.arbitrary,
          arbitraryEORINumber.arbitrary
        ) {
          (movementId, eori) =>
            val ControllerAndMocks(
              sut,
              _,
              mockPersistenceService,
              _,
              mockAuditService,
              _,
              _,
              _,
              _,
              _,
              _
            )               = createControllerAndMocks(enrollmentEORI = eori)
            val createdTime = OffsetDateTime.now()
            val movementResponse = MovementSummary(
              movementId,
              arbitrary[EORINumber].sample.value,
              Some(arbitrary[EORINumber].sample.get),
              Some(arbitrary[MovementReferenceNumber].sample.value),
              Some(arbitrary[LocalReferenceNumber].sample.value),
              createdTime,
              createdTime
            )

            when(mockPersistenceService.getMovement(EORINumber(any()), eqTo(movementType), MovementId(eqTo(movementId.value)))(any(), any()))
              .thenAnswer(
                _ => EitherT.rightT(movementResponse)
              )
            when(
              mockPersistenceService
                .addMessage(
                  MovementId(eqTo(movementId.value)),
                  eqTo(movementType),
                  eqTo(None),
                  eqTo(None)
                )(
                  any[HeaderCarrier],
                  any[ExecutionContext]
                )
            ).thenReturn(EitherT.leftT(PersistenceError.UnexpectedError(None)))
            when(
              mockAuditService.auditStatusEvent(
                eqTo(CustomerRequestedMissingMovement),
                any(),
                eqTo(Some(movementId)),
                eqTo(None),
                any(),
                eqTo(Some(movementType)),
                eqTo(None)
              )(any[HeaderCarrier], any[ExecutionContext])
            ).thenReturn(Future.successful(()))

            val result = sut.attachMessage(movementType, movementId)(request)

            status(result) mustBe INTERNAL_SERVER_ERROR
            contentAsJson(result) mustBe Json.obj(
              "message" -> "Internal server error",
              "code"    -> "INTERNAL_SERVER_ERROR"
            )
<<<<<<< HEAD
            verify(mockAuditService, times(1)).auditStatusEvent(
              eqTo(AddMessageDBFailed),
              eqTo(Some(Json.obj("message" -> "Internal server error", "code" -> "INTERNAL_SERVER_ERROR"))),
              eqTo(Some(movementId)),
              eqTo(None),
              eqTo(Some(eori)),
=======
            verify(mockAuditService, times(0)).auditStatusEvent(
              eqTo(CustomerRequestedMissingMovement),
              any(),
              eqTo(Some(movementId)),
              eqTo(None),
              any(),
>>>>>>> ac030f78
              eqTo(Some(movementType)),
              eqTo(None)
            )(any[HeaderCarrier], any[ExecutionContext])
        }

        "must return InternalServerError when Upscan return Unexpected Error" in forAll(
          arbitraryMovementId.arbitrary,
          arbitraryMessageId.arbitrary
        ) {
          (movementId, messageId) =>
            val ControllerAndMocks(
              sut,
              _,
              mockPersistenceService,
              _,
              mockAuditService,
              _,
              _,
              _,
              _,
              mockUpscanService,
              _
            ) = createControllerAndMocks()

            val createdTime = OffsetDateTime.now()
            val movementResponse = MovementSummary(
              movementId,
              arbitrary[EORINumber].sample.value,
              Some(arbitrary[EORINumber].sample.get),
              Some(arbitrary[MovementReferenceNumber].sample.value),
              Some(arbitrary[LocalReferenceNumber].sample.value),
              createdTime,
              createdTime
            )

            when(mockPersistenceService.getMovement(EORINumber(any()), eqTo(movementType), MovementId(eqTo(movementId.value)))(any(), any()))
              .thenAnswer(
                _ => EitherT.rightT(movementResponse)
              )

            when(
              mockPersistenceService
                .addMessage(
                  MovementId(eqTo(movementId.value)),
                  eqTo(movementType),
                  eqTo(None),
                  eqTo(None)
                )(
                  any[HeaderCarrier],
                  any[ExecutionContext]
                )
            ).thenReturn(EitherT.rightT(UpdateMovementResponse(messageId)))

            when(
              mockAuditService.auditStatusEvent(
                eqTo(LargeMessageSubmissionRequested),
                eqTo(None),
                eqTo(Some(movementId)),
                eqTo(Some(messageId)),
                any(),
                eqTo(Some(movementType)),
                eqTo(None)
              )(any(), any())
            ).thenReturn(Future.successful(()))
            when(
              mockUpscanService
                .upscanInitiate(
                  any[String].asInstanceOf[EORINumber],
                  eqTo(movementType),
                  MovementId(eqTo(movementId.value)),
                  MessageId(eqTo(messageId.value))
                )(
                  any[HeaderCarrier],
                  any[ExecutionContext]
                )
            )
              .thenAnswer {
                _ => EitherT.leftT(UpscanError.UnexpectedError(None))
              }

            val result = sut.attachMessage(movementType, movementId)(request)

            status(result) mustBe INTERNAL_SERVER_ERROR
            contentAsJson(result) mustBe Json.obj(
              "message" -> "Internal server error",
              "code"    -> "INTERNAL_SERVER_ERROR"
            )
        }

        "must return NotFound when movement is not found by Persistence getMovement" in forAll(
          arbitraryMovementId.arbitrary
        ) {
          movementId =>
            val ControllerAndMocks(
              sut,
              _,
              mockPersistenceService,
              _,
              mockAuditService,
              _,
              _,
              _,
              _,
              _,
              _
            ) = createControllerAndMocks()

            when(mockPersistenceService.getMovement(EORINumber(any()), eqTo(movementType), MovementId(eqTo(movementId.value)))(any(), any()))
              .thenAnswer(
                _ => EitherT.leftT(PersistenceError.MovementNotFound(movementId, movementType))
              )
            when(
              mockAuditService.auditStatusEvent(
                eqTo(CustomerRequestedMissingMovement),
                any(),
                eqTo(Some(movementId)),
                eqTo(None),
                any(),
                eqTo(Some(movementType)),
                eqTo(None)
              )(any[HeaderCarrier], any[ExecutionContext])
            ).thenReturn(Future.successful(()))
            val result = sut.attachMessage(movementType, movementId)(request)

            status(result) mustBe NOT_FOUND
            contentAsJson(result) mustBe Json.obj(
              "message" -> s"${movementType.movementType.capitalize} movement with ID ${movementId.value} was not found",
              "code"    -> "NOT_FOUND"
            )
            verify(mockAuditService, times(1)).auditStatusEvent(
              eqTo(CustomerRequestedMissingMovement),
              any(),
              eqTo(Some(movementId)),
              eqTo(None),
              any(),
              eqTo(Some(movementType)),
              eqTo(None)
            )(any[HeaderCarrier], any[ExecutionContext])
        }

      }

      "must return UNSUPPORTED_MEDIA_TYPE when the content type is invalid" in forAll(
        arbitraryMovementId.arbitrary
      ) {
        movementId =>
          val ControllerAndMocks(
            sut,
            _,
            _,
            _,
            _,
            _,
            _,
            _,
            _,
            _,
            _
          ) = createControllerAndMocks()
          val standardHeaders = FakeHeaders(
            Seq(HeaderNames.ACCEPT -> "application/vnd.hmrc.2.0+json", HeaderNames.CONTENT_TYPE -> "invalid", HeaderNames.CONTENT_LENGTH -> "1000")
          )

          val request  = fakeAttachMessageRequest("POST", standardHeaders, Source.single(ByteString(contentXml.mkString, StandardCharsets.UTF_8)), movementType)
          val response = sut.attachMessage(movementType, movementId)(request)
          status(response) mustBe UNSUPPORTED_MEDIA_TYPE
          contentAsJson(response) mustBe Json.obj(
            "code"    -> "UNSUPPORTED_MEDIA_TYPE",
            "message" -> "Content-type header invalid is not supported!"
          )
      }

      "must return NOT_ACCEPTABLE when the accept type is invalid" in {
        val ControllerAndMocks(
          sut,
          _,
          _,
          _,
          _,
          _,
          _,
          _,
          _,
          _,
          _
        ) = createControllerAndMocks(
          new AcceptHeaderActionProviderImpl()
        )
        val standardHeaders = FakeHeaders(
          Seq(HeaderNames.ACCEPT -> "application/vnd.hmrc.2.0+json123", HeaderNames.CONTENT_TYPE -> MimeTypes.XML, HeaderNames.CONTENT_LENGTH -> "1000")
        )

        val request  = fakeAttachMessageRequest("POST", standardHeaders, Source.single(ByteString(contentXml.mkString, StandardCharsets.UTF_8)), movementType)
        val response = sut.createMovement(movementType)(request)
        status(response) mustBe NOT_ACCEPTABLE
        contentAsJson(response) mustBe Json.obj(
          "code"    -> "NOT_ACCEPTABLE",
          "message" -> "The Accept header is missing or invalid."
        )
      }

      s"must return NOT_ACCEPTABLE when the accept type is ${VersionedRouting.VERSION_2_ACCEPT_HEADER_VALUE_JSON_XML_HYPHEN}" in forAll(
        arbitraryMovementId.arbitrary
      ) {
        _ =>
          val ControllerAndMocks(
            sut,
            _,
            _,
            _,
            _,
            _,
            _,
            _,
            _,
            _,
            _
          ) = createControllerAndMocks(
            new AcceptHeaderActionProviderImpl()
          )
          val standardHeaders = FakeHeaders(
            Seq(
              HeaderNames.ACCEPT         -> VersionedRouting.VERSION_2_ACCEPT_HEADER_VALUE_JSON_XML_HYPHEN,
              HeaderNames.CONTENT_TYPE   -> MimeTypes.XML,
              HeaderNames.CONTENT_LENGTH -> "1000"
            )
          )

          val request  = fakeAttachMessageRequest("POST", standardHeaders, Source.single(ByteString(contentXml.mkString, StandardCharsets.UTF_8)), movementType)
          val response = sut.createMovement(movementType)(request)
          status(response) mustBe NOT_ACCEPTABLE
          contentAsJson(response) mustBe Json.obj(
            "code"    -> "NOT_ACCEPTABLE",
            "message" -> "The Accept header is missing or invalid."
          )
      }
    }
  }

  "POST /movements/:movementId/messages/:messageId" - {

    "when a success response is received from Upscan" - {

      "if the file can't be downloaded from Upscan, mark as failure and return Ok" in forAll(
        arbitrary[EORINumber],
        arbitrary[MovementType],
        arbitrary[MovementId],
        arbitrary[MessageId]
      ) { // TODO: This is upscan's fault, we should consider a failure response here
        (eori, movementType, movementId, messageId) =>
          val ControllerAndMocks(
            sut,
            mockValidationService,
            mockPersistenceService,
            mockRouterService,
            mockAuditService,
            _,
            mockXmlParsingService,
            _,
            mockPushNotificationService,
            mockUpscanService,
            _
          ) = createControllerAndMocks(
            new AcceptHeaderActionProviderImpl()
          )

          when(mockUpscanService.upscanGetFile(DownloadUrl(eqTo(upscanDownloadUrl.value)))(any[HeaderCarrier], any[ExecutionContext], any[Materializer]))
            .thenReturn(EitherT.leftT(UpscanError.UnexpectedError(None)))

          when(
            mockPushNotificationService.postPpnsNotification(
              MovementId(eqTo(movementId.value)),
              MessageId(eqTo(messageId.value)),
              any[JsValue]
            )(
              any(),
              any()
            )
          )
            .thenReturn(EitherT.rightT(()): EitherT[Future, PushNotificationError, Unit])

          val request                  = FakeRequest[UpscanResponse]("POST", "/", FakeHeaders(), upscanSuccess)
          val response: Future[Result] = sut.attachMessageFromUpscan(eori, movementType, movementId, messageId, None)(request)

          whenReady(response) {
            _ =>
              status(response) mustBe OK

              // common
              verify(mockUpscanService, times(1))
                .upscanGetFile(DownloadUrl(eqTo(upscanDownloadUrl.value)))(any[HeaderCarrier], any[ExecutionContext], any[Materializer])
              verify(mockXmlParsingService, times(0))
                .extractMessageType(any[Source[ByteString, _]], any[Seq[MessageType]])(any[HeaderCarrier], any[ExecutionContext])

              verify(mockPersistenceService, times(0)).updateMessageBody(
                any[MessageType],
                EORINumber(eqTo(eori.value)),
                eqTo(movementType),
                MovementId(eqTo(movementId.value)),
                MessageId(eqTo(messageId.value)),
                any[Source[ByteString, _]]
              )(any[HeaderCarrier], any[ExecutionContext])
              verify(mockValidationService, times(0)).validateXml(any[MessageType], any[Source[ByteString, _]])(any(), any())

              // large messages: TODO: hopefully will disappear
              verify(mockPersistenceService, times(0)).getMessage(
                EORINumber(eqTo(eori.value)),
                eqTo(movementType),
                MovementId(eqTo(movementId.value)),
                MessageId(eqTo(messageId.value))
              )(any[HeaderCarrier], any[ExecutionContext])

              // small messages
              verify(mockRouterService, times(0)).send(
                any[MessageType],
                EORINumber(eqTo(eori.value)),
                MovementId(eqTo(movementId.value)),
                MessageId(eqTo(messageId.value)),
                any[Source[ByteString, _]]
              )(any[ExecutionContext], any[HeaderCarrier])

              // failed status
              verify(mockPersistenceService, times(1)).updateMessage(
                EORINumber(eqTo(eori.value)),
                eqTo(movementType),
                MovementId(eqTo(movementId.value)),
                MessageId(eqTo(messageId.value)),
                eqTo(MessageUpdate(MessageStatus.Failed, None, None))
              )(any[HeaderCarrier], any[ExecutionContext])

              // Verify that postPpnsNotification was called
              verify(mockPushNotificationService, times(1)).postPpnsNotification(
                MovementId(eqTo(movementId.value)),
                MessageId(eqTo(messageId.value)),
                any[JsValue]
              )(
                any(),
                any()
              )

              verify(mockAuditService, times(0)).auditMessageEvent(
                eqTo(AuditType.DeclarationData),
                eqTo(MimeTypes.XML),
                any(),
                any(),
                eqTo(Some(movementId)),
                eqTo(Some(messageId)),
                eqTo(Some(eori)),
                eqTo(Some(movementType)),
                eqTo(None)
              )(any(), any())
          }
      }

      "if the file can be downloaded from Upscan" - {

        "if the message type could not be extracted, mark as failure (bad request) and return Ok" in forAll(
          arbitrary[EORINumber],
          arbitrary[MovementType],
          arbitrary[MovementId],
          arbitrary[MessageId]
        ) {
          (eori, movementType, movementId, messageId) =>
            val ControllerAndMocks(
              sut,
              mockValidationService,
              mockPersistenceService,
              mockRouterService,
              mockAuditService,
              _,
              mockXmlParsingService,
              _,
              mockPushNotificationService,
              mockUpscanService,
              _
            ) = createControllerAndMocks(
              new AcceptHeaderActionProviderImpl()
            )

            val allowedTypes =
              if (movementType == MovementType.Arrival) MessageType.messageTypesSentByArrivalTrader else MessageType.messageTypesSentByDepartureTrader

            when(mockUpscanService.upscanGetFile(DownloadUrl(eqTo(upscanDownloadUrl.value)))(any[HeaderCarrier], any[ExecutionContext], any[Materializer]))
              .thenReturn(EitherT.rightT(singleUseStringSource("<test></test>")))
            when(mockXmlParsingService.extractMessageType(any(), eqTo(allowedTypes))(any(), any())).thenReturn(EitherT.leftT(ExtractionError.MalformedInput))

            when(
              mockPushNotificationService.postPpnsNotification(
                MovementId(eqTo(movementId.value)),
                MessageId(eqTo(messageId.value)),
                any[JsValue]
              )(
                any[HeaderCarrier],
                any[ExecutionContext]
              )
            )
              .thenReturn(EitherT.rightT(()): EitherT[Future, PushNotificationError, Unit])

            val request                  = FakeRequest[UpscanResponse]("POST", "/", FakeHeaders(), upscanSuccess)
            val response: Future[Result] = sut.attachMessageFromUpscan(eori, movementType, movementId, messageId, None)(request)

            whenReady(response) {
              _ =>
                status(response) mustBe OK

                // common
                verify(mockUpscanService, times(1))
                  .upscanGetFile(DownloadUrl(eqTo(upscanDownloadUrl.value)))(any[HeaderCarrier], any[ExecutionContext], any[Materializer])
                verify(mockXmlParsingService, times(1))
                  .extractMessageType(any[Source[ByteString, _]], any[Seq[MessageType]])(any[HeaderCarrier], any[ExecutionContext])

                verify(mockPersistenceService, times(0)).updateMessageBody(
                  any[MessageType],
                  EORINumber(eqTo(eori.value)),
                  eqTo(movementType),
                  MovementId(eqTo(movementId.value)),
                  MessageId(eqTo(messageId.value)),
                  any[Source[ByteString, _]]
                )(any[HeaderCarrier], any[ExecutionContext])
                verify(mockValidationService, times(0)).validateXml(any[MessageType], any[Source[ByteString, _]])(any(), any())

                // large messages: TODO: hopefully will disappear
                verify(mockPersistenceService, times(0)).getMessage(
                  EORINumber(eqTo(eori.value)),
                  eqTo(movementType),
                  MovementId(eqTo(movementId.value)),
                  MessageId(eqTo(messageId.value))
                )(any[HeaderCarrier], any[ExecutionContext])

                // small messages
                verify(mockRouterService, times(0)).send(
                  any[MessageType],
                  EORINumber(eqTo(eori.value)),
                  MovementId(eqTo(movementId.value)),
                  MessageId(eqTo(messageId.value)),
                  any[Source[ByteString, _]]
                )(any[ExecutionContext], any[HeaderCarrier])

                // Verify that postPpnsNotification was  called
                verify(mockPushNotificationService, times(1)).postPpnsNotification(
                  MovementId(eqTo(movementId.value)),
                  MessageId(eqTo(messageId.value)),
                  any[JsValue]
                )(
                  any[HeaderCarrier],
                  any[ExecutionContext]
                )

                // failed status
                verify(mockPersistenceService, times(1)).updateMessage(
                  EORINumber(eqTo(eori.value)),
                  eqTo(movementType),
                  MovementId(eqTo(movementId.value)),
                  MessageId(eqTo(messageId.value)),
                  eqTo(MessageUpdate(MessageStatus.Failed, None, None))
                )(any[HeaderCarrier], any[ExecutionContext])

                verify(mockAuditService, times(0)).auditMessageEvent(
                  eqTo(AuditType.DeclarationData),
                  eqTo(MimeTypes.XML),
                  any(),
                  any(),
                  eqTo(Some(movementId)),
                  eqTo(Some(messageId)),
                  eqTo(Some(eori)),
                  eqTo(Some(movementType)),
                  eqTo(None)
                )(any(), any())
            }
        }

        "if the message could not be validated, mark as failure (schema validation) and return Ok" in forAll(
          arbitrary[EORINumber],
          arbitrary[MovementType],
          arbitrary[MovementId],
          arbitrary[MessageId]
        ) {
          (eori, movementType, movementId, messageId) =>
            val ControllerAndMocks(
              sut,
              mockValidationService,
              mockPersistenceService,
              mockRouterService,
              mockAuditService,
              _,
              mockXmlParsingService,
              _,
              mockPushNotificationService,
              mockUpscanService,
              _
            ) = createControllerAndMocks(
              new AcceptHeaderActionProviderImpl()
            )

            val allowedTypes =
              if (movementType == MovementType.Arrival) MessageType.messageTypesSentByArrivalTrader else MessageType.messageTypesSentByDepartureTrader

            val messageType = Gen.oneOf(allowedTypes).sample.value

            when(mockUpscanService.upscanGetFile(DownloadUrl(eqTo(upscanDownloadUrl.value)))(any[HeaderCarrier], any[ExecutionContext], any[Materializer]))
              .thenReturn(EitherT.rightT(singleUseStringSource("<test></test>")))
            when(mockXmlParsingService.extractMessageType(any(), eqTo(allowedTypes))(any(), any())).thenReturn(EitherT.rightT(messageType))
            // Audit service is ignored so no need to mock. We should verify though, which we do below.
            when(
              mockPersistenceService.updateMessageBody(
                eqTo(messageType),
                EORINumber(eqTo(eori.value)),
                eqTo(movementType),
                MovementId(eqTo(movementId.value)),
                MessageId(eqTo(messageId.value)),
                any[Source[ByteString, _]]
              )(any[HeaderCarrier], any[ExecutionContext])
            )
              .thenReturn(EitherT.rightT((): Unit))
            when(mockValidationService.validateXml(eqTo(messageType), any[Source[ByteString, _]])(any(), any()))
              .thenReturn(EitherT.leftT(FailedToValidateError.XmlSchemaFailedToValidateError(NonEmptyList.one(XmlValidationError(1, 1, "nope")))))

            when(
              mockPushNotificationService.postPpnsNotification(
                MovementId(eqTo(movementId.value)),
                MessageId(eqTo(messageId.value)),
                any[JsValue]
              )(
                any[HeaderCarrier],
                any[ExecutionContext]
              )
            )
              .thenReturn(EitherT.rightT(()): EitherT[Future, PushNotificationError, Unit])

            val request                  = FakeRequest[UpscanResponse]("POST", "/", FakeHeaders(), upscanSuccess)
            val response: Future[Result] = sut.attachMessageFromUpscan(eori, movementType, movementId, messageId, None)(request)

            whenReady(response) {
              _ =>
                status(response) mustBe OK

                // common
                verify(mockUpscanService, times(1))
                  .upscanGetFile(DownloadUrl(eqTo(upscanDownloadUrl.value)))(any[HeaderCarrier], any[ExecutionContext], any[Materializer])
                verify(mockXmlParsingService, times(1))
                  .extractMessageType(any[Source[ByteString, _]], any[Seq[MessageType]])(any[HeaderCarrier], any[ExecutionContext])

                verify(mockValidationService, times(1)).validateXml(eqTo(messageType), any[Source[ByteString, _]])(any(), any())
                verify(mockPersistenceService, times(0)).updateMessageBody(
                  eqTo(messageType),
                  EORINumber(eqTo(eori.value)),
                  eqTo(movementType),
                  MovementId(eqTo(movementId.value)),
                  MessageId(eqTo(messageId.value)),
                  any[Source[ByteString, _]]
                )(any[HeaderCarrier], any[ExecutionContext])

                // Verify that postPpnsNotification was not  called
                verify(mockPushNotificationService, times(1)).postPpnsNotification(
                  MovementId(eqTo(movementId.value)),
                  MessageId(eqTo(messageId.value)),
                  any[JsValue]
                )(
                  any[HeaderCarrier],
                  any[ExecutionContext]
                )

                // large messages: TODO: hopefully will disappear
                verify(mockPersistenceService, times(0)).getMessage(
                  EORINumber(eqTo(eori.value)),
                  eqTo(movementType),
                  MovementId(eqTo(movementId.value)),
                  MessageId(eqTo(messageId.value))
                )(any[HeaderCarrier], any[ExecutionContext])

                // small messages
                verify(mockRouterService, times(0)).send(
                  any[MessageType],
                  EORINumber(eqTo(eori.value)),
                  MovementId(eqTo(movementId.value)),
                  MessageId(eqTo(messageId.value)),
                  any[Source[ByteString, _]]
                )(any[ExecutionContext], any[HeaderCarrier])

                // failed status
                verify(mockPersistenceService, times(1)).updateMessage(
                  EORINumber(eqTo(eori.value)),
                  eqTo(movementType),
                  MovementId(eqTo(movementId.value)),
                  MessageId(eqTo(messageId.value)),
                  eqTo(MessageUpdate(MessageStatus.Failed, None, None))
                )(any[HeaderCarrier], any[ExecutionContext])

                verify(mockAuditService, times(0)).auditMessageEvent(
                  eqTo(AuditType.DeclarationData),
                  eqTo(MimeTypes.XML),
                  any(),
                  any(),
                  eqTo(Some(movementId)),
                  eqTo(Some(messageId)),
                  eqTo(Some(eori)),
                  eqTo(Some(movementType)),
                  eqTo(None)
                )(any(), any())
            }

        }

        "if the message could not be stored, mark as failure (internal server error) and return Ok" in forAll(
          arbitrary[EORINumber],
          arbitrary[MovementType],
          arbitrary[MovementId],
          arbitrary[MessageId]
        ) {
          (eori, movementType, movementId, messageId) =>
            val ControllerAndMocks(
              sut,
              mockValidationService,
              mockPersistenceService,
              mockRouterService,
              mockAuditService,
              _,
              mockXmlParsingService,
              _,
              mockPushNotificationService,
              mockUpscanService,
              _
            ) = createControllerAndMocks(
              new AcceptHeaderActionProviderImpl()
            )

            val allowedTypes =
              if (movementType == MovementType.Arrival) MessageType.messageTypesSentByArrivalTrader else MessageType.messageTypesSentByDepartureTrader

            val messageType = Gen.oneOf(allowedTypes).sample.value

            when(mockUpscanService.upscanGetFile(DownloadUrl(eqTo(upscanDownloadUrl.value)))(any[HeaderCarrier], any[ExecutionContext], any[Materializer]))
              .thenReturn(EitherT.rightT(singleUseStringSource("<test></test>")))
            when(mockXmlParsingService.extractMessageType(any(), eqTo(allowedTypes))(any(), any())).thenReturn(EitherT.rightT(messageType))
            // Audit service is ignored so no need to mock. We should verify though, which we do below.
            when(mockValidationService.validateXml(eqTo(messageType), any[Source[ByteString, _]])(any(), any()))
              .thenReturn(EitherT.rightT((): Unit))
            when(
              mockPersistenceService.updateMessageBody(
                eqTo(messageType),
                EORINumber(eqTo(eori.value)),
                eqTo(movementType),
                MovementId(eqTo(movementId.value)),
                MessageId(eqTo(messageId.value)),
                any[Source[ByteString, _]]
              )(any[HeaderCarrier], any[ExecutionContext])
            )
              .thenReturn(EitherT.leftT(PersistenceError.MessageNotFound(movementId, messageId))) // it doesn't matter what the error is really.

            when(
              mockPushNotificationService.postPpnsNotification(
                MovementId(eqTo(movementId.value)),
                MessageId(eqTo(messageId.value)),
                any[JsValue]
              )(
                any[HeaderCarrier],
                any[ExecutionContext]
              )
            )
              .thenReturn(EitherT.rightT(()): EitherT[Future, PushNotificationError, Unit])

            val request                  = FakeRequest[UpscanResponse]("POST", "/", FakeHeaders(), upscanSuccess)
            val response: Future[Result] = sut.attachMessageFromUpscan(eori, movementType, movementId, messageId, None)(request)

            whenReady(response) {
              _ =>
                status(response) mustBe OK

                // common
                verify(mockUpscanService, times(1))
                  .upscanGetFile(DownloadUrl(eqTo(upscanDownloadUrl.value)))(any[HeaderCarrier], any[ExecutionContext], any[Materializer])
                verify(mockXmlParsingService, times(1))
                  .extractMessageType(any[Source[ByteString, _]], any[Seq[MessageType]])(any[HeaderCarrier], any[ExecutionContext])

                verify(mockValidationService, times(1)).validateXml(any[MessageType], any[Source[ByteString, _]])(any(), any())
                verify(mockPersistenceService, times(1)).updateMessageBody(
                  eqTo(messageType),
                  EORINumber(eqTo(eori.value)),
                  eqTo(movementType),
                  MovementId(eqTo(movementId.value)),
                  MessageId(eqTo(messageId.value)),
                  any[Source[ByteString, _]]
                )(any[HeaderCarrier], any[ExecutionContext])

                // large messages: TODO: hopefully will disappear
                verify(mockPersistenceService, times(0)).getMessage(
                  EORINumber(eqTo(eori.value)),
                  eqTo(movementType),
                  MovementId(eqTo(movementId.value)),
                  MessageId(eqTo(messageId.value))
                )(any[HeaderCarrier], any[ExecutionContext])

                // small messages
                verify(mockRouterService, times(0)).send(
                  any[MessageType],
                  EORINumber(eqTo(eori.value)),
                  MovementId(eqTo(movementId.value)),
                  MessageId(eqTo(messageId.value)),
                  any[Source[ByteString, _]]
                )(any[ExecutionContext], any[HeaderCarrier])

                // failed status
                verify(mockPersistenceService, times(1)).updateMessage(
                  EORINumber(eqTo(eori.value)),
                  eqTo(movementType),
                  MovementId(eqTo(movementId.value)),
                  MessageId(eqTo(messageId.value)),
                  eqTo(MessageUpdate(MessageStatus.Failed, None, None))
                )(any[HeaderCarrier], any[ExecutionContext])

                // Verify that postPpnsNotification was called
                verify(mockPushNotificationService, times(1)).postPpnsNotification(
                  MovementId(eqTo(movementId.value)),
                  MessageId(eqTo(messageId.value)),
                  any[JsValue]
                )(
                  any[HeaderCarrier],
                  any[ExecutionContext]
                )

                verify(mockAuditService, times(0)).auditMessageEvent(
                  eqTo(AuditType.DeclarationData),
                  eqTo(MimeTypes.XML),
                  any(),
                  any(),
                  eqTo(Some(movementId)),
                  eqTo(Some(messageId)),
                  eqTo(Some(eori)),
                  eqTo(Some(movementType)),
                  eqTo(None)
                )(any(), any())

            }
        }

        // TODO: The below can be consolidated when the router logic handles small vs large.
        "if a small message" - {

          "could not be routed, mark as failure (internal server error) and return Ok" in forAll(
            arbitrary[EORINumber],
            arbitrary[MovementType],
            arbitrary[MovementId],
            arbitrary[MessageId]
          ) {
            (eori, movementType, movementId, messageId) =>
              val ControllerAndMocks(
                sut,
                mockValidationService,
                mockPersistenceService,
                mockRouterService,
                mockAuditService,
                _,
                mockXmlParsingService,
                _,
                mockPushNotificationService,
                mockUpscanService,
                mockAppConfig
              ) = createControllerAndMocks(
                new AcceptHeaderActionProviderImpl()
              )

              val allowedTypes =
                if (movementType == MovementType.Arrival) MessageType.messageTypesSentByArrivalTrader else MessageType.messageTypesSentByDepartureTrader

              val messageType = Gen.oneOf(allowedTypes).sample.value

              when(mockUpscanService.upscanGetFile(DownloadUrl(eqTo(upscanDownloadUrl.value)))(any[HeaderCarrier], any[ExecutionContext], any[Materializer]))
                .thenReturn(EitherT.rightT(singleUseStringSource("<test></test>")))
              when(mockXmlParsingService.extractMessageType(any(), eqTo(allowedTypes))(any(), any())).thenReturn(EitherT.rightT(messageType))
              // Audit service is ignored so no need to mock. We should verify though, which we do below.
              when(
                mockPersistenceService.updateMessageBody(
                  eqTo(messageType),
                  EORINumber(eqTo(eori.value)),
                  eqTo(movementType),
                  MovementId(eqTo(movementId.value)),
                  MessageId(eqTo(messageId.value)),
                  any[Source[ByteString, _]]
                )(any[HeaderCarrier], any[ExecutionContext])
              )
                .thenReturn(EitherT.rightT((): Unit))

              when(
                mockAuditService.auditMessageEvent(
                  eqTo(messageType.auditType),
                  eqTo(MimeTypes.XML),
                  any(),
                  any(),
                  eqTo(Some(movementId)),
                  eqTo(Some(messageId)),
                  eqTo(Some(eori)),
                  eqTo(Some(movementType)),
                  eqTo(Some(messageType))
                )(any(), any())
              ).thenReturn(Future.successful(()))

              when(mockValidationService.validateXml(eqTo(messageType), any[Source[ByteString, _]])(any(), any()))
                .thenReturn(EitherT.rightT((): Unit))

              // large message
              when(mockAppConfig.smallMessageSizeLimit).thenReturn(Int.MaxValue)
              when(
                mockRouterService.send(
                  eqTo(messageType),
                  EORINumber(eqTo(eori.value)),
                  MovementId(eqTo(movementId.value)),
                  MessageId(eqTo(messageId.value)),
                  any[Source[ByteString, _]]
                )(any[ExecutionContext], any[HeaderCarrier])
              )
                .thenReturn(EitherT.leftT(RouterError.UnrecognisedOffice("office", "office")))
              when(
                mockAuditService.auditStatusEvent(
                  eqTo(TraderToNCTSSubmissionSuccessful),
                  eqTo(None),
                  eqTo(Some(movementId)),
                  eqTo(Some(messageId)),
                  any(),
                  eqTo(Some(movementType)),
                  eqTo(Some(messageType))
                )(any[HeaderCarrier], any[ExecutionContext])
              ).thenReturn(Future.successful(()))

              when(
                mockPushNotificationService.postPpnsNotification(
                  MovementId(eqTo(movementId.value)),
                  MessageId(eqTo(messageId.value)),
                  any[JsValue]
                )(
                  any[HeaderCarrier],
                  any[ExecutionContext]
                )
              )
                .thenReturn(EitherT.rightT(()): EitherT[Future, PushNotificationError, Unit])

              val request                  = FakeRequest[UpscanResponse]("POST", "/", FakeHeaders(), upscanSuccess)
              val response: Future[Result] = sut.attachMessageFromUpscan(eori, movementType, movementId, messageId, None)(request)

              whenReady(response) {
                _ =>
                  status(response) mustBe OK

                  // common
                  verify(mockUpscanService, times(1))
                    .upscanGetFile(DownloadUrl(eqTo(upscanDownloadUrl.value)))(any[HeaderCarrier], any[ExecutionContext], any[Materializer])
                  verify(mockXmlParsingService, times(1))
                    .extractMessageType(any[Source[ByteString, _]], any[Seq[MessageType]])(any[HeaderCarrier], any[ExecutionContext])

                  verify(mockPersistenceService, times(1)).updateMessageBody(
                    eqTo(messageType),
                    EORINumber(eqTo(eori.value)),
                    eqTo(movementType),
                    MovementId(eqTo(movementId.value)),
                    MessageId(eqTo(messageId.value)),
                    any[Source[ByteString, _]]
                  )(any[HeaderCarrier], any[ExecutionContext])
                  verify(mockValidationService, times(1)).validateXml(eqTo(messageType), any[Source[ByteString, _]])(any(), any())

                  // large messages: TODO: hopefully will disappear
                  verify(mockPersistenceService, times(0)).getMessage(
                    EORINumber(eqTo(eori.value)),
                    eqTo(movementType),
                    MovementId(eqTo(movementId.value)),
                    MessageId(eqTo(messageId.value))
                  )(any[HeaderCarrier], any[ExecutionContext])

                  // small messages
                  verify(mockRouterService, times(1)).send(
                    any[MessageType],
                    EORINumber(eqTo(eori.value)),
                    MovementId(eqTo(movementId.value)),
                    MessageId(eqTo(messageId.value)),
                    any[Source[ByteString, _]]
                  )(any[ExecutionContext], any[HeaderCarrier])

                  verify(mockAuditService, times(0)).auditStatusEvent(
                    eqTo(TraderToNCTSSubmissionSuccessful),
                    eqTo(None),
                    eqTo(Some(movementId)),
                    eqTo(Some(messageId)),
                    any(),
                    eqTo(Some(movementType)),
                    eqTo(Some(messageType))
                  )(any[HeaderCarrier], any[ExecutionContext])
                  // success status
                  verify(mockPersistenceService, times(0)).updateMessage(
                    EORINumber(eqTo(eori.value)),
                    eqTo(movementType),
                    MovementId(eqTo(movementId.value)),
                    MessageId(eqTo(messageId.value)),
                    eqTo(MessageUpdate(MessageStatus.Success, None, None))
                  )(any[HeaderCarrier], any[ExecutionContext])

                  verify(mockPushNotificationService, times(1)).postPpnsNotification(
                    MovementId(eqTo(movementId.value)),
                    MessageId(eqTo(messageId.value)),
                    any[JsValue]
                  )(
                    any[HeaderCarrier],
                    any[ExecutionContext]
                  )

                  // failed status
                  verify(mockPersistenceService, times(1)).updateMessage(
                    EORINumber(eqTo(eori.value)),
                    eqTo(movementType),
                    MovementId(eqTo(movementId.value)),
                    MessageId(eqTo(messageId.value)),
                    eqTo(MessageUpdate(MessageStatus.Failed, None, None))
                  )(any[HeaderCarrier], any[ExecutionContext])

                  verify(mockAuditService, times(1)).auditMessageEvent(
                    eqTo(messageType.auditType),
                    eqTo(MimeTypes.XML),
                    any(),
                    any(),
                    eqTo(Some(movementId)),
                    eqTo(Some(messageId)),
                    eqTo(Some(eori)),
                    eqTo(Some(movementType)),
                    eqTo(Some(messageType))
                  )(any(), any())

                  verify(mockAuditService, times(1)).auditStatusEvent(
                    eqTo(SubmitAttachMessageFailed),
                    eqTo(
                      Some(
                        Json.obj(
                          "message" -> "The customs office specified for office must be a customs office located in the United Kingdom (office was specified)",
                          "code"    -> "BAD_REQUEST"
                        )
                      )
                    ),
                    eqTo(Some(movementId)),
                    eqTo(Some(messageId)),
                    eqTo(Some(eori)),
                    eqTo(Some(movementType)),
                    eqTo(Some(messageType))
                  )(any[HeaderCarrier], any[ExecutionContext])
              }

          }

          "could be routed as a small message, update status, push a notification, then return Ok" in forAll(
            arbitrary[EORINumber],
            arbitrary[MovementType],
            arbitrary[MovementId],
            arbitrary[MessageId],
            arbitrary[ClientId]
          ) {
            (eori, movementType, movementId, messageId, clientId) =>
              val ControllerAndMocks(
                sut,
                mockValidationService,
                mockPersistenceService,
                mockRouterService,
                mockAuditService,
                _,
                mockXmlParsingService,
                _,
                mockPushNotificationService,
                mockUpscanService,
                mockAppConfig
              ) = createControllerAndMocks(
                new AcceptHeaderActionProviderImpl()
              )

              val ppnsMessage = Json.toJson(
                Json.obj(
                  "code" -> "SUCCESS",
                  "message" ->
                    s"The message ${messageId.value} for movement ${movementId.value} was successfully processed"
                )
              )

              val allowedTypes =
                if (movementType == MovementType.Arrival) MessageType.messageTypesSentByArrivalTrader else MessageType.messageTypesSentByDepartureTrader

              val messageType = Gen.oneOf(allowedTypes).sample.value

              when(mockUpscanService.upscanGetFile(DownloadUrl(eqTo(upscanDownloadUrl.value)))(any[HeaderCarrier], any[ExecutionContext], any[Materializer]))
                .thenReturn(EitherT.rightT(singleUseStringSource("<test></test>")))
              when(mockXmlParsingService.extractMessageType(any(), eqTo(allowedTypes))(any(), any())).thenReturn(EitherT.rightT(messageType))
              // Audit service is ignored so no need to mock. We should verify though, which we do below.
              when(
                mockPersistenceService.updateMessageBody(
                  eqTo(messageType),
                  EORINumber(eqTo(eori.value)),
                  eqTo(movementType),
                  MovementId(eqTo(movementId.value)),
                  MessageId(eqTo(messageId.value)),
                  any[Source[ByteString, _]]
                )(any[HeaderCarrier], any[ExecutionContext])
              )
                .thenReturn(EitherT.rightT((): Unit))

              when(
                mockAuditService.auditMessageEvent(
                  eqTo(messageType.auditType),
                  eqTo(MimeTypes.XML),
                  any(),
                  any(),
                  eqTo(Some(movementId)),
                  eqTo(Some(messageId)),
                  eqTo(Some(eori)),
                  eqTo(Some(movementType)),
                  eqTo(Some(messageType))
                )(any(), any())
              ).thenReturn(Future.successful(()))

              when(
                mockAuditService.auditStatusEvent(
                  eqTo(TraderToNCTSSubmissionSuccessful),
                  eqTo(None),
                  eqTo(Some(movementId)),
                  eqTo(Some(messageId)),
                  any(),
                  eqTo(Some(movementType)),
                  eqTo(Some(messageType))
                )(any[HeaderCarrier], any[ExecutionContext])
              ).thenReturn(Future.successful(()))

              when(mockValidationService.validateXml(eqTo(messageType), any[Source[ByteString, _]])(any(), any()))
                .thenReturn(EitherT.rightT((): Unit))

              // large message
              when(mockAppConfig.smallMessageSizeLimit).thenReturn(Int.MaxValue)
              when(
                mockRouterService.send(
                  eqTo(messageType),
                  EORINumber(eqTo(eori.value)),
                  MovementId(eqTo(movementId.value)),
                  MessageId(eqTo(messageId.value)),
                  any[Source[ByteString, _]]
                )(any[ExecutionContext], any[HeaderCarrier])
              )
                .thenReturn(EitherT.rightT(SubmissionRoute.ViaEIS))

              when(
                mockPushNotificationService.postPpnsNotification(
                  MovementId(eqTo(movementId.value)),
                  MessageId(eqTo(messageId.value)),
                  eqTo(ppnsMessage)
                )(
                  any[HeaderCarrier],
                  any[ExecutionContext]
                )
              )
                .thenReturn(EitherT.rightT(()): EitherT[Future, PushNotificationError, Unit])

              val request                  = FakeRequest[UpscanResponse]("POST", "/", FakeHeaders(), upscanSuccess)
              val response: Future[Result] = sut.attachMessageFromUpscan(eori, movementType, movementId, messageId, Some(clientId))(request)

              whenReady(response) {
                _ =>
                  status(response) mustBe OK

                  // common
                  verify(mockUpscanService, times(1))
                    .upscanGetFile(DownloadUrl(eqTo(upscanDownloadUrl.value)))(
                      argThat(HeaderCarrierMatcher.clientId(clientId)),
                      any[ExecutionContext],
                      any[Materializer]
                    )
                  verify(mockXmlParsingService, times(1))
                    .extractMessageType(any[Source[ByteString, _]], any[Seq[MessageType]])(
                      argThat(HeaderCarrierMatcher.clientId(clientId)),
                      any[ExecutionContext]
                    )

                  verify(mockPersistenceService, times(1)).updateMessageBody(
                    eqTo(messageType),
                    EORINumber(eqTo(eori.value)),
                    eqTo(movementType),
                    MovementId(eqTo(movementId.value)),
                    MessageId(eqTo(messageId.value)),
                    any[Source[ByteString, _]]
                  )(argThat(HeaderCarrierMatcher.clientId(clientId)), any[ExecutionContext])

                  verify(mockValidationService, times(1))
                    .validateXml(eqTo(messageType), any[Source[ByteString, _]])(argThat(HeaderCarrierMatcher.clientId(clientId)), any())

                  verify(mockPersistenceService, times(0)).getMessage(
                    EORINumber(eqTo(eori.value)),
                    eqTo(movementType),
                    MovementId(eqTo(movementId.value)),
                    MessageId(eqTo(messageId.value))
                  )(any[HeaderCarrier], any[ExecutionContext])

                  // small messages
                  verify(mockRouterService, times(1)).send(
                    any[MessageType],
                    EORINumber(eqTo(eori.value)),
                    MovementId(eqTo(movementId.value)),
                    MessageId(eqTo(messageId.value)),
                    any[Source[ByteString, _]]
                  )(any[ExecutionContext], argThat(HeaderCarrierMatcher.clientId(clientId)))

                  verify(mockAuditService, times(1)).auditStatusEvent(
                    eqTo(TraderToNCTSSubmissionSuccessful),
                    eqTo(None),
                    eqTo(Some(movementId)),
                    eqTo(Some(messageId)),
                    any(),
                    eqTo(Some(movementType)),
                    eqTo(Some(messageType))
                  )(any[HeaderCarrier], any[ExecutionContext])

                  // success status
                  verify(mockPersistenceService, times(1)).updateMessage(
                    EORINumber(eqTo(eori.value)),
                    eqTo(movementType),
                    MovementId(eqTo(movementId.value)),
                    MessageId(eqTo(messageId.value)),
                    eqTo(MessageUpdate(MessageStatus.Success, None, None))
                  )(argThat(HeaderCarrierMatcher.clientId(clientId)), any[ExecutionContext])

                  verify(mockPushNotificationService, times(1)).postPpnsNotification(
                    MovementId(eqTo(movementId.value)),
                    MessageId(eqTo(messageId.value)),
                    eqTo(ppnsMessage)
                  )(
                    argThat(HeaderCarrierMatcher.clientId(clientId)),
                    any[ExecutionContext]
                  )

                  // failed status
                  verify(mockPersistenceService, times(0)).updateMessage(
                    EORINumber(eqTo(eori.value)),
                    eqTo(movementType),
                    MovementId(eqTo(movementId.value)),
                    MessageId(eqTo(messageId.value)),
                    eqTo(MessageUpdate(MessageStatus.Failed, None, None))
                  )(any[HeaderCarrier], any[ExecutionContext])

                  verify(mockAuditService, times(1)).auditMessageEvent(
                    eqTo(messageType.auditType),
                    eqTo(MimeTypes.XML),
                    any(),
                    any(),
                    eqTo(Some(movementId)),
                    eqTo(Some(messageId)),
                    eqTo(Some(eori)),
                    eqTo(Some(movementType)),
                    eqTo(Some(messageType))
                  )(any(), any())

              }

          }

          "could be routed as a large message, don't update status, don't push a notification, then return Ok" in forAll(
            arbitrary[EORINumber],
            arbitrary[MovementType],
            arbitrary[MovementId],
            arbitrary[MessageId]
          ) {
            (eori, movementType, movementId, messageId) =>
              val ControllerAndMocks(
                sut,
                mockValidationService,
                mockPersistenceService,
                mockRouterService,
                mockAuditService,
                _,
                mockXmlParsingService,
                _,
                mockPushNotificationService,
                mockUpscanService,
                mockAppConfig
              ) = createControllerAndMocks(
                new AcceptHeaderActionProviderImpl()
              )

              val allowedTypes =
                if (movementType == MovementType.Arrival) MessageType.messageTypesSentByArrivalTrader else MessageType.messageTypesSentByDepartureTrader

              val messageType = Gen.oneOf(allowedTypes).sample.value

              when(mockUpscanService.upscanGetFile(DownloadUrl(eqTo(upscanDownloadUrl.value)))(any[HeaderCarrier], any[ExecutionContext], any[Materializer]))
                .thenReturn(EitherT.rightT(singleUseStringSource("<test></test>")))
              when(mockXmlParsingService.extractMessageType(any(), eqTo(allowedTypes))(any(), any())).thenReturn(EitherT.rightT(messageType))
              // Audit service is ignored so no need to mock. We should verify though, which we do below.
              when(
                mockPersistenceService.updateMessageBody(
                  eqTo(messageType),
                  EORINumber(eqTo(eori.value)),
                  eqTo(movementType),
                  MovementId(eqTo(movementId.value)),
                  MessageId(eqTo(messageId.value)),
                  any[Source[ByteString, _]]
                )(any[HeaderCarrier], any[ExecutionContext])
              )
                .thenReturn(EitherT.rightT((): Unit))

              when(
                mockAuditService.auditMessageEvent(
                  eqTo(messageType.auditType),
                  eqTo(MimeTypes.XML),
                  any(),
                  any(),
                  eqTo(Some(movementId)),
                  eqTo(Some(messageId)),
                  eqTo(Some(eori)),
                  eqTo(Some(movementType)),
                  eqTo(Some(messageType))
                )(any(), any())
              ).thenReturn(Future.successful(()))

              when(mockValidationService.validateXml(eqTo(messageType), any[Source[ByteString, _]])(any(), any()))
                .thenReturn(EitherT.rightT((): Unit))

              when(
                mockAuditService.auditStatusEvent(
                  eqTo(TraderToNCTSSubmissionSuccessful),
                  eqTo(None),
                  eqTo(Some(movementId)),
                  eqTo(Some(messageId)),
                  any(),
                  eqTo(Some(movementType)),
                  eqTo(Some(messageType))
                )(any[HeaderCarrier], any[ExecutionContext])
              ).thenReturn(Future.successful(()))

              // large message
              when(mockAppConfig.smallMessageSizeLimit).thenReturn(Int.MaxValue)
              when(
                mockRouterService.send(
                  eqTo(messageType),
                  EORINumber(eqTo(eori.value)),
                  MovementId(eqTo(movementId.value)),
                  MessageId(eqTo(messageId.value)),
                  any[Source[ByteString, _]]
                )(any[ExecutionContext], any[HeaderCarrier])
              )
                .thenReturn(EitherT.rightT(SubmissionRoute.ViaSDES))

              when(
                mockPushNotificationService.postPpnsNotification(
                  MovementId(eqTo(movementId.value)),
                  MessageId(eqTo(messageId.value)),
                  any[JsValue]
                )(
                  any[HeaderCarrier],
                  any[ExecutionContext]
                )
              )
                .thenReturn(EitherT.rightT(()): EitherT[Future, PushNotificationError, Unit])

              val request                  = FakeRequest[UpscanResponse]("POST", "/", FakeHeaders(), upscanSuccess)
              val response: Future[Result] = sut.attachMessageFromUpscan(eori, movementType, movementId, messageId, None)(request)

              whenReady(response) {
                _ =>
                  status(response) mustBe OK

                  // common
                  verify(mockUpscanService, times(1))
                    .upscanGetFile(DownloadUrl(eqTo(upscanDownloadUrl.value)))(any[HeaderCarrier], any[ExecutionContext], any[Materializer])
                  verify(mockXmlParsingService, times(1))
                    .extractMessageType(any[Source[ByteString, _]], any[Seq[MessageType]])(any[HeaderCarrier], any[ExecutionContext])

                  verify(mockAuditService, times(1)).auditMessageEvent(
                    eqTo(messageType.auditType),
                    eqTo(MimeTypes.XML),
                    any(),
                    any(),
                    eqTo(Some(movementId)),
                    eqTo(Some(messageId)),
                    eqTo(Some(eori)),
                    eqTo(Some(movementType)),
                    eqTo(Some(messageType))
                  )(any(), any())

                  verify(mockAuditService, times(1)).auditStatusEvent(
                    eqTo(TraderToNCTSSubmissionSuccessful),
                    eqTo(None),
                    eqTo(Some(movementId)),
                    eqTo(Some(messageId)),
                    any(),
                    eqTo(Some(movementType)),
                    eqTo(Some(messageType))
                  )(any[HeaderCarrier], any[ExecutionContext])

                  verify(mockPersistenceService, times(1)).updateMessageBody(
                    eqTo(messageType),
                    EORINumber(eqTo(eori.value)),
                    eqTo(movementType),
                    MovementId(eqTo(movementId.value)),
                    MessageId(eqTo(messageId.value)),
                    any[Source[ByteString, _]]
                  )(any[HeaderCarrier], any[ExecutionContext])
                  verify(mockValidationService, times(1)).validateXml(eqTo(messageType), any[Source[ByteString, _]])(any(), any())

                  verify(mockPersistenceService, times(0)).getMessage(
                    EORINumber(eqTo(eori.value)),
                    eqTo(movementType),
                    MovementId(eqTo(movementId.value)),
                    MessageId(eqTo(messageId.value))
                  )(any[HeaderCarrier], any[ExecutionContext])

                  verify(mockRouterService, times(1)).send(
                    any[MessageType],
                    EORINumber(eqTo(eori.value)),
                    MovementId(eqTo(movementId.value)),
                    MessageId(eqTo(messageId.value)),
                    any[Source[ByteString, _]]
                  )(any[ExecutionContext], any[HeaderCarrier])

                  // success status
                  verify(mockPersistenceService, times(0)).updateMessage(
                    EORINumber(eqTo(eori.value)),
                    eqTo(movementType),
                    MovementId(eqTo(movementId.value)),
                    MessageId(eqTo(messageId.value)),
                    eqTo(MessageUpdate(MessageStatus.Success, None, None))
                  )(any[HeaderCarrier], any[ExecutionContext])

                  // Verify that postPpnsNotification was not  called
                  verify(mockPushNotificationService, times(0)).postPpnsNotification(
                    MovementId(eqTo(movementId.value)),
                    MessageId(eqTo(messageId.value)),
                    any[JsValue]
                  )(
                    any[HeaderCarrier],
                    any[ExecutionContext]
                  )

                  // failed status
                  verify(mockPersistenceService, times(0)).updateMessage(
                    EORINumber(eqTo(eori.value)),
                    eqTo(movementType),
                    MovementId(eqTo(movementId.value)),
                    MessageId(eqTo(messageId.value)),
                    eqTo(MessageUpdate(MessageStatus.Failed, None, None))
                  )(any[HeaderCarrier], any[ExecutionContext])

              }

          }

        }
      }
    }

    "should return Ok when a failure response is received from upscan" in forAll(
      arbitraryEORINumber.arbitrary,
      arbitraryMovementType.arbitrary,
      arbitraryMovementId.arbitrary,
      arbitraryMessageId.arbitrary
    ) {
      (eoriNumber, movementType, movementId, messageId) =>
        val ControllerAndMocks(
          sut,
          _,
          _,
          _,
          mockAuditService,
          _,
          _,
          _,
          mockPushNotificationService,
          _,
          _
        ) = createControllerAndMocks()

        when(
          mockAuditService.auditStatusEvent(
            eqTo(TraderFailedUpload),
            eqTo(
              Some(
                Json.toJson(
                  FailureDetails(
                    "QUARANTINE",
                    "e.g. This file has a virus"
                  )
                )
              )
            ),
            eqTo(Some(movementId)),
            eqTo(Some(messageId)),
            eqTo(Some(eoriNumber)),
            eqTo(Some(movementType)),
            eqTo(None)
          )(any(), any())
        ).thenReturn(Future.successful(()))

        when(
          mockPushNotificationService.postPpnsNotification(
            MovementId(eqTo(movementId.value)),
            MessageId(eqTo(messageId.value)),
            any[JsValue]
          )(
            any[HeaderCarrier],
            any[ExecutionContext]
          )
        )
          .thenReturn(EitherT.rightT(()): EitherT[Future, PushNotificationError, Unit])

        val request = FakeRequest(
          POST,
          v2.controllers.routes.V2MovementsController.attachMessageFromUpscan(eoriNumber, movementType, movementId, messageId, None).url,
          headers = FakeHeaders(Seq(HeaderNames.CONTENT_TYPE -> MimeTypes.JSON)),
          upscanFailed
        )

        val result: Future[Result] = sut.attachMessageFromUpscan(eoriNumber, movementType, movementId, messageId, None)(request)

        status(result) mustBe OK

        verify(mockAuditService, times(1)).auditStatusEvent(
          eqTo(TraderFailedUpload),
          eqTo(
            Some(
              Json.toJson(
                FailureDetails(
                  "QUARANTINE",
                  "e.g. This file has a virus"
                )
              )
            )
          ),
          eqTo(Some(movementId)),
          eqTo(Some(messageId)),
          eqTo(Some(eoriNumber)),
          eqTo(Some(movementType)),
          eqTo(None)
        )(any(), any())

        // Verify that postPpnsNotification was not  called
        verify(mockPushNotificationService, times(1)).postPpnsNotification(
          MovementId(eqTo(movementId.value)),
          MessageId(eqTo(messageId.value)),
          any[JsValue]
        )(
          any[HeaderCarrier],
          any[ExecutionContext]
        )
    }
  }

  "getMovements method" - {
    "when page parameter is zero" - {
      "must return a BAD_REQUEST response" in forAll(
        arbitrary[MovementType]
      ) {
        movementType =>
          val controllerAndMocks = createControllerAndMocks()
          val result: Future[Result] = controllerAndMocks.sut.getMovements(
            movementType = movementType,
            updatedSince = None,
            movementEORI = None,
            movementReferenceNumber = None,
            page = Some(PageNumber(0)),
            count = None,
            receivedUntil = None,
            localReferenceNumber = None
          )(FakeRequest())

          status(result) mustBe BAD_REQUEST
          contentAsJson(result) mustBe Json.obj(
            "code"    -> "BAD_REQUEST",
            "message" -> "The page parameter must be a positive number"
          )
      }
    }

    "when count parameter is zero" - {
      "must return a BAD_REQUEST response" in forAll(
        arbitrary[MovementType]
      ) {
        movementType =>
          val controllerAndMocks = createControllerAndMocks()
          val result: Future[Result] = controllerAndMocks.sut.getMovements(
            movementType = movementType,
            updatedSince = None,
            movementEORI = None,
            movementReferenceNumber = None,
            page = None,
            count = Some(ItemCount(0)),
            receivedUntil = None,
            localReferenceNumber = None
          )(FakeRequest())

          status(result) mustBe BAD_REQUEST
          contentAsJson(result) mustBe Json.obj(
            "code"    -> "BAD_REQUEST",
            "message" -> "The count parameter must be a positive number"
          )
      }
    }
  }

  "getMessageIds method" - {
    "when provided with valid parameters" - {
      "should return OK status" in forAll(
        arbitrary[MovementType],
        arbitrary[MovementId],
        Gen.listOfN(3, arbitraryMessageSummaryXml.arbitrary.sample.head)
      ) {
        (movementType, movementId, messageResponse) =>
          val summaries = PaginationMessageSummary(TotalCount(messageResponse.length), messageResponse)

          val controllerAndMocks = createControllerAndMocks()

          when(
            controllerAndMocks.mockPersistenceService.getMessages(
              EORINumber(any()),
              any[MovementType],
              MovementId(any()),
              any(),
              any[Option[PageNumber]],
              ItemCount(any()),
              any[Option[OffsetDateTime]]
            )(
              any[HeaderCarrier],
              any[ExecutionContext]
            )
          )
            .thenAnswer(
              _ => EitherT.rightT(summaries)
            )

          val result: Future[Result] = controllerAndMocks.sut.getMessageIds(
            movementType = movementType,
            movementId = movementId,
            receivedSince = Some(OffsetDateTime.now),
            page = Some(PageNumber(1)),
            count = Some(ItemCount(10)),
            receivedUntil = Some(OffsetDateTime.now)
          )(FakeRequest())

          status(result) mustBe OK
      }
    }

    "when page parameter is negative" - {
      "must return a BAD_REQUEST response" in forAll(
        arbitrary[MovementType],
        arbitrary[MovementId],
        Gen.listOfN(3, arbitraryMessageSummaryXml.arbitrary.sample.head)
      ) {
        (movementType, movementId, messageResponse) =>
          val summaries = PaginationMessageSummary(TotalCount(messageResponse.length), messageResponse)

          val controllerAndMocks = createControllerAndMocks()

          when(
            controllerAndMocks.mockPersistenceService.getMessages(
              EORINumber(any()),
              any[MovementType],
              MovementId(any()),
              any(),
              any[Option[PageNumber]],
              ItemCount(any()),
              any[Option[OffsetDateTime]]
            )(
              any[HeaderCarrier],
              any[ExecutionContext]
            )
          )
            .thenAnswer(
              _ => EitherT.rightT(summaries)
            )

          val result: Future[Result] = controllerAndMocks.sut.getMessageIds(
            movementType = movementType,
            movementId = movementId,
            receivedSince = Some(OffsetDateTime.now),
            page = Some(PageNumber(-1)),
            count = Some(ItemCount(10)),
            receivedUntil = Some(OffsetDateTime.now)
          )(FakeRequest())

          status(result) mustBe BAD_REQUEST
          contentAsJson(result) mustBe Json.obj(
            "code"    -> "BAD_REQUEST",
            "message" -> "The page parameter must be a positive number"
          )
      }
    }

    "when count parameter is negative" - {
      "must return a BAD_REQUEST response" in forAll(
        arbitrary[MovementType],
        arbitrary[MovementId]
      ) {
        (movementType, movementId) =>
          val controllerAndMocks = createControllerAndMocks()

          val result: Future[Result] = controllerAndMocks.sut.getMessageIds(
            movementType = movementType,
            movementId = movementId,
            receivedSince = Some(OffsetDateTime.now),
            page = Some(PageNumber(1)),
            count = Some(ItemCount(-10)),
            receivedUntil = Some(OffsetDateTime.now)
          )(FakeRequest())

          status(result) mustBe BAD_REQUEST
          contentAsJson(result) mustBe Json.obj(
            "code"    -> "BAD_REQUEST",
            "message" -> "The count parameter must be a positive number"
          )
      }
    }
  }

}<|MERGE_RESOLUTION|>--- conflicted
+++ resolved
@@ -79,29 +79,22 @@
 import v2.fakes.controllers.actions.FakeAuthNewEnrolmentOnlyAction
 import v2.models.AuditType.AddMessageDBFailed
 import v2.models.AuditType.ArrivalNotification
-<<<<<<< HEAD
+import v2.models.AuditType.CustomerRequestedMissingMovement
 import v2.models.AuditType.CreateMovementDBFailed
-=======
-import v2.models.AuditType.CustomerRequestedMissingMovement
->>>>>>> ac030f78
 import v2.models.AuditType.DeclarationData
 import v2.models.AuditType.GetMovementDBFailed
 import v2.models.AuditType.GetMovementMessageDBFailed
 import v2.models.AuditType.GetMovementMessagesDBFailed
 import v2.models.AuditType.GetMovementsDBFailed
 import v2.models.AuditType.LargeMessageSubmissionRequested
-<<<<<<< HEAD
+import v2.models.AuditType.TraderFailedUpload
+import v2.models.AuditType.TraderToNCTSSubmissionSuccessful
 import v2.models.AuditType.PushNotificationFailed
 import v2.models.AuditType.PushNotificationUpdateFailed
 import v2.models.AuditType.SubmitArrivalNotificationFailed
 import v2.models.AuditType.SubmitAttachMessageFailed
 import v2.models.AuditType.SubmitDeclarationFailed
-import v2.models.AuditType.TraderFailedUploadEvent
 import v2.models.AuditType.ValidationFailed
-=======
-import v2.models.AuditType.TraderFailedUpload
-import v2.models.AuditType.TraderToNCTSSubmissionSuccessful
->>>>>>> ac030f78
 import v2.models._
 import v2.models.errors.ExtractionError.MessageTypeNotFound
 import v2.models.errors.FailedToValidateError.InvalidMessageTypeError
@@ -1018,25 +1011,26 @@
             eqTo(Some(MessageType.DeclarationData))
           )(any(), any())
 
-<<<<<<< HEAD
-          verify(mockAuditService, times(1)).auditStatusEvent(
-            eqTo(SubmitDeclarationFailed),
-            eqTo(Some(Json.obj("message" -> "Internal server error", "code" -> "INTERNAL_SERVER_ERROR"))),
-=======
           verify(mockAuditService, times(0)).auditStatusEvent(
             eqTo(TraderToNCTSSubmissionSuccessful),
             eqTo(None),
->>>>>>> ac030f78
             eqTo(Some(movementResponse.movementId)),
             eqTo(Some(movementResponse.messageId)),
             eqTo(Some(eori)),
             eqTo(Some(MovementType.Departure)),
             eqTo(Some(MessageType.DeclarationData))
           )(any[HeaderCarrier], any[ExecutionContext])
-<<<<<<< HEAD
-
-=======
->>>>>>> ac030f78
+
+          verify(mockAuditService, times(1)).auditStatusEvent(
+            eqTo(SubmitDeclarationFailed),
+            eqTo(Some(Json.obj("message" -> "Internal server error", "code" -> "INTERNAL_SERVER_ERROR"))),
+            eqTo(Some(movementResponse.movementId)),
+            eqTo(Some(movementResponse.messageId)),
+            eqTo(Some(eori)),
+            eqTo(Some(MovementType.Departure)),
+            eqTo(Some(MessageType.DeclarationData))
+          )(any[HeaderCarrier], any[ExecutionContext])
+
       }
 
       "must return Conflict Error if the router service reports a duplicate lrn error" in forAll(
@@ -6897,12 +6891,6 @@
               )(any(), any())
             ).thenReturn(Future.successful(()))
 
-<<<<<<< HEAD
-            when(mockPushNotificationService.update(any[String].asInstanceOf[MovementId])(any(), any()))
-              .thenAnswer(
-                _ => EitherT.rightT()
-              )
-=======
             when(
               mockAuditService.auditStatusEvent(
                 eqTo(TraderToNCTSSubmissionSuccessful),
@@ -6914,7 +6902,11 @@
                 eqTo(Some(messageType))
               )(any[HeaderCarrier], any[ExecutionContext])
             ).thenReturn(Future.successful(()))
->>>>>>> ac030f78
+
+            when(mockPushNotificationService.update(any[String].asInstanceOf[MovementId])(any(), any()))
+              .thenAnswer(
+                _ => EitherT.rightT()
+              )
 
             val request = fakeAttachMessageRequest("POST", standardHeaders, singleUseStringSource(contentXml.mkString), movementType)
             val result  = sut.attachMessage(movementType, movementId)(request)
@@ -7189,7 +7181,15 @@
               "code"    -> "INTERNAL_SERVER_ERROR",
               "message" -> "Internal server error"
             )
-<<<<<<< HEAD
+            verify(mockAuditService, times(0)).auditStatusEvent(
+              eqTo(CustomerRequestedMissingMovement),
+              any(),
+              eqTo(Some(movementId)),
+              eqTo(None),
+              any(),
+              eqTo(Some(movementType)),
+              eqTo(Some(messageType))
+            )(any[HeaderCarrier], any[ExecutionContext])
 
             verify(mockAuditService, times(1)).auditStatusEvent(
               eqTo(AddMessageDBFailed),
@@ -7197,17 +7197,6 @@
               eqTo(Some(movementId)),
               eqTo(None),
               eqTo(Some(eori)),
-              eqTo(Some(movementType)),
-              eqTo(None)
-            )(any[HeaderCarrier], any[ExecutionContext])
-
-=======
-            verify(mockAuditService, times(0)).auditStatusEvent(
-              eqTo(CustomerRequestedMissingMovement),
-              any(),
-              eqTo(Some(movementId)),
-              eqTo(None),
-              any(),
               eqTo(Some(movementType)),
               eqTo(Some(messageType))
             )(any[HeaderCarrier], any[ExecutionContext])
@@ -7277,7 +7266,6 @@
               eqTo(Some(movementType)),
               eqTo(Some(messageType))
             )(any[HeaderCarrier], any[ExecutionContext])
->>>>>>> ac030f78
         }
 
       }
@@ -8118,7 +8106,6 @@
               "code"    -> "NOT_FOUND"
             )
 
-<<<<<<< HEAD
             verify(mockAuditService, times(1)).auditStatusEvent(
               eqTo(AddMessageDBFailed),
               eqTo(Some(Json.obj("message" -> message, "code" -> "NOT_FOUND"))),
@@ -8128,8 +8115,6 @@
               eqTo(Some(movementType)),
               eqTo(None)
             )(any[HeaderCarrier], any[ExecutionContext])
-=======
->>>>>>> ac030f78
         }
 
         "must return InternalServerError when Persistence return Unexpected Error" in forAll(
@@ -8196,21 +8181,22 @@
               "message" -> "Internal server error",
               "code"    -> "INTERNAL_SERVER_ERROR"
             )
-<<<<<<< HEAD
+            verify(mockAuditService, times(0)).auditStatusEvent(
+              eqTo(CustomerRequestedMissingMovement),
+              any(),
+              eqTo(Some(movementId)),
+              eqTo(None),
+              any(),
+              eqTo(Some(movementType)),
+              eqTo(None)
+            )(any[HeaderCarrier], any[ExecutionContext])
+
             verify(mockAuditService, times(1)).auditStatusEvent(
               eqTo(AddMessageDBFailed),
               eqTo(Some(Json.obj("message" -> "Internal server error", "code" -> "INTERNAL_SERVER_ERROR"))),
               eqTo(Some(movementId)),
               eqTo(None),
               eqTo(Some(eori)),
-=======
-            verify(mockAuditService, times(0)).auditStatusEvent(
-              eqTo(CustomerRequestedMissingMovement),
-              any(),
-              eqTo(Some(movementId)),
-              eqTo(None),
-              any(),
->>>>>>> ac030f78
               eqTo(Some(movementType)),
               eqTo(None)
             )(any[HeaderCarrier], any[ExecutionContext])
