/*
 * Copyright 2022 HM Revenue & Customs
 *
 * Licensed under the Apache License, Version 2.0 (the "License");
 * you may not use this file except in compliance with the License.
 * You may obtain a copy of the License at
 *
 *     http://www.apache.org/licenses/LICENSE-2.0
 *
 * Unless required by applicable law or agreed to in writing, software
 * distributed under the License is distributed on an "AS IS" BASIS,
 * WITHOUT WARRANTIES OR CONDITIONS OF ANY KIND, either express or implied.
 * See the License for the specific language governing permissions and
 * limitations under the License.
 */

package v2.controllers

import akka.stream.Materializer
import akka.stream.scaladsl.Flow
import akka.stream.scaladsl.Keep
import akka.stream.scaladsl.Sink
import akka.stream.scaladsl.Source
import akka.util.ByteString
import akka.util.Timeout
import cats.data.EitherT
import cats.data.NonEmptyList
import cats.implicits.catsStdInstancesForFuture
import cats.implicits.toBifunctorOps
import org.mockito.ArgumentMatchers.any
import org.mockito.ArgumentMatchers.{eq => eqTo}
import org.mockito.Mockito.reset
import org.mockito.Mockito.times
import org.mockito.Mockito.verify
import org.mockito.Mockito.when
import org.mockito.invocation.InvocationOnMock
import org.mockito.stubbing.OngoingStubbing
import org.scalatest.BeforeAndAfterEach
import org.scalatest.OptionValues
import org.scalatest.concurrent.ScalaFutures
import org.scalatest.freespec.AnyFreeSpec
import org.scalatest.matchers.must.Matchers
import org.scalatestplus.mockito.MockitoSugar
import play.api.http.HeaderNames
import play.api.http.MimeTypes
import play.api.http.Status.ACCEPTED
import play.api.http.Status.BAD_REQUEST
import play.api.http.Status.INTERNAL_SERVER_ERROR
import play.api.http.Status.UNSUPPORTED_MEDIA_TYPE
import play.api.libs.Files.SingletonTemporaryFileCreator
import play.api.libs.json.Json
import play.api.mvc.Request
import play.api.test.FakeHeaders
import play.api.test.FakeRequest
import play.api.test.Helpers
import play.api.test.Helpers.contentAsJson
import play.api.test.Helpers.status
import uk.gov.hmrc.http.HeaderCarrier
import uk.gov.hmrc.http.UpstreamErrorResponse
import utils.TestMetrics
import v2.base.TestActorSystem
import v2.base.TestSourceProvider
import v2.fakes.controllers.actions.FakeAuthNewEnrolmentOnlyAction
import v2.fakes.controllers.actions.FakeMessageSizeActionProvider
import v2.models.AuditType
import v2.models.EORINumber
import v2.models.MessageId
import v2.models.MovementId
import v2.models.errors.ConversionError
import v2.models.errors.FailedToValidateError
import v2.models.errors.JsonValidationError
import v2.models.errors.PersistenceError
import v2.models.errors.RouterError
import v2.models.errors.XmlValidationError
import v2.models.errors.ConversionError
import v2.models.request.MessageType
import v2.models.responses.DeclarationResponse
import v2.services.AuditingService
import v2.services.ConversionService
import v2.services.DeparturesService
import v2.services.RouterService
import v2.services.ValidationService

import java.nio.charset.StandardCharsets
import scala.concurrent.ExecutionContext
import scala.concurrent.ExecutionContext.Implicits.global
import scala.concurrent.Future
import scala.concurrent.duration.DurationInt
import scala.util.Try
import scala.xml.NodeSeq
import scala.xml.XML

class V2DeparturesControllerSpec
    extends AnyFreeSpec
    with Matchers
    with OptionValues
    with ScalaFutures
    with MockitoSugar
    with TestActorSystem
    with TestSourceProvider
    with BeforeAndAfterEach {

  // TODO: Make this a cc015c
  def CC015C: NodeSeq =
    <CC015C>
      <SynIdeMES1>UNOC</SynIdeMES1>
      <SynVerNumMES2>3</SynVerNumMES2>
      <MesRecMES6>NCTS</MesRecMES6>
      <DatOfPreMES9>20201217</DatOfPreMES9>
      <TimOfPreMES10>1340</TimOfPreMES10>
      <IntConRefMES11>17712576475433</IntConRefMES11>
      <AppRefMES14>NCTS</AppRefMES14>
      <MesIdeMES19>1</MesIdeMES19>
      <MesTypMES20>GB015B</MesTypMES20>
      <HEAHEA>
        <RefNumHEA4>GUATEST1201217134032</RefNumHEA4>
        <TypOfDecHEA24>T1</TypOfDecHEA24>
        <CouOfDesCodHEA30>IT</CouOfDesCodHEA30>
        <AutLocOfGooCodHEA41>954131533-GB60DEP</AutLocOfGooCodHEA41>
        <CouOfDisCodHEA55>GB</CouOfDisCodHEA55>
        <IdeOfMeaOfTraAtDHEA78>NC15 REG</IdeOfMeaOfTraAtDHEA78>
        <NatOfMeaOfTraAtDHEA80>GB</NatOfMeaOfTraAtDHEA80>
        <ConIndHEA96>0</ConIndHEA96>
        <NCTSAccDocHEA601LNG>EN</NCTSAccDocHEA601LNG>
        <TotNumOfIteHEA305>1</TotNumOfIteHEA305>
        <TotNumOfPacHEA306>10</TotNumOfPacHEA306>
        <TotGroMasHEA307>1000</TotGroMasHEA307>
        <DecDatHEA383>20201217</DecDatHEA383>
        <DecPlaHEA394>Dover</DecPlaHEA394>
      </HEAHEA>
      <TRAPRIPC1>
        <NamPC17>NCTS UK TEST LAB HMCE</NamPC17>
        <StrAndNumPC122>11TH FLOOR, ALEX HOUSE, VICTORIA AV</StrAndNumPC122>
        <PosCodPC123>SS99 1AA</PosCodPC123>
        <CitPC124>SOUTHEND-ON-SEA, ESSEX</CitPC124>
        <CouPC125>GB</CouPC125>
        <TINPC159>GB954131533000</TINPC159>
      </TRAPRIPC1>
      <TRACONCO1>
        <NamCO17>NCTS UK TEST LAB HMCE</NamCO17>
        <StrAndNumCO122>11TH FLOOR, ALEX HOUSE, VICTORIA AV</StrAndNumCO122>
        <PosCodCO123>SS99 1AA</PosCodCO123>
        <CitCO124>SOUTHEND-ON-SEA, ESSEX</CitCO124>
        <CouCO125>GB</CouCO125>
        <TINCO159>GB954131533000</TINCO159>
      </TRACONCO1>
      <TRACONCE1>
        <NamCE17>NCTS UK TEST LAB HMCE</NamCE17>
        <StrAndNumCE122>ITALIAN OFFICE</StrAndNumCE122>
        <PosCodCE123>IT99 1IT</PosCodCE123>
        <CitCE124>MILAN</CitCE124>
        <CouCE125>IT</CouCE125>
        <TINCE159>IT11ITALIANC11</TINCE159>
      </TRACONCE1>
      <CUSOFFDEPEPT>
        <RefNumEPT1>GB000060</RefNumEPT1>
      </CUSOFFDEPEPT>
      <CUSOFFTRARNS>
        <RefNumRNS1>FR001260</RefNumRNS1>
        <ArrTimTRACUS085>202012191340</ArrTimTRACUS085>
      </CUSOFFTRARNS>
      <CUSOFFDESEST>
        <RefNumEST1>IT018100</RefNumEST1>
      </CUSOFFDESEST>
      <CONRESERS>
        <ConResCodERS16>A3</ConResCodERS16>
        <DatLimERS69>20201225</DatLimERS69>
      </CONRESERS>
      <SEAINFSLI>
        <SeaNumSLI2>1</SeaNumSLI2>
        <SEAIDSID>
          <SeaIdeSID1>NCTS001</SeaIdeSID1>
        </SEAIDSID>
      </SEAINFSLI>
      <GUAGUA>
        <GuaTypGUA1>0</GuaTypGUA1>
        <GUAREFREF>
          <GuaRefNumGRNREF1>20GB0000010000H72</GuaRefNumGRNREF1>
          <AccCodREF6>AC01</AccCodREF6>
        </GUAREFREF>
      </GUAGUA>
      <GOOITEGDS>
        <IteNumGDS7>1</IteNumGDS7>
        <GooDesGDS23>Wheat</GooDesGDS23>
        <GooDesGDS23LNG>EN</GooDesGDS23LNG>
        <GroMasGDS46>1000</GroMasGDS46>
        <NetMasGDS48>950</NetMasGDS48>
        <SPEMENMT2>
          <AddInfMT21>20GB0000010000H72</AddInfMT21>
          <AddInfCodMT23>CAL</AddInfCodMT23>
        </SPEMENMT2>
        <PACGS2>
          <MarNumOfPacGS21>AB234</MarNumOfPacGS21>
          <KinOfPacGS23>BX</KinOfPacGS23>
          <NumOfPacGS24>10</NumOfPacGS24>
        </PACGS2>
      </GOOITEGDS>
    </CC015C>

  val CC015Cjson = Json.stringify(Json.obj("CC015" -> Json.obj("SynIdeMES1" -> "UNOC")))

  val mockValidationService: ValidationService = mock[ValidationService]
  val mockDeparturesPersistenceService         = mock[DeparturesService]
  val mockRouterService                        = mock[RouterService]
  val mockAuditService                         = mock[AuditingService]
  val mockConversionService                    = mock[ConversionService]

  lazy val sut: V2DeparturesController = new V2DeparturesControllerImpl(
    Helpers.stubControllerComponents(),
    SingletonTemporaryFileCreator,
    FakeAuthNewEnrolmentOnlyAction(),
    mockValidationService,
<<<<<<< HEAD
    mockConversionService,
=======
>>>>>>> 9861fc5f
    mockDeparturesPersistenceService,
    mockConversionService,
    mockRouterService,
    mockAuditService,
    FakeMessageSizeActionProvider,
    new TestMetrics()
  )

  implicit val timeout: Timeout = 5.seconds

  def fakeHeaders(contentType: String) = FakeHeaders(Seq(HeaderNames.CONTENT_TYPE -> contentType))

  def fakeRequestDepartures[A](
    method: String,
    headers: FakeHeaders,
    uri: String = routing.routes.DeparturesRouter.submitDeclaration().url,
    body: A
  ): Request[A] =
    FakeRequest(method = method, uri = uri, headers = headers, body = body)

  override def beforeEach(): Unit = {
    reset(mockValidationService)
    reset(mockConversionService)

    reset(mockDeparturesPersistenceService)
    when(
      mockDeparturesPersistenceService
        .saveDeclaration(any[String].asInstanceOf[EORINumber], any[Source[ByteString, _]]())(any[HeaderCarrier], any[ExecutionContext])
    )
      .thenAnswer {
        invocation: InvocationOnMock =>
          // we're using Mockito, so don't use AnyVal class stuff
          if (invocation.getArgument(0, classOf[String]) == "id") EitherT.rightT(DeclarationResponse(MovementId("123"), MessageId("456")))
          else EitherT.leftT(PersistenceError.UnexpectedError(None))
      }

    reset(mockRouterService)
    when(
      mockRouterService.send(
        eqTo(MessageType.DepartureDeclaration),
        any[String].asInstanceOf[EORINumber],
        any[String].asInstanceOf[MovementId],
        any[String].asInstanceOf[MessageId],
        any[Source[ByteString, _]]
      )(any[ExecutionContext], any[HeaderCarrier])
    )
      .thenAnswer {
        invocation: InvocationOnMock =>
          if (invocation.getArgument(1, classOf[String]) == "id") EitherT.rightT(()) // we're using Mockito, so don't use AnyVal class stuff
          else EitherT.leftT(RouterError.UnexpectedError(None))
      }

    reset(mockAuditService)
  }

  val testSinkXml: Sink[ByteString, Future[Either[FailedToValidateError, Unit]]] =
    Flow
      .fromFunction {
        input: ByteString =>
          Try(XML.loadString(input.decodeString(StandardCharsets.UTF_8))).toEither
            .leftMap(
              _ => FailedToValidateError.XmlSchemaFailedToValidateError(NonEmptyList(XmlValidationError(42, 27, "invalid XML"), Nil))
            )
            .flatMap {
              element =>
                if (element.label.equalsIgnoreCase("CC015C")) Right(())
                else Left(FailedToValidateError.XmlSchemaFailedToValidateError(validationErrors = NonEmptyList(XmlValidationError(1, 1, "an error"), Nil)))
            }
      }
      .toMat(Sink.last)(Keep.right)

  val xmlValidationMockAnswer = (invocation: InvocationOnMock) =>
    EitherT(
      invocation
        .getArgument[Source[ByteString, _]](1)
        .fold(ByteString())(
          (current, next) => current ++ next
        )
        .runWith(testSinkXml)
    )

  val testSinkJson: Sink[ByteString, Future[Either[FailedToValidateError, Unit]]] =
    Flow
      .fromFunction {
        input: ByteString =>
          Try(Json.parse(input.utf8String)).toEither
            .leftMap(
              _ =>
                FailedToValidateError
                  .JsonSchemaFailedToValidateError(NonEmptyList(JsonValidationError("path", "Invalid JSON"), Nil))
            )
            .flatMap {
              jsVal =>
                if ((jsVal \ "CC015").isDefined) Right(())
                else
                  Left(
                    FailedToValidateError
                      .JsonSchemaFailedToValidateError(validationErrors = NonEmptyList(JsonValidationError("CC015", "CC015 expected but not present"), Nil))
                  )
            }
      }
      .toMat(Sink.last)(Keep.right)

  val jsonValidationMockAnswer = (invocation: InvocationOnMock) =>
    EitherT(
      invocation
        .getArgument[Source[ByteString, _]](1)
        .fold(ByteString())(
          (current, next) => current ++ next
        )
        .runWith(testSinkJson)
    )

  // Version 2
  "with accept header set to application/vnd.hmrc.2.0+json (version two)" - {
    "with content type set to application/xml" - {

      // For the content length headers, we have to ensure that we send something
      val standardHeaders = FakeHeaders(
        Seq(HeaderNames.ACCEPT -> "application/vnd.hmrc.2.0+json", HeaderNames.CONTENT_TYPE -> MimeTypes.XML, HeaderNames.CONTENT_LENGTH -> "1000")
      )

      "must return Accepted when body length is within limits and is considered valid" in {
        when(mockValidationService.validateXml(eqTo(MessageType.DepartureDeclaration), any[Source[ByteString, _]]())(any[HeaderCarrier], any[ExecutionContext]))
          .thenAnswer(
            _ => EitherT.rightT(())
          )
        when(mockAuditService.audit(any(), any(), eqTo(MimeTypes.XML))(any(), any())).thenReturn(Future.successful(()))

        val request = fakeRequestDepartures(method = "POST", body = singleUseStringSource(CC015C.mkString), headers = standardHeaders)
        val result  = sut.submitDeclaration()(request)
        status(result) mustBe ACCEPTED

        contentAsJson(result) mustBe Json.obj(
          "_links" -> Json.obj(
            "self" -> Json.obj(
              "href" -> "/customs/transits/movements/departures/123"
            )
          ),
          "id" -> "123",
          "_embedded" -> Json.obj(
            "messages" -> Json.obj(
              "_links" -> Json.obj(
                "href" -> "/customs/transits/movements/departures/123/messages"
              )
            )
          )
        )

        verify(mockAuditService, times(1)).audit(eqTo(AuditType.DeclarationData), any(), eqTo(MimeTypes.XML))(any(), any())
        verify(mockValidationService, times(1)).validateXml(eqTo(MessageType.DepartureDeclaration), any())(any(), any())
        verify(mockDeparturesPersistenceService, times(1)).saveDeclaration(EORINumber(any()), any())(any(), any())
        verify(mockRouterService, times(1)).send(eqTo(MessageType.DepartureDeclaration), EORINumber(any()), MovementId(any()), MessageId(any()), any())(
          any(),
          any()
        )
      }

      "must return Accepted when body length is within limits and is considered valid" - Seq(true, false).foreach {
        auditEnabled =>
          when(
            mockValidationService
              .validateXml(eqTo(MessageType.DepartureDeclaration), any[Source[ByteString, _]]())(any[HeaderCarrier], any[ExecutionContext])
          ).thenAnswer {
            invocation =>
              xmlValidationMockAnswer(invocation)
          }
          when(mockAuditService.audit(any(), any(), eqTo(MimeTypes.XML))(any(), any())).thenReturn(Future.successful(()))

          val success = if (auditEnabled) "is successful" else "fails"
          s"when auditing $success" in {
            beforeEach()
            when(
              mockValidationService.validateXml(eqTo(MessageType.DepartureDeclaration), any[Source[ByteString, _]]())(any[HeaderCarrier], any[ExecutionContext])
            )
              .thenAnswer(
                _ => EitherT.rightT(())
              )

            if (!auditEnabled) {
              reset(mockAuditService)
              when(mockAuditService.audit(any(), any(), eqTo(MimeTypes.XML))(any(), any())).thenReturn(Future.failed(UpstreamErrorResponse("error", 500)))
            }
            val request = fakeRequestDepartures(method = "POST", body = singleUseStringSource(CC015C.mkString), headers = standardHeaders)
            val result  = sut.submitDeclaration()(request)
            status(result) mustBe ACCEPTED

            contentAsJson(result) mustBe Json.obj(
              "_links" -> Json.obj(
                "self" -> Json.obj(
                  "href" -> "/customs/transits/movements/departures/123"
                )
              ),
              "id" -> "123",
              "_embedded" -> Json.obj(
                "messages" -> Json.obj(
                  "_links" -> Json.obj(
                    "href" -> "/customs/transits/movements/departures/123/messages"
                  )
                )
              )
            )

            verify(mockAuditService, times(1)).audit(eqTo(AuditType.DeclarationData), any(), eqTo(MimeTypes.XML))(any(), any())
            verify(mockValidationService, times(1)).validateXml(eqTo(MessageType.DepartureDeclaration), any())(any(), any())
            verify(mockDeparturesPersistenceService, times(1)).saveDeclaration(EORINumber(any()), any())(any(), any())
            verify(mockRouterService, times(1))
              .send(eqTo(MessageType.DepartureDeclaration), EORINumber(any()), MovementId(any()), MessageId(any()), any())(any(), any())
          }
      }

      "must return Bad Request when body is not an XML document" in {
        when(mockValidationService.validateXml(eqTo(MessageType.DepartureDeclaration), any[Source[ByteString, _]]())(any[HeaderCarrier], any[ExecutionContext]))
          .thenAnswer(
            _ => EitherT.leftT(FailedToValidateError.XmlSchemaFailedToValidateError(NonEmptyList(XmlValidationError(42, 27, "invalid XML"), Nil)))
          )

        val request = fakeRequestDepartures(method = "POST", body = singleUseStringSource("notxml"), headers = standardHeaders)
        val result  = sut.submitDeclaration()(request)
        status(result) mustBe BAD_REQUEST
        contentAsJson(result) mustBe Json.obj(
          "code"    -> "SCHEMA_VALIDATION",
          "message" -> "Request failed schema validation",
          "validationErrors" -> Seq(
            Json.obj(
              "lineNumber"   -> 42,
              "columnNumber" -> 27,
              "message"      -> "invalid XML"
            )
          )
        )
      }

      "must return Bad Request when body is an XML document that would fail schema validation" in {
        when(mockValidationService.validateXml(eqTo(MessageType.DepartureDeclaration), any[Source[ByteString, _]]())(any[HeaderCarrier], any[ExecutionContext]))
          .thenAnswer(
            _ => EitherT.leftT(FailedToValidateError.XmlSchemaFailedToValidateError(NonEmptyList(XmlValidationError(1, 1, "an error"), Nil)))
          )

        val request =
          fakeRequestDepartures(method = "POST", body = singleUseStringSource(<test></test>.mkString), headers = standardHeaders)
        val result = sut.submitDeclaration()(request)
        status(result) mustBe BAD_REQUEST
        contentAsJson(result) mustBe Json.obj(
          "code"    -> "SCHEMA_VALIDATION",
          "message" -> "Request failed schema validation",
          "validationErrors" -> Seq(
            Json.obj(
              "lineNumber"   -> 1,
              "columnNumber" -> 1,
              "message"      -> "an error"
            )
          )
        )
      }

      "must return Internal Service Error if the persistence service reports an error" in {
        when(mockValidationService.validateXml(eqTo(MessageType.DepartureDeclaration), any[Source[ByteString, _]]())(any[HeaderCarrier], any[ExecutionContext]))
          .thenAnswer(
            _ => EitherT.rightT(())
          )

        val sut = new V2DeparturesControllerImpl(
          Helpers.stubControllerComponents(),
          SingletonTemporaryFileCreator,
          FakeAuthNewEnrolmentOnlyAction(EORINumber("nope")),
          mockValidationService,
          mockConversionService,
          mockDeparturesPersistenceService,
          mockConversionService,
          mockRouterService,
          mockAuditService,
          FakeMessageSizeActionProvider,
          new TestMetrics()
        )

        val request  = fakeRequestDepartures("POST", body = Source.single(ByteString(CC015C.mkString, StandardCharsets.UTF_8)), headers = standardHeaders)
        val response = sut.submitDeclaration()(request)

        status(response) mustBe INTERNAL_SERVER_ERROR
        contentAsJson(response) mustBe Json.obj(
          "code"    -> "INTERNAL_SERVER_ERROR",
          "message" -> "Internal server error"
        )
      }

      "must return Internal Service Error if the router service reports an error" in {
        when(
          mockValidationService.validateJson(eqTo(MessageType.DepartureDeclaration), any[Source[ByteString, _]]())(any[HeaderCarrier], any[ExecutionContext])
        )
          .thenAnswer(
            _ => EitherT.rightT(())
          )
        when(mockValidationService.validateXml(eqTo(MessageType.DepartureDeclaration), any[Source[ByteString, _]]())(any[HeaderCarrier], any[ExecutionContext]))
          .thenAnswer(
            _ => EitherT.rightT(())
          )
        // we're not testing what happens with the departures service here, so just pass through with a right.
        val mockDeparturesPersistenceService = mock[DeparturesService]
        when(
          mockDeparturesPersistenceService
            .saveDeclaration(any[String].asInstanceOf[EORINumber], any[Source[ByteString, _]]())(any[HeaderCarrier], any[ExecutionContext])
        ).thenReturn(EitherT.fromEither[Future](Right[PersistenceError, DeclarationResponse](DeclarationResponse(MovementId("123"), MessageId("456")))))

        val sut = new V2DeparturesControllerImpl(
          Helpers.stubControllerComponents(),
          SingletonTemporaryFileCreator,
          FakeAuthNewEnrolmentOnlyAction(EORINumber("nope")),
          mockValidationService,
          mockConversionService,
          mockDeparturesPersistenceService,
          mockConversionService,
          mockRouterService,
          mockAuditService,
          FakeMessageSizeActionProvider,
          new TestMetrics()
        )

        val request  = fakeRequestDepartures("POST", body = Source.single(ByteString(CC015C.mkString, StandardCharsets.UTF_8)), headers = standardHeaders)
        val response = sut.submitDeclaration()(request)

        status(response) mustBe INTERNAL_SERVER_ERROR
        contentAsJson(response) mustBe Json.obj(
          "code"    -> "INTERNAL_SERVER_ERROR",
          "message" -> "Internal server error"
        )
      }
    }

    "with content type set to application/json" - {
      val standardHeaders = FakeHeaders(
        Seq(HeaderNames.ACCEPT -> "application/vnd.hmrc.2.0+json", HeaderNames.CONTENT_TYPE -> MimeTypes.JSON, HeaderNames.CONTENT_LENGTH -> "1000")
      )

      "must return Accepted when body length is within limits and is considered valid" in {
        validateXmlOkStub()

        when(
          mockValidationService
            .validateJson(eqTo(MessageType.DepartureDeclaration), any[Source[ByteString, _]]())(any[HeaderCarrier], any[ExecutionContext])
        ).thenAnswer {
          invocation =>
            jsonValidationMockAnswer(invocation)
        }
        when(mockAuditService.audit(any(), any(), eqTo(MimeTypes.JSON))(any(), any())).thenReturn(Future.successful(()))

<<<<<<< HEAD
        val jsonToXmlConversion = (invocation: InvocationOnMock) =>
          EitherT.rightT(
            invocation.getArgument[Source[ByteString, _]](1)
          )

        when(
          mockConversionService
            .convertJsonToXml(eqTo(MessageType.DepartureDeclaration), any[Source[ByteString, _]]())(
              any[HeaderCarrier],
              any[ExecutionContext],
              any[Materializer]
            )
        ).thenAnswer {
          invocation =>
            jsonToXmlConversion(invocation)
        }
=======
        val mockResponse: EitherT[Future, ConversionError, Source[ByteString, _]] =
          EitherT.rightT(Source.single(ByteString("{}", StandardCharsets.UTF_8)))
        when(
          mockConversionService.jsonToXml(any(), any())(
            any[HeaderCarrier],
            any[ExecutionContext],
            any[Materializer]
          )
        ).thenAnswer(
          _ => mockResponse
        )
>>>>>>> 9861fc5f

        val request = fakeRequestDepartures(method = "POST", body = singleUseStringSource(CC015Cjson), headers = standardHeaders)
        val result  = sut.submitDeclaration()(request)
        status(result) mustBe ACCEPTED

        verify(mockConversionService, times(1)).jsonToXml(eqTo(MessageType.DepartureDeclaration), any())(any(), any(), any())
        verify(mockValidationService, times(1)).validateJson(eqTo(MessageType.DepartureDeclaration), any())(any(), any())
        verify(mockConversionService).convertJsonToXml(eqTo(MessageType.DepartureDeclaration), any())(any(), any(), any())
        verify(mockAuditService, times(1)).audit(eqTo(AuditType.DeclarationData), any(), eqTo(MimeTypes.JSON))(any(), any())
      }

      "must return Bad Request when body is not an JSON document" in {
        when(
          mockValidationService
            .validateJson(eqTo(MessageType.DepartureDeclaration), any[Source[ByteString, _]]())(any[HeaderCarrier], any[ExecutionContext])
        ).thenAnswer {
          invocation =>
            jsonValidationMockAnswer(invocation)
        }

        val request = fakeRequestDepartures(method = "POST", body = singleUseStringSource("notjson"), headers = standardHeaders)
        val result  = sut.submitDeclaration()(request)
        status(result) mustBe BAD_REQUEST
        contentAsJson(result) mustBe Json.obj(
          "code"    -> "SCHEMA_VALIDATION",
          "message" -> "Request failed schema validation",
          "validationErrors" -> Seq(
            Json.obj(
              "schemaPath" -> "path",
              "message"    -> "Invalid JSON"
            )
          )
        )

        verify(mockValidationService, times(1)).validateJson(eqTo(MessageType.DepartureDeclaration), any())(any(), any())
      }

      "must return Bad Request when body is an JSON document that would fail schema validation" in {
        when(
          mockValidationService
            .validateJson(eqTo(MessageType.DepartureDeclaration), any[Source[ByteString, _]]())(any[HeaderCarrier], any[ExecutionContext])
        ).thenAnswer {
          invocation =>
            jsonValidationMockAnswer(invocation)
        }

        val request =
          fakeRequestDepartures(method = "POST", body = singleUseStringSource("{}"), headers = standardHeaders)
        val result = sut.submitDeclaration()(request)
        status(result) mustBe BAD_REQUEST
        contentAsJson(result) mustBe Json.obj(
          "code"    -> "SCHEMA_VALIDATION",
          "message" -> "Request failed schema validation",
          "validationErrors" -> Seq(
            Json.obj(
              "schemaPath" -> "CC015",
              "message"    -> "CC015 expected but not present"
            )
          )
        )

        verify(mockValidationService, times(1)).validateJson(eqTo(MessageType.DepartureDeclaration), any())(any(), any())
      }

      "must return Internal Service Error if the JSON to XML conversion service reports an error" in {
        when(
          mockValidationService
            .validateJson(eqTo(MessageType.DepartureDeclaration), any[Source[ByteString, _]]())(any[HeaderCarrier], any[ExecutionContext])
        ).thenAnswer {
          invocation =>
            jsonValidationMockAnswer(invocation)
        }
        val jsonToXmlConversionError = (_: InvocationOnMock) => EitherT.leftT(ConversionError.UnexpectedError(None))

        when(
          mockConversionService
            .convertJsonToXml(eqTo(MessageType.DepartureDeclaration), any[Source[ByteString, _]]())(
              any[HeaderCarrier],
              any[ExecutionContext],
              any[Materializer]
            )
        ).thenAnswer {
          invocation =>
            jsonToXmlConversionError(invocation)
        }

        val request = fakeRequestDepartures(method = "POST", body = singleUseStringSource(CC015Cjson), headers = standardHeaders)
        val result  = sut.submitDeclaration()(request)
        status(result) mustBe INTERNAL_SERVER_ERROR

        verify(mockValidationService, times(1)).validateJson(eqTo(MessageType.DepartureDeclaration), any())(any(), any())
        verify(mockConversionService).convertJsonToXml(eqTo(MessageType.DepartureDeclaration), any())(any(), any(), any())
      }

      "must return Bad Request after JSON to XML conversion if the XML validation service reports an error" in {
        validateXmlNotOkStub()
        when(
          mockValidationService
            .validateJson(eqTo(MessageType.DepartureDeclaration), any[Source[ByteString, _]]())(any[HeaderCarrier], any[ExecutionContext])
        ).thenAnswer {
          invocation =>
            jsonValidationMockAnswer(invocation)
        }

        when(
          mockConversionService
            .convertJsonToXml(eqTo(MessageType.DepartureDeclaration), any[Source[ByteString, _]]())(
              any[HeaderCarrier],
              any[ExecutionContext],
              any[Materializer]
            )
        ).thenAnswer {
          invocation =>
            EitherT.rightT(
              invocation.getArgument[Source[ByteString, _]](1)
            )
        }

        val request = fakeRequestDepartures(method = "POST", body = singleUseStringSource(CC015Cjson), headers = standardHeaders)
        val result  = sut.submitDeclaration()(request)

        status(result) mustBe BAD_REQUEST
        contentAsJson(result) mustBe Json.obj(
          "code"    -> "SCHEMA_VALIDATION",
          "message" -> "Request failed schema validation",
          "validationErrors" -> Seq(
            Json.obj(
              "lineNumber"   -> 1,
              "columnNumber" -> 1,
              "message"      -> "invalid XML"
            )
          )
        )

        verify(mockValidationService, times(1)).validateJson(eqTo(MessageType.DepartureDeclaration), any())(any(), any())
        verify(mockConversionService).convertJsonToXml(eqTo(MessageType.DepartureDeclaration), any())(any(), any(), any())
        verify(mockValidationService).validateXml(eqTo(MessageType.DepartureDeclaration), any())(any(), any())
      }

      "must return Internal Service Error if the persistence service reports an error" in {
        validateXmlOkStub()

        when(
          mockValidationService
            .validateJson(eqTo(MessageType.DepartureDeclaration), any[Source[ByteString, _]]())(any[HeaderCarrier], any[ExecutionContext])
        ).thenAnswer {
          invocation =>
            jsonValidationMockAnswer(invocation)
        }

        when(
          mockConversionService
            .convertJsonToXml(eqTo(MessageType.DepartureDeclaration), any[Source[ByteString, _]]())(
              any[HeaderCarrier],
              any[ExecutionContext],
              any[Materializer]
            )
        ).thenAnswer {
          invocation =>
            EitherT.rightT(
              invocation.getArgument[Source[ByteString, _]](1)
            )
        }

        when(
          mockDeparturesPersistenceService
            .saveDeclaration(any[String].asInstanceOf[EORINumber], any[Source[ByteString, _]])(any[HeaderCarrier], any[ExecutionContext])
        )
          .thenAnswer(
            _ => EitherT.leftT(PersistenceError.UnexpectedError(None))
          )

        val request = fakeRequestDepartures(method = "POST", body = singleUseStringSource(CC015Cjson), headers = standardHeaders)
        val result  = sut.submitDeclaration()(request)
        status(result) mustBe INTERNAL_SERVER_ERROR

        verify(mockValidationService, times(1)).validateJson(eqTo(MessageType.DepartureDeclaration), any())(any(), any())
        verify(mockConversionService).convertJsonToXml(eqTo(MessageType.DepartureDeclaration), any())(any(), any(), any())
        verify(mockDeparturesPersistenceService).saveDeclaration(any[String].asInstanceOf[EORINumber], any())(any(), any())
      }

      "must return Internal Service Error if the router service reports an error" in {
        validateXmlOkStub()

        when(
          mockValidationService
            .validateJson(eqTo(MessageType.DepartureDeclaration), any[Source[ByteString, _]]())(any[HeaderCarrier], any[ExecutionContext])
        ).thenAnswer {
          invocation =>
            jsonValidationMockAnswer(invocation)
        }

        when(
          mockConversionService
            .convertJsonToXml(eqTo(MessageType.DepartureDeclaration), any[Source[ByteString, _]]())(
              any[HeaderCarrier],
              any[ExecutionContext],
              any[Materializer]
            )
        ).thenAnswer {
          invocation =>
            EitherT.rightT(
              invocation.getArgument[Source[ByteString, _]](1)
            )
        }

        when(
          mockDeparturesPersistenceService
            .saveDeclaration(any[String].asInstanceOf[EORINumber], any[Source[ByteString, _]])(any[HeaderCarrier], any[ExecutionContext])
        )
          .thenAnswer(
            _ =>
              EitherT.rightT(
                DeclarationResponse(MovementId("123"), MessageId("456"))
              )
          )

        when(
          mockRouterService.send(
            eqTo(MessageType.DepartureDeclaration),
            any[String].asInstanceOf[EORINumber],
            any[String].asInstanceOf[MovementId],
            any[String].asInstanceOf[MessageId],
            any[Source[ByteString, _]]
          )(any[ExecutionContext], any[HeaderCarrier])
        )
          .thenAnswer {
            _: InvocationOnMock =>
              EitherT.leftT(RouterError.UnexpectedError(None))
          }

        val request = fakeRequestDepartures(method = "POST", body = singleUseStringSource(CC015Cjson), headers = standardHeaders)
        val result  = sut.submitDeclaration()(request)
        status(result) mustBe INTERNAL_SERVER_ERROR

        verify(mockValidationService, times(1)).validateJson(eqTo(MessageType.DepartureDeclaration), any())(any(), any())
        verify(mockConversionService).convertJsonToXml(eqTo(MessageType.DepartureDeclaration), any())(any(), any(), any())
        verify(mockDeparturesPersistenceService).saveDeclaration(any[String].asInstanceOf[EORINumber], any())(any(), any())
        verify(mockRouterService).send(
          eqTo(MessageType.DepartureDeclaration),
          any[String].asInstanceOf[EORINumber],
          any[String].asInstanceOf[MovementId],
          any[String].asInstanceOf[MessageId],
          any[Source[ByteString, _]]
        )(any[ExecutionContext], any[HeaderCarrier])
      }

    }

    "must return UNSUPPORTED_MEDIA_TYPE when the content type is invalid" in {
      val standardHeaders = FakeHeaders(
        Seq(HeaderNames.ACCEPT -> "application/vnd.hmrc.2.0+json", HeaderNames.CONTENT_TYPE -> "invalid", HeaderNames.CONTENT_LENGTH -> "1000")
      )

      val json    = Json.stringify(Json.obj("CC015" -> Json.obj("SynIdeMES1" -> "UNOC")))
      val request = fakeRequestDepartures(method = "POST", body = json, headers = standardHeaders)
      val result  = sut.submitDeclaration()(request)
      status(result) mustBe UNSUPPORTED_MEDIA_TYPE
      contentAsJson(result) mustBe Json.obj(
        "code"    -> "UNSUPPORTED_MEDIA_TYPE",
        "message" -> "Content-type header invalid is not supported!"
      )

    }

    "must return UNSUPPORTED_MEDIA_TYPE when the content type is not supplied" in {
      val standardHeaders = FakeHeaders(
        Seq(HeaderNames.ACCEPT -> "application/vnd.hmrc.2.0+json", HeaderNames.CONTENT_LENGTH -> "1000")
      )

      // We emulate no ContentType by sending in a stream directly, without going through Play's request builder
      val json = Json.obj("CC015" -> Json.obj("SynIdeMES1" -> "UNOC"))
      val request =
        fakeRequestDepartures(method = "POST", body = Source.single(json), headers = standardHeaders)
      val result = sut.submitDeclaration()(request)
      status(result) mustBe UNSUPPORTED_MEDIA_TYPE
      contentAsJson(result) mustBe Json.obj(
        "code"    -> "UNSUPPORTED_MEDIA_TYPE",
        "message" -> "A content-type header is required!"
      )
    }

    "must return Internal Service Error if the router service reports an error" in {
      val standardHeaders = FakeHeaders(
        Seq(HeaderNames.ACCEPT -> "application/vnd.hmrc.2.0+json", HeaderNames.CONTENT_TYPE -> MimeTypes.XML, HeaderNames.CONTENT_LENGTH -> "1000")
      )

      when(mockValidationService.validateXml(eqTo(MessageType.DepartureDeclaration), any[Source[ByteString, _]]())(any[HeaderCarrier], any[ExecutionContext]))
        .thenAnswer(
          _ => EitherT.rightT(())
        )
      // we're not testing what happens with the departures service here, so just pass through with a right.
      val mockDeparturesPersistenceService = mock[DeparturesService]
      when(
        mockDeparturesPersistenceService
          .saveDeclaration(any[String].asInstanceOf[EORINumber], any[Source[ByteString, _]]())(any[HeaderCarrier], any[ExecutionContext])
      ).thenReturn(EitherT.fromEither[Future](Right[PersistenceError, DeclarationResponse](DeclarationResponse(MovementId("123"), MessageId("456")))))

      val sut = new V2DeparturesControllerImpl(
        Helpers.stubControllerComponents(),
        SingletonTemporaryFileCreator,
        FakeAuthNewEnrolmentOnlyAction(EORINumber("nope")),
        mockValidationService,
        mockConversionService,
        mockDeparturesPersistenceService,
        mockConversionService,
        mockRouterService,
        mockAuditService,
        FakeMessageSizeActionProvider,
        new TestMetrics()
      )

      val request  = fakeRequestDepartures("POST", body = singleUseStringSource(CC015C.mkString), headers = standardHeaders)
      val response = sut.submitDeclaration()(request)
      status(response) mustBe INTERNAL_SERVER_ERROR
      contentAsJson(response) mustBe Json.obj(
        "code"    -> "INTERNAL_SERVER_ERROR",
        "message" -> "Internal server error"
      )

    }
  }

  def validateXmlOkStub(): OngoingStubbing[EitherT[Future, FailedToValidateError, Unit]] =
    when(
      mockValidationService
        .validateXml(eqTo(MessageType.DepartureDeclaration), any[Source[ByteString, _]]())(any[HeaderCarrier], any[ExecutionContext])
    ).thenAnswer {
      _ =>
        EitherT.rightT(())
    }

  def validateXmlNotOkStub(): OngoingStubbing[EitherT[Future, FailedToValidateError, Unit]] =
    when(
      mockValidationService
        .validateXml(eqTo(MessageType.DepartureDeclaration), any[Source[ByteString, _]]())(any[HeaderCarrier], any[ExecutionContext])
    ).thenAnswer {
      _ =>
        EitherT.leftT(FailedToValidateError.XmlSchemaFailedToValidateError(NonEmptyList(XmlValidationError(1, 1, "invalid XML"), Nil)))
    }
}<|MERGE_RESOLUTION|>--- conflicted
+++ resolved
@@ -210,12 +210,8 @@
     SingletonTemporaryFileCreator,
     FakeAuthNewEnrolmentOnlyAction(),
     mockValidationService,
-<<<<<<< HEAD
     mockConversionService,
-=======
->>>>>>> 9861fc5f
     mockDeparturesPersistenceService,
-    mockConversionService,
     mockRouterService,
     mockAuditService,
     FakeMessageSizeActionProvider,
@@ -483,7 +479,6 @@
           mockValidationService,
           mockConversionService,
           mockDeparturesPersistenceService,
-          mockConversionService,
           mockRouterService,
           mockAuditService,
           FakeMessageSizeActionProvider,
@@ -525,7 +520,6 @@
           mockValidationService,
           mockConversionService,
           mockDeparturesPersistenceService,
-          mockConversionService,
           mockRouterService,
           mockAuditService,
           FakeMessageSizeActionProvider,
@@ -560,7 +554,6 @@
         }
         when(mockAuditService.audit(any(), any(), eqTo(MimeTypes.JSON))(any(), any())).thenReturn(Future.successful(()))
 
-<<<<<<< HEAD
         val jsonToXmlConversion = (invocation: InvocationOnMock) =>
           EitherT.rightT(
             invocation.getArgument[Source[ByteString, _]](1)
@@ -568,7 +561,7 @@
 
         when(
           mockConversionService
-            .convertJsonToXml(eqTo(MessageType.DepartureDeclaration), any[Source[ByteString, _]]())(
+            .jsonToXml(eqTo(MessageType.DepartureDeclaration), any[Source[ByteString, _]]())(
               any[HeaderCarrier],
               any[ExecutionContext],
               any[Materializer]
@@ -577,19 +570,6 @@
           invocation =>
             jsonToXmlConversion(invocation)
         }
-=======
-        val mockResponse: EitherT[Future, ConversionError, Source[ByteString, _]] =
-          EitherT.rightT(Source.single(ByteString("{}", StandardCharsets.UTF_8)))
-        when(
-          mockConversionService.jsonToXml(any(), any())(
-            any[HeaderCarrier],
-            any[ExecutionContext],
-            any[Materializer]
-          )
-        ).thenAnswer(
-          _ => mockResponse
-        )
->>>>>>> 9861fc5f
 
         val request = fakeRequestDepartures(method = "POST", body = singleUseStringSource(CC015Cjson), headers = standardHeaders)
         val result  = sut.submitDeclaration()(request)
@@ -597,7 +577,7 @@
 
         verify(mockConversionService, times(1)).jsonToXml(eqTo(MessageType.DepartureDeclaration), any())(any(), any(), any())
         verify(mockValidationService, times(1)).validateJson(eqTo(MessageType.DepartureDeclaration), any())(any(), any())
-        verify(mockConversionService).convertJsonToXml(eqTo(MessageType.DepartureDeclaration), any())(any(), any(), any())
+        verify(mockConversionService).jsonToXml(eqTo(MessageType.DepartureDeclaration), any())(any(), any(), any())
         verify(mockAuditService, times(1)).audit(eqTo(AuditType.DeclarationData), any(), eqTo(MimeTypes.JSON))(any(), any())
       }
 
@@ -666,7 +646,7 @@
 
         when(
           mockConversionService
-            .convertJsonToXml(eqTo(MessageType.DepartureDeclaration), any[Source[ByteString, _]]())(
+            .jsonToXml(eqTo(MessageType.DepartureDeclaration), any[Source[ByteString, _]]())(
               any[HeaderCarrier],
               any[ExecutionContext],
               any[Materializer]
@@ -681,7 +661,7 @@
         status(result) mustBe INTERNAL_SERVER_ERROR
 
         verify(mockValidationService, times(1)).validateJson(eqTo(MessageType.DepartureDeclaration), any())(any(), any())
-        verify(mockConversionService).convertJsonToXml(eqTo(MessageType.DepartureDeclaration), any())(any(), any(), any())
+        verify(mockConversionService).jsonToXml(eqTo(MessageType.DepartureDeclaration), any())(any(), any(), any())
       }
 
       "must return Bad Request after JSON to XML conversion if the XML validation service reports an error" in {
@@ -696,7 +676,7 @@
 
         when(
           mockConversionService
-            .convertJsonToXml(eqTo(MessageType.DepartureDeclaration), any[Source[ByteString, _]]())(
+            .jsonToXml(eqTo(MessageType.DepartureDeclaration), any[Source[ByteString, _]]())(
               any[HeaderCarrier],
               any[ExecutionContext],
               any[Materializer]
@@ -725,7 +705,7 @@
         )
 
         verify(mockValidationService, times(1)).validateJson(eqTo(MessageType.DepartureDeclaration), any())(any(), any())
-        verify(mockConversionService).convertJsonToXml(eqTo(MessageType.DepartureDeclaration), any())(any(), any(), any())
+        verify(mockConversionService).jsonToXml(eqTo(MessageType.DepartureDeclaration), any())(any(), any(), any())
         verify(mockValidationService).validateXml(eqTo(MessageType.DepartureDeclaration), any())(any(), any())
       }
 
@@ -742,7 +722,7 @@
 
         when(
           mockConversionService
-            .convertJsonToXml(eqTo(MessageType.DepartureDeclaration), any[Source[ByteString, _]]())(
+            .jsonToXml(eqTo(MessageType.DepartureDeclaration), any[Source[ByteString, _]]())(
               any[HeaderCarrier],
               any[ExecutionContext],
               any[Materializer]
@@ -767,7 +747,7 @@
         status(result) mustBe INTERNAL_SERVER_ERROR
 
         verify(mockValidationService, times(1)).validateJson(eqTo(MessageType.DepartureDeclaration), any())(any(), any())
-        verify(mockConversionService).convertJsonToXml(eqTo(MessageType.DepartureDeclaration), any())(any(), any(), any())
+        verify(mockConversionService).jsonToXml(eqTo(MessageType.DepartureDeclaration), any())(any(), any(), any())
         verify(mockDeparturesPersistenceService).saveDeclaration(any[String].asInstanceOf[EORINumber], any())(any(), any())
       }
 
@@ -784,7 +764,7 @@
 
         when(
           mockConversionService
-            .convertJsonToXml(eqTo(MessageType.DepartureDeclaration), any[Source[ByteString, _]]())(
+            .jsonToXml(eqTo(MessageType.DepartureDeclaration), any[Source[ByteString, _]]())(
               any[HeaderCarrier],
               any[ExecutionContext],
               any[Materializer]
@@ -826,7 +806,7 @@
         status(result) mustBe INTERNAL_SERVER_ERROR
 
         verify(mockValidationService, times(1)).validateJson(eqTo(MessageType.DepartureDeclaration), any())(any(), any())
-        verify(mockConversionService).convertJsonToXml(eqTo(MessageType.DepartureDeclaration), any())(any(), any(), any())
+        verify(mockConversionService).jsonToXml(eqTo(MessageType.DepartureDeclaration), any())(any(), any(), any())
         verify(mockDeparturesPersistenceService).saveDeclaration(any[String].asInstanceOf[EORINumber], any())(any(), any())
         verify(mockRouterService).send(
           eqTo(MessageType.DepartureDeclaration),
@@ -895,7 +875,6 @@
         mockValidationService,
         mockConversionService,
         mockDeparturesPersistenceService,
-        mockConversionService,
         mockRouterService,
         mockAuditService,
         FakeMessageSizeActionProvider,
