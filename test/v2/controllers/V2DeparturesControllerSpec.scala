/*
 * Copyright 2022 HM Revenue & Customs
 *
 * Licensed under the Apache License, Version 2.0 (the "License");
 * you may not use this file except in compliance with the License.
 * You may obtain a copy of the License at
 *
 *     http://www.apache.org/licenses/LICENSE-2.0
 *
 * Unless required by applicable law or agreed to in writing, software
 * distributed under the License is distributed on an "AS IS" BASIS,
 * WITHOUT WARRANTIES OR CONDITIONS OF ANY KIND, either express or implied.
 * See the License for the specific language governing permissions and
 * limitations under the License.
 */

package v2.controllers

import akka.stream.Materializer
import akka.stream.scaladsl.Flow
import akka.stream.scaladsl.Keep
import akka.stream.scaladsl.Sink
import akka.stream.scaladsl.Source
import akka.util.ByteString
import akka.util.Timeout
import cats.data.EitherT
import cats.data.NonEmptyList
import cats.implicits.catsStdInstancesForFuture
import cats.implicits.toBifunctorOps
import org.mockito.ArgumentMatchers.any
import org.mockito.ArgumentMatchers.{eq => eqTo}
import org.mockito.Mockito.reset
import org.mockito.Mockito.times
import org.mockito.Mockito.verify
import org.mockito.Mockito.when
import org.mockito.invocation.InvocationOnMock
import org.mockito.stubbing.OngoingStubbing
import org.scalatest.BeforeAndAfterEach
import org.scalatest.OptionValues
import org.scalatest.concurrent.ScalaFutures
import org.scalatest.freespec.AnyFreeSpec
import org.scalatest.matchers.must.Matchers
import org.scalatestplus.mockito.MockitoSugar
import play.api.http.HeaderNames
import play.api.http.MimeTypes
import play.api.http.Status.ACCEPTED
import play.api.http.Status.BAD_REQUEST
import play.api.http.Status.INTERNAL_SERVER_ERROR
import play.api.http.Status.UNSUPPORTED_MEDIA_TYPE
import play.api.libs.Files.SingletonTemporaryFileCreator
import play.api.libs.json.Json
import play.api.mvc.Request
import play.api.test.FakeHeaders
import play.api.test.FakeRequest
import play.api.test.Helpers
import play.api.test.Helpers.contentAsJson
import play.api.test.Helpers.status
import uk.gov.hmrc.http.HeaderCarrier
import uk.gov.hmrc.http.UpstreamErrorResponse
import v2.base.TestActorSystem
import v2.base.TestSourceProvider
import v2.fakes.controllers.actions.FakeAuthNewEnrolmentOnlyAction
import v2.fakes.controllers.actions.FakeMessageSizeActionProvider
import v2.models.AuditType
import v2.models.EORINumber
import v2.models.MessageId
import v2.models.MovementId
import v2.models.errors.FailedToValidateError
import v2.models.errors.JsonValidationError
import v2.models.errors.PersistenceError
import v2.models.errors.RouterError
import v2.models.errors.XmlValidationError
import v2.models.request.MessageType
import v2.models.responses.DeclarationResponse
import v2.services.AuditingService
import v2.services.ConversionService
import v2.services.DeparturesService
import v2.services.RouterService
import v2.services.ValidationService

import java.nio.charset.StandardCharsets
import scala.concurrent.ExecutionContext
import scala.concurrent.ExecutionContext.Implicits.global
import scala.concurrent.Future
import scala.concurrent.duration.DurationInt
import scala.util.Try
import scala.xml.NodeSeq
import scala.xml.XML

class V2DeparturesControllerSpec
    extends AnyFreeSpec
    with Matchers
    with OptionValues
    with ScalaFutures
    with MockitoSugar
    with TestActorSystem
    with TestSourceProvider
    with BeforeAndAfterEach {

  // TODO: Make this a cc015c
  def CC015C: NodeSeq =
    <CC015C>
      <SynIdeMES1>UNOC</SynIdeMES1>
      <SynVerNumMES2>3</SynVerNumMES2>
      <MesRecMES6>NCTS</MesRecMES6>
      <DatOfPreMES9>20201217</DatOfPreMES9>
      <TimOfPreMES10>1340</TimOfPreMES10>
      <IntConRefMES11>17712576475433</IntConRefMES11>
      <AppRefMES14>NCTS</AppRefMES14>
      <MesIdeMES19>1</MesIdeMES19>
      <MesTypMES20>GB015B</MesTypMES20>
      <HEAHEA>
        <RefNumHEA4>GUATEST1201217134032</RefNumHEA4>
        <TypOfDecHEA24>T1</TypOfDecHEA24>
        <CouOfDesCodHEA30>IT</CouOfDesCodHEA30>
        <AutLocOfGooCodHEA41>954131533-GB60DEP</AutLocOfGooCodHEA41>
        <CouOfDisCodHEA55>GB</CouOfDisCodHEA55>
        <IdeOfMeaOfTraAtDHEA78>NC15 REG</IdeOfMeaOfTraAtDHEA78>
        <NatOfMeaOfTraAtDHEA80>GB</NatOfMeaOfTraAtDHEA80>
        <ConIndHEA96>0</ConIndHEA96>
        <NCTSAccDocHEA601LNG>EN</NCTSAccDocHEA601LNG>
        <TotNumOfIteHEA305>1</TotNumOfIteHEA305>
        <TotNumOfPacHEA306>10</TotNumOfPacHEA306>
        <TotGroMasHEA307>1000</TotGroMasHEA307>
        <DecDatHEA383>20201217</DecDatHEA383>
        <DecPlaHEA394>Dover</DecPlaHEA394>
      </HEAHEA>
      <TRAPRIPC1>
        <NamPC17>NCTS UK TEST LAB HMCE</NamPC17>
        <StrAndNumPC122>11TH FLOOR, ALEX HOUSE, VICTORIA AV</StrAndNumPC122>
        <PosCodPC123>SS99 1AA</PosCodPC123>
        <CitPC124>SOUTHEND-ON-SEA, ESSEX</CitPC124>
        <CouPC125>GB</CouPC125>
        <TINPC159>GB954131533000</TINPC159>
      </TRAPRIPC1>
      <TRACONCO1>
        <NamCO17>NCTS UK TEST LAB HMCE</NamCO17>
        <StrAndNumCO122>11TH FLOOR, ALEX HOUSE, VICTORIA AV</StrAndNumCO122>
        <PosCodCO123>SS99 1AA</PosCodCO123>
        <CitCO124>SOUTHEND-ON-SEA, ESSEX</CitCO124>
        <CouCO125>GB</CouCO125>
        <TINCO159>GB954131533000</TINCO159>
      </TRACONCO1>
      <TRACONCE1>
        <NamCE17>NCTS UK TEST LAB HMCE</NamCE17>
        <StrAndNumCE122>ITALIAN OFFICE</StrAndNumCE122>
        <PosCodCE123>IT99 1IT</PosCodCE123>
        <CitCE124>MILAN</CitCE124>
        <CouCE125>IT</CouCE125>
        <TINCE159>IT11ITALIANC11</TINCE159>
      </TRACONCE1>
      <CUSOFFDEPEPT>
        <RefNumEPT1>GB000060</RefNumEPT1>
      </CUSOFFDEPEPT>
      <CUSOFFTRARNS>
        <RefNumRNS1>FR001260</RefNumRNS1>
        <ArrTimTRACUS085>202012191340</ArrTimTRACUS085>
      </CUSOFFTRARNS>
      <CUSOFFDESEST>
        <RefNumEST1>IT018100</RefNumEST1>
      </CUSOFFDESEST>
      <CONRESERS>
        <ConResCodERS16>A3</ConResCodERS16>
        <DatLimERS69>20201225</DatLimERS69>
      </CONRESERS>
      <SEAINFSLI>
        <SeaNumSLI2>1</SeaNumSLI2>
        <SEAIDSID>
          <SeaIdeSID1>NCTS001</SeaIdeSID1>
        </SEAIDSID>
      </SEAINFSLI>
      <GUAGUA>
        <GuaTypGUA1>0</GuaTypGUA1>
        <GUAREFREF>
          <GuaRefNumGRNREF1>20GB0000010000H72</GuaRefNumGRNREF1>
          <AccCodREF6>AC01</AccCodREF6>
        </GUAREFREF>
      </GUAGUA>
      <GOOITEGDS>
        <IteNumGDS7>1</IteNumGDS7>
        <GooDesGDS23>Wheat</GooDesGDS23>
        <GooDesGDS23LNG>EN</GooDesGDS23LNG>
        <GroMasGDS46>1000</GroMasGDS46>
        <NetMasGDS48>950</NetMasGDS48>
        <SPEMENMT2>
          <AddInfMT21>20GB0000010000H72</AddInfMT21>
          <AddInfCodMT23>CAL</AddInfCodMT23>
        </SPEMENMT2>
        <PACGS2>
          <MarNumOfPacGS21>AB234</MarNumOfPacGS21>
          <KinOfPacGS23>BX</KinOfPacGS23>
          <NumOfPacGS24>10</NumOfPacGS24>
        </PACGS2>
      </GOOITEGDS>
    </CC015C>

  val CC015Cjson = Json.stringify(Json.obj("CC015" -> Json.obj("SynIdeMES1" -> "UNOC")))

  val mockValidationService: ValidationService = mock[ValidationService]
  val mockDeparturesPersistenceService         = mock[DeparturesService]
  val mockRouterService                        = mock[RouterService]
  val mockAuditService                         = mock[AuditingService]
  val mockConversionService                    = mock[ConversionService]

  lazy val sut: V2DeparturesController = new V2DeparturesControllerImpl(
    Helpers.stubControllerComponents(),
    SingletonTemporaryFileCreator,
    FakeAuthNewEnrolmentOnlyAction(),
    mockValidationService,
    mockConversionService,
    mockDeparturesPersistenceService,
    mockRouterService,
    mockAuditService,
    FakeMessageSizeActionProvider
  )

  implicit val timeout: Timeout = 5.seconds

  def fakeHeaders(contentType: String) = FakeHeaders(Seq(HeaderNames.CONTENT_TYPE -> contentType))

  def fakeRequestDepartures[A](
    method: String,
    headers: FakeHeaders,
    uri: String = routing.routes.DeparturesRouter.submitDeclaration().url,
    body: A
  ): Request[A] =
    FakeRequest(method = method, uri = uri, headers = headers, body = body)

  override def beforeEach(): Unit = {
    reset(mockValidationService)
    reset(mockConversionService)

    reset(mockDeparturesPersistenceService)
    when(
      mockDeparturesPersistenceService
        .saveDeclaration(any[String].asInstanceOf[EORINumber], any[Source[ByteString, _]]())(any[HeaderCarrier], any[ExecutionContext])
    )
      .thenAnswer {
        invocation: InvocationOnMock =>
          // we're using Mockito, so don't use AnyVal class stuff
          if (invocation.getArgument(0, classOf[String]) == "id") EitherT.rightT(DeclarationResponse(MovementId("123"), MessageId("456")))
          else EitherT.leftT(PersistenceError.UnexpectedError(None))
      }

    reset(mockRouterService)
    when(
      mockRouterService.send(
        eqTo(MessageType.DepartureDeclaration),
        any[String].asInstanceOf[EORINumber],
        any[String].asInstanceOf[MovementId],
        any[String].asInstanceOf[MessageId],
        any[Source[ByteString, _]]
      )(any[ExecutionContext], any[HeaderCarrier])
    )
      .thenAnswer {
        invocation: InvocationOnMock =>
          if (invocation.getArgument(1, classOf[String]) == "id") EitherT.rightT(()) // we're using Mockito, so don't use AnyVal class stuff
          else EitherT.leftT(RouterError.UnexpectedError(None))
      }

    reset(mockAuditService)
  }

  val testSinkXml: Sink[ByteString, Future[Either[FailedToValidateError, Unit]]] =
    Flow
      .fromFunction {
        input: ByteString =>
          Try(XML.loadString(input.decodeString(StandardCharsets.UTF_8))).toEither
            .leftMap(
              _ => FailedToValidateError.XmlSchemaFailedToValidateError(NonEmptyList(XmlValidationError(42, 27, "invalid XML"), Nil))
            )
            .flatMap {
              element =>
                if (element.label.equalsIgnoreCase("CC015C")) Right(())
                else Left(FailedToValidateError.XmlSchemaFailedToValidateError(validationErrors = NonEmptyList(XmlValidationError(1, 1, "an error"), Nil)))
            }
      }
      .toMat(Sink.last)(Keep.right)

  val xmlValidationMockAnswer = (invocation: InvocationOnMock) =>
    EitherT(
      invocation
        .getArgument[Source[ByteString, _]](1)
        .fold(ByteString())(
          (current, next) => current ++ next
        )
        .runWith(testSinkXml)
    )

  val testSinkJson: Sink[ByteString, Future[Either[FailedToValidateError, Unit]]] =
    Flow
      .fromFunction {
        input: ByteString =>
          Try(Json.parse(input.utf8String)).toEither
            .leftMap(
              _ =>
                FailedToValidateError
                  .JsonSchemaFailedToValidateError(NonEmptyList(JsonValidationError("path", "Invalid JSON"), Nil))
            )
            .flatMap {
              jsVal =>
                if ((jsVal \ "CC015").isDefined) Right(())
                else
                  Left(
                    FailedToValidateError
                      .JsonSchemaFailedToValidateError(validationErrors = NonEmptyList(JsonValidationError("CC015", "CC015 expected but not present"), Nil))
                  )
            }
      }
      .toMat(Sink.last)(Keep.right)

  val jsonValidationMockAnswer = (invocation: InvocationOnMock) =>
    EitherT(
      invocation
        .getArgument[Source[ByteString, _]](1)
        .fold(ByteString())(
          (current, next) => current ++ next
        )
        .runWith(testSinkJson)
    )

  // Version 2
  "with accept header set to application/vnd.hmrc.2.0+json (version two)" - {
    "with content type set to application/xml" - {

      // For the content length headers, we have to ensure that we send something
      val standardHeaders = FakeHeaders(
        Seq(HeaderNames.ACCEPT -> "application/vnd.hmrc.2.0+json", HeaderNames.CONTENT_TYPE -> MimeTypes.XML, HeaderNames.CONTENT_LENGTH -> "1000")
      )

      "must return Accepted when body length is within limits and is considered valid" in {
        when(mockValidationService.validateXml(eqTo(MessageType.DepartureDeclaration), any[Source[ByteString, _]]())(any[HeaderCarrier], any[ExecutionContext]))
          .thenAnswer(
            _ => EitherT.rightT(())
          )
        when(mockAuditService.audit(any(), any(), eqTo(MimeTypes.XML))(any(), any())).thenReturn(Future.successful(()))

        val request = fakeRequestDepartures(method = "POST", body = singleUseStringSource(CC015C.mkString), headers = standardHeaders)
        val result  = sut.submitDeclaration()(request)
        status(result) mustBe ACCEPTED

        contentAsJson(result) mustBe Json.obj(
          "_links" -> Json.obj(
            "self" -> Json.obj(
              "href" -> "/customs/transits/movements/departures/123"
            )
          ),
          "id" -> "123",
          "_embedded" -> Json.obj(
            "messages" -> Json.obj(
              "_links" -> Json.obj(
                "href" -> "/customs/transits/movements/departures/123/messages"
              )
            )
          )
        )

        verify(mockAuditService, times(1)).audit(eqTo(AuditType.DeclarationData), any(), eqTo(MimeTypes.XML))(any(), any())
        verify(mockValidationService, times(1)).validateXml(eqTo(MessageType.DepartureDeclaration), any())(any(), any())
        verify(mockDeparturesPersistenceService, times(1)).saveDeclaration(EORINumber(any()), any())(any(), any())
        verify(mockRouterService, times(1)).send(eqTo(MessageType.DepartureDeclaration), EORINumber(any()), MovementId(any()), MessageId(any()), any())(
          any(),
          any()
        )
      }

      "must return Accepted when body length is within limits and is considered valid" - Seq(true, false).foreach {
        auditEnabled =>
          when(
            mockValidationService
              .validateXml(eqTo(MessageType.DepartureDeclaration), any[Source[ByteString, _]]())(any[HeaderCarrier], any[ExecutionContext])
          ).thenAnswer {
            invocation =>
              xmlValidationMockAnswer(invocation)
          }
          when(mockAuditService.audit(any(), any(), eqTo(MimeTypes.XML))(any(), any())).thenReturn(Future.successful(()))

          val success = if (auditEnabled) "is successful" else "fails"
          s"when auditing $success" in {
            beforeEach()
            when(
              mockValidationService.validateXml(eqTo(MessageType.DepartureDeclaration), any[Source[ByteString, _]]())(any[HeaderCarrier], any[ExecutionContext])
            )
              .thenAnswer(
                _ => EitherT.rightT(())
              )

            if (!auditEnabled) {
              reset(mockAuditService)
              when(mockAuditService.audit(any(), any(), eqTo(MimeTypes.XML))(any(), any())).thenReturn(Future.failed(UpstreamErrorResponse("error", 500)))
            }
            val request = fakeRequestDepartures(method = "POST", body = singleUseStringSource(CC015C.mkString), headers = standardHeaders)
            val result  = sut.submitDeclaration()(request)
            status(result) mustBe ACCEPTED

            contentAsJson(result) mustBe Json.obj(
              "_links" -> Json.obj(
                "self" -> Json.obj(
                  "href" -> "/customs/transits/movements/departures/123"
                )
              ),
              "id" -> "123",
              "_embedded" -> Json.obj(
                "messages" -> Json.obj(
                  "_links" -> Json.obj(
                    "href" -> "/customs/transits/movements/departures/123/messages"
                  )
                )
              )
            )

            verify(mockAuditService, times(1)).audit(eqTo(AuditType.DeclarationData), any(), eqTo(MimeTypes.XML))(any(), any())
            verify(mockValidationService, times(1)).validateXml(eqTo(MessageType.DepartureDeclaration), any())(any(), any())
            verify(mockDeparturesPersistenceService, times(1)).saveDeclaration(EORINumber(any()), any())(any(), any())
            verify(mockRouterService, times(1))
              .send(eqTo(MessageType.DepartureDeclaration), EORINumber(any()), MovementId(any()), MessageId(any()), any())(any(), any())
          }
      }

      "must return Bad Request when body is not an XML document" in {
        when(mockValidationService.validateXml(eqTo(MessageType.DepartureDeclaration), any[Source[ByteString, _]]())(any[HeaderCarrier], any[ExecutionContext]))
          .thenAnswer(
            _ => EitherT.leftT(FailedToValidateError.XmlSchemaFailedToValidateError(NonEmptyList(XmlValidationError(42, 27, "invalid XML"), Nil)))
          )

        val request = fakeRequestDepartures(method = "POST", body = singleUseStringSource("notxml"), headers = standardHeaders)
        val result  = sut.submitDeclaration()(request)
        status(result) mustBe BAD_REQUEST
        contentAsJson(result) mustBe Json.obj(
          "code"    -> "SCHEMA_VALIDATION",
          "message" -> "Request failed schema validation",
          "validationErrors" -> Seq(
            Json.obj(
              "lineNumber"   -> 42,
              "columnNumber" -> 27,
              "message"      -> "invalid XML"
            )
          )
        )
      }

      "must return Bad Request when body is an XML document that would fail schema validation" in {
        when(mockValidationService.validateXml(eqTo(MessageType.DepartureDeclaration), any[Source[ByteString, _]]())(any[HeaderCarrier], any[ExecutionContext]))
          .thenAnswer(
            _ => EitherT.leftT(FailedToValidateError.XmlSchemaFailedToValidateError(NonEmptyList(XmlValidationError(1, 1, "an error"), Nil)))
          )

        val request =
          fakeRequestDepartures(method = "POST", body = singleUseStringSource(<test></test>.mkString), headers = standardHeaders)
        val result = sut.submitDeclaration()(request)
        status(result) mustBe BAD_REQUEST
        contentAsJson(result) mustBe Json.obj(
          "code"    -> "SCHEMA_VALIDATION",
          "message" -> "Request failed schema validation",
          "validationErrors" -> Seq(
            Json.obj(
              "lineNumber"   -> 1,
              "columnNumber" -> 1,
              "message"      -> "an error"
            )
          )
        )
      }

      "must return Internal Service Error if the persistence service reports an error" in {
        when(mockValidationService.validateXml(eqTo(MessageType.DepartureDeclaration), any[Source[ByteString, _]]())(any[HeaderCarrier], any[ExecutionContext]))
          .thenAnswer(
            _ => EitherT.rightT(())
          )

        val sut = new V2DeparturesControllerImpl(
          Helpers.stubControllerComponents(),
          SingletonTemporaryFileCreator,
          FakeAuthNewEnrolmentOnlyAction(EORINumber("nope")),
          mockValidationService,
          mockConversionService,
          mockDeparturesPersistenceService,
          mockRouterService,
          mockAuditService,
          FakeMessageSizeActionProvider
        )

        val request  = fakeRequestDepartures("POST", body = Source.single(ByteString(CC015C.mkString, StandardCharsets.UTF_8)), headers = standardHeaders)
        val response = sut.submitDeclaration()(request)

        status(response) mustBe INTERNAL_SERVER_ERROR
        contentAsJson(response) mustBe Json.obj(
          "code"    -> "INTERNAL_SERVER_ERROR",
          "message" -> "Internal server error"
        )
      }

      "must return Internal Service Error if the router service reports an error" in {
        when(
          mockValidationService.validateJson(eqTo(MessageType.DepartureDeclaration), any[Source[ByteString, _]]())(any[HeaderCarrier], any[ExecutionContext])
        )
          .thenAnswer(
            _ => EitherT.rightT(())
          )
        when(mockValidationService.validateXml(eqTo(MessageType.DepartureDeclaration), any[Source[ByteString, _]]())(any[HeaderCarrier], any[ExecutionContext]))
          .thenAnswer(
            _ => EitherT.rightT(())
          )
        // we're not testing what happens with the departures service here, so just pass through with a right.
        val mockDeparturesPersistenceService = mock[DeparturesService]
        when(
          mockDeparturesPersistenceService
            .saveDeclaration(any[String].asInstanceOf[EORINumber], any[Source[ByteString, _]]())(any[HeaderCarrier], any[ExecutionContext])
        ).thenReturn(EitherT.fromEither[Future](Right[PersistenceError, DeclarationResponse](DeclarationResponse(MovementId("123"), MessageId("456")))))

        val sut = new V2DeparturesControllerImpl(
          Helpers.stubControllerComponents(),
          SingletonTemporaryFileCreator,
          FakeAuthNewEnrolmentOnlyAction(EORINumber("nope")),
          mockValidationService,
          mockConversionService,
          mockDeparturesPersistenceService,
          mockRouterService,
          mockAuditService,
          FakeMessageSizeActionProvider
        )

        val request  = fakeRequestDepartures("POST", body = Source.single(ByteString(CC015C.mkString, StandardCharsets.UTF_8)), headers = standardHeaders)
        val response = sut.submitDeclaration()(request)

        status(response) mustBe INTERNAL_SERVER_ERROR
        contentAsJson(response) mustBe Json.obj(
          "code"    -> "INTERNAL_SERVER_ERROR",
          "message" -> "Internal server error"
        )
      }
    }

    "with content type set to application/json" - {
      val standardHeaders = FakeHeaders(
        Seq(HeaderNames.ACCEPT -> "application/vnd.hmrc.2.0+json", HeaderNames.CONTENT_TYPE -> MimeTypes.JSON, HeaderNames.CONTENT_LENGTH -> "1000")
      )

      "must return Accepted when body length is within limits and is considered valid" in {
        validateXmlOkStub()

        when(
          mockValidationService
            .validateJson(eqTo(MessageType.DepartureDeclaration), any[Source[ByteString, _]]())(any[HeaderCarrier], any[ExecutionContext])
        ).thenAnswer {
          invocation =>
            jsonValidationMockAnswer(invocation)
        }
        when(mockAuditService.audit(any(), any(), eqTo(MimeTypes.JSON))(any(), any())).thenReturn(Future.successful(()))

        val jsonToXmlConversion = (invocation: InvocationOnMock) =>
          EitherT.rightT(
            invocation.getArgument[Source[ByteString, _]](1)
          )

        when(
          mockConversionService
            .convertJsonToXml(eqTo(MessageType.DepartureDeclaration), any[Source[ByteString, _]]())(
              any[HeaderCarrier],
              any[ExecutionContext],
              any[Materializer]
            )
        ).thenAnswer {
          invocation =>
            jsonToXmlConversion(invocation)
        }

        val request = fakeRequestDepartures(method = "POST", body = singleUseStringSource(CC015Cjson), headers = standardHeaders)
        val result  = sut.submitDeclaration()(request)
        status(result) mustBe ACCEPTED

        verify(mockValidationService, times(1)).validateJson(eqTo(MessageType.DepartureDeclaration), any())(any(), any())
<<<<<<< HEAD
        verify(mockConversionService).convertJsonToXml(eqTo(MessageType.DepartureDeclaration), any())(any(), any(), any())
=======
        verify(mockAuditService, times(1)).audit(eqTo(AuditType.DeclarationData), any(), eqTo(MimeTypes.JSON))(any(), any())
>>>>>>> acbc65b6
      }

      "must return Bad Request when body is not an JSON document" in {
        when(
          mockValidationService
            .validateJson(eqTo(MessageType.DepartureDeclaration), any[Source[ByteString, _]]())(any[HeaderCarrier], any[ExecutionContext])
        ).thenAnswer {
          invocation =>
            jsonValidationMockAnswer(invocation)
        }

        val request = fakeRequestDepartures(method = "POST", body = singleUseStringSource("notjson"), headers = standardHeaders)
        val result  = sut.submitDeclaration()(request)
        status(result) mustBe BAD_REQUEST
        contentAsJson(result) mustBe Json.obj(
          "code"    -> "SCHEMA_VALIDATION",
          "message" -> "Request failed schema validation",
          "validationErrors" -> Seq(
            Json.obj(
              "schemaPath" -> "path",
              "message"    -> "Invalid JSON"
            )
          )
        )

        verify(mockValidationService, times(1)).validateJson(eqTo(MessageType.DepartureDeclaration), any())(any(), any())
      }

      "must return Bad Request when body is an JSON document that would fail schema validation" in {
        when(
          mockValidationService
            .validateJson(eqTo(MessageType.DepartureDeclaration), any[Source[ByteString, _]]())(any[HeaderCarrier], any[ExecutionContext])
        ).thenAnswer {
          invocation =>
            jsonValidationMockAnswer(invocation)
        }

        val request =
          fakeRequestDepartures(method = "POST", body = singleUseStringSource("{}"), headers = standardHeaders)
        val result = sut.submitDeclaration()(request)
        status(result) mustBe BAD_REQUEST
        contentAsJson(result) mustBe Json.obj(
          "code"    -> "SCHEMA_VALIDATION",
          "message" -> "Request failed schema validation",
          "validationErrors" -> Seq(
            Json.obj(
              "schemaPath" -> "CC015",
              "message"    -> "CC015 expected but not present"
            )
          )
        )

        verify(mockValidationService, times(1)).validateJson(eqTo(MessageType.DepartureDeclaration), any())(any(), any())
      }

      "must return Internal Service Error if the JSON to XML conversion service reports an error" in {
//        TODO: WIP
        when(
          mockValidationService
            .validateJson(eqTo(MessageType.DepartureDeclaration), any[Source[ByteString, _]]())(any[HeaderCarrier], any[ExecutionContext])
        ).thenAnswer {
          invocation =>
            jsonValidationMockAnswer(invocation)
        }
        val jsonToXmlConversionError = (_: InvocationOnMock) => EitherT.leftT(ConversionError.UnexpectedError(None))

        when(
          mockConversionService
            .convertJsonToXml(eqTo(MessageType.DepartureDeclaration), any[Source[ByteString, _]]())(
              any[HeaderCarrier],
              any[ExecutionContext],
              any[Materializer]
            )
        ).thenAnswer {
          invocation =>
            jsonToXmlConversionError(invocation)
        }

        val request = fakeRequestDepartures(method = "POST", body = singleUseStringSource(CC015Cjson), headers = standardHeaders)
        val result  = sut.submitDeclaration()(request)
        status(result) mustBe INTERNAL_SERVER_ERROR

        verify(mockValidationService, times(1)).validateJson(eqTo(MessageType.DepartureDeclaration), any())(any(), any())
        verify(mockConversionService).convertJsonToXml(eqTo(MessageType.DepartureDeclaration), any())(any(), any(), any())
      }

      "must return Internal Service Error if the persistence service reports an error" in {
        validateXmlOkStub()

        when(
          mockValidationService
            .validateJson(eqTo(MessageType.DepartureDeclaration), any[Source[ByteString, _]]())(any[HeaderCarrier], any[ExecutionContext])
        ).thenAnswer {
          invocation =>
            jsonValidationMockAnswer(invocation)
        }

        when(
          mockConversionService
            .convertJsonToXml(eqTo(MessageType.DepartureDeclaration), any[Source[ByteString, _]]())(
              any[HeaderCarrier],
              any[ExecutionContext],
              any[Materializer]
            )
        ).thenAnswer {
          invocation =>
            EitherT.rightT(
              invocation.getArgument[Source[ByteString, _]](1)
            )
        }

        when(
          mockDeparturesPersistenceService
            .saveDeclaration(any[String].asInstanceOf[EORINumber], any[Source[ByteString, _]])(any[HeaderCarrier], any[ExecutionContext])
        )
          .thenAnswer(
            _ => EitherT.leftT(PersistenceError.UnexpectedError(None))
          )

        val request = fakeRequestDepartures(method = "POST", body = singleUseStringSource(CC015Cjson), headers = standardHeaders)
        val result  = sut.submitDeclaration()(request)
        status(result) mustBe INTERNAL_SERVER_ERROR

        verify(mockValidationService, times(1)).validateJson(eqTo(MessageType.DepartureDeclaration), any())(any(), any())
        verify(mockConversionService).convertJsonToXml(eqTo(MessageType.DepartureDeclaration), any())(any(), any(), any())
        verify(mockDeparturesPersistenceService).saveDeclaration(any[String].asInstanceOf[EORINumber], any())(any(), any())
      }

      "must return Internal Service Error if the router service reports an error" in {
        validateXmlOkStub()

        when(
          mockValidationService
            .validateJson(eqTo(MessageType.DepartureDeclaration), any[Source[ByteString, _]]())(any[HeaderCarrier], any[ExecutionContext])
        ).thenAnswer {
          invocation =>
            jsonValidationMockAnswer(invocation)
        }

        when(
          mockConversionService
            .convertJsonToXml(eqTo(MessageType.DepartureDeclaration), any[Source[ByteString, _]]())(
              any[HeaderCarrier],
              any[ExecutionContext],
              any[Materializer]
            )
        ).thenAnswer {
          invocation =>
            EitherT.rightT(
              invocation.getArgument[Source[ByteString, _]](1)
            )
        }

        when(
          mockDeparturesPersistenceService
            .saveDeclaration(any[String].asInstanceOf[EORINumber], any[Source[ByteString, _]])(any[HeaderCarrier], any[ExecutionContext])
        )
          .thenAnswer(
            _ =>
              EitherT.rightT(
                DeclarationResponse(MovementId("123"), MessageId("456"))
              )
          )

        when(
          mockRouterService.send(
            eqTo(MessageType.DepartureDeclaration),
            any[String].asInstanceOf[EORINumber],
            any[String].asInstanceOf[MovementId],
            any[String].asInstanceOf[MessageId],
            any[Source[ByteString, _]]
          )(any[ExecutionContext], any[HeaderCarrier])
        )
          .thenAnswer {
            _: InvocationOnMock =>
              EitherT.leftT(RouterError.UnexpectedError(None))
          }

        val request = fakeRequestDepartures(method = "POST", body = singleUseStringSource(CC015Cjson), headers = standardHeaders)
        val result  = sut.submitDeclaration()(request)
        status(result) mustBe INTERNAL_SERVER_ERROR

        verify(mockValidationService, times(1)).validateJson(eqTo(MessageType.DepartureDeclaration), any())(any(), any())
        verify(mockConversionService).convertJsonToXml(eqTo(MessageType.DepartureDeclaration), any())(any(), any(), any())
        verify(mockDeparturesPersistenceService).saveDeclaration(any[String].asInstanceOf[EORINumber], any())(any(), any())
        verify(mockRouterService).send(
          eqTo(MessageType.DepartureDeclaration),
          any[String].asInstanceOf[EORINumber],
          any[String].asInstanceOf[MovementId],
          any[String].asInstanceOf[MessageId],
          any[Source[ByteString, _]]
        )(any[ExecutionContext], any[HeaderCarrier])
      }

    }

    "must return UNSUPPORTED_MEDIA_TYPE when the content type is invalid" in {
      val standardHeaders = FakeHeaders(
        Seq(HeaderNames.ACCEPT -> "application/vnd.hmrc.2.0+json", HeaderNames.CONTENT_TYPE -> "invalid", HeaderNames.CONTENT_LENGTH -> "1000")
      )

      val json    = Json.stringify(Json.obj("CC015" -> Json.obj("SynIdeMES1" -> "UNOC")))
      val request = fakeRequestDepartures(method = "POST", body = json, headers = standardHeaders)
      val result  = sut.submitDeclaration()(request)
      status(result) mustBe UNSUPPORTED_MEDIA_TYPE
      contentAsJson(result) mustBe Json.obj(
        "code"    -> "UNSUPPORTED_MEDIA_TYPE",
        "message" -> "Content-type header invalid is not supported!"
      )

    }

    "must return UNSUPPORTED_MEDIA_TYPE when the content type is not supplied" in {
      val standardHeaders = FakeHeaders(
        Seq(HeaderNames.ACCEPT -> "application/vnd.hmrc.2.0+json", HeaderNames.CONTENT_LENGTH -> "1000")
      )

      // We emulate no ContentType by sending in a stream directly, without going through Play's request builder
      val json = Json.obj("CC015" -> Json.obj("SynIdeMES1" -> "UNOC"))
      val request =
        fakeRequestDepartures(method = "POST", body = Source.single(json), headers = standardHeaders)
      val result = sut.submitDeclaration()(request)
      status(result) mustBe UNSUPPORTED_MEDIA_TYPE
      contentAsJson(result) mustBe Json.obj(
        "code"    -> "UNSUPPORTED_MEDIA_TYPE",
        "message" -> "A content-type header is required!"
      )
    }

    "must return Internal Service Error if the router service reports an error" in {
      val standardHeaders = FakeHeaders(
        Seq(HeaderNames.ACCEPT -> "application/vnd.hmrc.2.0+json", HeaderNames.CONTENT_TYPE -> MimeTypes.XML, HeaderNames.CONTENT_LENGTH -> "1000")
      )

      when(mockValidationService.validateXml(eqTo(MessageType.DepartureDeclaration), any[Source[ByteString, _]]())(any[HeaderCarrier], any[ExecutionContext]))
        .thenAnswer(
          _ => EitherT.rightT(())
        )
      // we're not testing what happens with the departures service here, so just pass through with a right.
      val mockDeparturesPersistenceService = mock[DeparturesService]
      when(
        mockDeparturesPersistenceService
          .saveDeclaration(any[String].asInstanceOf[EORINumber], any[Source[ByteString, _]]())(any[HeaderCarrier], any[ExecutionContext])
      ).thenReturn(EitherT.fromEither[Future](Right[PersistenceError, DeclarationResponse](DeclarationResponse(MovementId("123"), MessageId("456")))))

      val sut = new V2DeparturesControllerImpl(
        Helpers.stubControllerComponents(),
        SingletonTemporaryFileCreator,
        FakeAuthNewEnrolmentOnlyAction(EORINumber("nope")),
        mockValidationService,
        mockConversionService,
        mockDeparturesPersistenceService,
        mockRouterService,
        mockAuditService,
        FakeMessageSizeActionProvider
      )

      val request  = fakeRequestDepartures("POST", body = singleUseStringSource(CC015C.mkString), headers = standardHeaders)
      val response = sut.submitDeclaration()(request)
      status(response) mustBe INTERNAL_SERVER_ERROR
      contentAsJson(response) mustBe Json.obj(
        "code"    -> "INTERNAL_SERVER_ERROR",
        "message" -> "Internal server error"
      )

    }
  }

  def validateXmlOkStub(): OngoingStubbing[EitherT[Future, FailedToValidateError, Unit]] =
    when(
      mockValidationService
        .validateXml(eqTo(MessageType.DepartureDeclaration), any[Source[ByteString, _]]())(any[HeaderCarrier], any[ExecutionContext])
    ).thenAnswer {
      _ =>
        EitherT.rightT(())
    }
}<|MERGE_RESOLUTION|>--- conflicted
+++ resolved
@@ -70,6 +70,7 @@
 import v2.models.errors.PersistenceError
 import v2.models.errors.RouterError
 import v2.models.errors.XmlValidationError
+import v2.models.errors.ConversionError
 import v2.models.request.MessageType
 import v2.models.responses.DeclarationResponse
 import v2.services.AuditingService
@@ -570,11 +571,8 @@
         status(result) mustBe ACCEPTED
 
         verify(mockValidationService, times(1)).validateJson(eqTo(MessageType.DepartureDeclaration), any())(any(), any())
-<<<<<<< HEAD
         verify(mockConversionService).convertJsonToXml(eqTo(MessageType.DepartureDeclaration), any())(any(), any(), any())
-=======
         verify(mockAuditService, times(1)).audit(eqTo(AuditType.DeclarationData), any(), eqTo(MimeTypes.JSON))(any(), any())
->>>>>>> acbc65b6
       }
 
       "must return Bad Request when body is not an JSON document" in {
