--- conflicted
+++ resolved
@@ -115,10 +115,7 @@
     with TestActorSystem
     with TestSourceProvider
     with BeforeAndAfterEach
-<<<<<<< HEAD
-=======
     with ScalaCheckDrivenPropertyChecks
->>>>>>> 35a9c755
     with CommonGenerators {
 
   def CC015C: NodeSeq =
