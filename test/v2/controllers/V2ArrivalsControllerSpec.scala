--- conflicted
+++ resolved
@@ -685,38 +685,8 @@
   "GET  /traders/:EORI/movements/arrivals" - {
     "should return ok with json body for arrivals" in {
 
-<<<<<<< HEAD
-      val enrolmentEORINumber = arbitrary[EORINumber].sample.value
-      val dateTime            = OffsetDateTime.of(2022, 8, 4, 11, 34, 42, 0, ZoneOffset.UTC)
-
-      val movementResponse1 = MovementResponse(
-        _id = arbitrary[MovementId].sample.value,
-        enrollmentEORINumber = enrolmentEORINumber,
-        movementEORINumber = arbitrary[EORINumber].sample.value,
-        movementReferenceNumber = Some(arbitrary[MovementReferenceNumber].sample.value),
-        created = dateTime,
-        updated = dateTime.plusHours(1)
-      )
-
-      val movementResponse2 = MovementResponse(
-        _id = arbitrary[MovementId].sample.value,
-        enrollmentEORINumber = enrolmentEORINumber,
-        movementEORINumber = arbitrary[EORINumber].sample.value,
-        movementReferenceNumber = Some(arbitrary[MovementReferenceNumber].sample.value),
-        created = dateTime.plusHours(2),
-        updated = dateTime.plusHours(3)
-      )
-      val movementResponses = Seq(movementResponse1, movementResponse2)
-
-=======
-      val dateTime = OffsetDateTime.of(2022, 8, 4, 11, 34, 42, 0, ZoneOffset.UTC)
-
-      val movementResponses = Seq(
-        arbitraryMovementResponse.arbitrary.sample.value.copy(created = dateTime, updated = dateTime.plusHours(1)),
-        arbitraryMovementResponse.arbitrary.sample.value.copy(created = dateTime.plusHours(2), updated = dateTime.plusHours(3))
-      )
-
->>>>>>> 074e24d3
+      val movementResponses = Seq(arbitraryMovementResponse.arbitrary.sample.get, arbitraryMovementResponse.arbitrary.sample.get)
+
       when(mockArrivalsPersistenceService.getArrivalsForEori(EORINumber(any()))(any[HeaderCarrier], any[ExecutionContext]))
         .thenAnswer(
           _ => EitherT.rightT(movementResponses)
@@ -737,11 +707,8 @@
       )
     }
 
-<<<<<<< HEAD
     "should return arrival not found if persistence service returns 404" in {
-=======
-    "should return arrivals not found if persistence service returns 404" in {
->>>>>>> 074e24d3
+
       val eori = EORINumber("ERROR")
 
       when(mockArrivalsPersistenceService.getArrivalsForEori(EORINumber(any()))(any[HeaderCarrier], any[ExecutionContext]))
@@ -787,7 +754,6 @@
 
   }
 
-<<<<<<< HEAD
   "GET /movements/arrivals/:arrivalId" - {
     "should return ok with json body of arrival" in {
       val movementResponse = arbitraryMovementResponse.arbitrary.sample.value
@@ -857,6 +823,4 @@
     }
   }
 
-=======
->>>>>>> 074e24d3
 }