/*
 * Copyright 2022 HM Revenue & Customs
 *
 * Licensed under the Apache License, Version 2.0 (the "License");
 * you may not use this file except in compliance with the License.
 * You may obtain a copy of the License at
 *
 *     http://www.apache.org/licenses/LICENSE-2.0
 *
 * Unless required by applicable law or agreed to in writing, software
 * distributed under the License is distributed on an "AS IS" BASIS,
 * WITHOUT WARRANTIES OR CONDITIONS OF ANY KIND, either express or implied.
 * See the License for the specific language governing permissions and
 * limitations under the License.
 */

package v2.controllers

import akka.stream.Materializer
import akka.stream.scaladsl.Flow
import akka.stream.scaladsl.Keep
import akka.stream.scaladsl.Sink
import akka.stream.scaladsl.Source
import akka.util.ByteString
import akka.util.Timeout
import cats.data.EitherT
import cats.data.NonEmptyList
import cats.implicits.catsStdInstancesForFuture
import cats.implicits.toBifunctorOps
import org.mockito.ArgumentMatchers.any
import org.mockito.ArgumentMatchers.anyString
import org.mockito.ArgumentMatchers.{eq => eqTo}
import org.mockito.Mockito.reset
import org.mockito.Mockito.times
import org.mockito.Mockito.verify
import org.mockito.Mockito.when
import org.mockito.invocation.InvocationOnMock
import org.scalacheck.Arbitrary.arbitrary
import org.scalacheck.Gen
import org.scalatest.BeforeAndAfterEach
import org.scalatest.OptionValues
import org.scalatest.concurrent.ScalaFutures
import org.scalatest.freespec.AnyFreeSpec
import org.scalatest.matchers.must.Matchers
import org.scalatestplus.mockito.MockitoSugar
import org.scalatestplus.scalacheck.ScalaCheckDrivenPropertyChecks
import play.api.http.HeaderNames
import play.api.http.HttpVerbs.GET
import play.api.http.MimeTypes
import play.api.http.Status._
import play.api.libs.Files.SingletonTemporaryFileCreator
import play.api.libs.json.Json
import play.api.mvc.AnyContentAsEmpty
import play.api.mvc.Request
import play.api.test.FakeHeaders
import play.api.test.FakeRequest
import play.api.test.Helpers
import play.api.test.Helpers.contentAsJson
import play.api.test.Helpers.status
import routing.VersionedRouting
import uk.gov.hmrc.http.HeaderCarrier
import uk.gov.hmrc.http.UpstreamErrorResponse
import utils.TestMetrics
import v2.base.CommonGenerators
import v2.base.TestActorSystem
import v2.base.TestSourceProvider
import v2.fakes.controllers.actions.FakeAuthNewEnrolmentOnlyAction
import v2.fakes.controllers.actions.FakeMessageSizeActionProvider
import v2.models._
import v2.models.errors._
import v2.models.request.MessageType
import v2.models.responses.ArrivalResponse
import v2.models.responses.MovementResponse
import v2.models.responses.hateoas._
import v2.services._

import java.nio.charset.StandardCharsets
import java.time.OffsetDateTime
import java.time.ZoneOffset
import scala.concurrent.ExecutionContext.Implicits.global
import scala.concurrent.ExecutionContext
import scala.concurrent.Future
import scala.concurrent.duration.DurationInt
import scala.util.Try
import scala.xml.NodeSeq
import scala.xml.XML

class V2ArrivalsControllerSpec
    extends AnyFreeSpec
    with Matchers
    with OptionValues
    with ScalaFutures
    with MockitoSugar
    with TestActorSystem
    with TestSourceProvider
    with BeforeAndAfterEach
    with ScalaCheckDrivenPropertyChecks
    with CommonGenerators {

  def CC007C: NodeSeq =
    <CC007C>
      <test>testxml</test>
    </CC007C>

  val mockValidationService          = mock[ValidationService]
  val mockArrivalsPersistenceService = mock[ArrivalsService]
  val mockRouterService              = mock[RouterService]
  val mockAuditService               = mock[AuditingService]
  val mockConversionService          = mock[ConversionService]
  val mockPushNotificationService    = mock[PushNotificationsService]
  implicit val temporaryFileCreator  = SingletonTemporaryFileCreator

  lazy val sut: V2ArrivalsController = new V2ArrivalsControllerImpl(
    Helpers.stubControllerComponents(),
    FakeAuthNewEnrolmentOnlyAction(),
    mockValidationService,
    mockArrivalsPersistenceService,
    mockRouterService,
    mockAuditService,
    mockConversionService,
    mockPushNotificationService,
    FakeMessageSizeActionProvider,
    new TestMetrics()
  )

  implicit val timeout: Timeout = 5.seconds

  def fakeRequestArrivalNotification[A](
    method: String,
    headers: FakeHeaders,
    body: A
  ): Request[A] =
    FakeRequest(method = method, uri = routing.routes.ArrivalsRouter.createArrivalNotification().url, headers = headers, body = body)

  override def beforeEach(): Unit = {
    reset(mockValidationService)

    reset(mockArrivalsPersistenceService)
    when(
      mockArrivalsPersistenceService
        .createArrival(any[String].asInstanceOf[EORINumber], any[Source[ByteString, _]]())(any[HeaderCarrier], any[ExecutionContext])
    )
      .thenAnswer {
        invocation: InvocationOnMock =>
          if (invocation.getArgument(0, classOf[String]) == "id") EitherT.rightT(ArrivalResponse(MovementId("123"), MessageId("456")))
          else EitherT.leftT(PersistenceError.UnexpectedError(None))
      }

    reset(mockRouterService)
    when(
      mockRouterService.send(
        any[String].asInstanceOf[MessageType],
        any[String].asInstanceOf[EORINumber],
        any[String].asInstanceOf[MovementId],
        any[String].asInstanceOf[MessageId],
        any[Source[ByteString, _]]
      )(any[ExecutionContext], any[HeaderCarrier])
    )
      .thenAnswer {
        invocation: InvocationOnMock =>
          if (invocation.getArgument(1, classOf[String]) == "id") EitherT.rightT(())
          else EitherT.leftT(RouterError.UnexpectedError(None))
      }

    reset(mockAuditService)
    reset(mockPushNotificationService)
    when(mockPushNotificationService.associate(MovementId(anyString()), eqTo(MovementType.Arrival), any())(any(), any()))
      .thenAnswer(
        _ => EitherT.rightT(())
      )

  }

  val testSinkXml: Sink[ByteString, Future[Either[FailedToValidateError, Unit]]] =
    Flow
      .fromFunction {
        input: ByteString =>
          Try(XML.loadString(input.decodeString(StandardCharsets.UTF_8))).toEither
            .leftMap(
              _ => FailedToValidateError.XmlSchemaFailedToValidateError(NonEmptyList(XmlValidationError(42, 27, "invalid XML"), Nil))
            )
            .flatMap {
              element =>
                if (element.label.equalsIgnoreCase("CC007C")) Right(())
                else Left(FailedToValidateError.XmlSchemaFailedToValidateError(validationErrors = NonEmptyList(XmlValidationError(1, 1, "an error"), Nil)))
            }
      }
      .toMat(Sink.last)(Keep.right)

  lazy val xmlValidationMockAnswer: InvocationOnMock => EitherT[Future, FailedToValidateError, Unit] = (invocation: InvocationOnMock) =>
    EitherT(
      invocation
        .getArgument[Source[ByteString, _]](1)
        .fold(ByteString())(
          (current, next) => current ++ next
        )
        .runWith(testSinkXml)
    )

  val contentLength = Gen.chooseNum(1, 50000).toString

  "for a arrival notification with accept header set to application/vnd.hmrc.2.0+json (version two)" - {

    "with content type set to application/xml" - {

      // For the content length headers, we have to ensure that we send something
      val standardHeadersXML = FakeHeaders(
        Seq(
          HeaderNames.ACCEPT         -> "application/vnd.hmrc.2.0+json",
          HeaderNames.CONTENT_TYPE   -> MimeTypes.XML,
          HeaderNames.CONTENT_LENGTH -> contentLength
        )
      )

      "must return Accepted when xml arrival notification is considered valid" in {
        when(mockValidationService.validateXml(eqTo(MessageType.ArrivalNotification), any[Source[ByteString, _]]())(any[HeaderCarrier], any[ExecutionContext]))
          .thenAnswer(
            _ => EitherT.rightT(())
          )

        val request = fakeRequestArrivalNotification(method = "POST", body = singleUseStringSource(CC007C.mkString), headers = standardHeadersXML)
        val result  = sut.createArrivalNotification()(request)
        status(result) mustBe ACCEPTED

        contentAsJson(result) mustBe Json.toJson(HateoasArrivalNotificationResponse(MovementId("123")))

        verify(mockAuditService, times(1)).audit(eqTo(AuditType.ArrivalNotification), any(), eqTo(MimeTypes.XML))(any(), any())
        verify(mockValidationService, times(1)).validateXml(eqTo(MessageType.ArrivalNotification), any())(any(), any())
        verify(mockArrivalsPersistenceService, times(1)).createArrival(EORINumber(any()), any())(any(), any())
        verify(mockRouterService, times(1)).send(eqTo(MessageType.ArrivalNotification), EORINumber(any()), MovementId(any()), MessageId(any()), any())(
          any(),
          any()
        )
        verify(mockPushNotificationService, times(1)).associate(MovementId(eqTo("123")), eqTo(MovementType.Arrival), any())(any(), any())
      }

      "must return Accepted when body length is within limits and is considered valid" - Seq(true, false).foreach {
        auditEnabled =>
          when(
            mockValidationService
              .validateXml(eqTo(MessageType.ArrivalNotification), any[Source[ByteString, _]]())(any[HeaderCarrier], any[ExecutionContext])
          ).thenAnswer {
            invocation =>
              xmlValidationMockAnswer(invocation)
          }
          when(mockAuditService.audit(any(), any(), eqTo(MimeTypes.XML))(any(), any())).thenReturn(Future.successful(()))

          val success = if (auditEnabled) "is successful" else "fails"
          s"when auditing $success" in {
            beforeEach()
            when(
              mockValidationService.validateXml(eqTo(MessageType.ArrivalNotification), any[Source[ByteString, _]]())(any[HeaderCarrier], any[ExecutionContext])
            )
              .thenAnswer(
                _ => EitherT.rightT(())
              )

            if (!auditEnabled) {
              reset(mockAuditService)
              when(mockAuditService.audit(any(), any(), eqTo(MimeTypes.XML))(any(), any())).thenReturn(Future.failed(UpstreamErrorResponse("error", 500)))
            }
            val request = fakeRequestArrivalNotification(method = "POST", body = singleUseStringSource(CC007C.mkString), headers = standardHeadersXML)
            val result  = sut.createArrivalNotification()(request)
            status(result) mustBe ACCEPTED

            contentAsJson(result) mustBe Json.toJson(HateoasArrivalNotificationResponse(MovementId("123")))

            verify(mockAuditService, times(1)).audit(eqTo(AuditType.ArrivalNotification), any(), eqTo(MimeTypes.XML))(any(), any())
            verify(mockValidationService, times(1)).validateXml(eqTo(MessageType.ArrivalNotification), any())(any(), any())
            verify(mockArrivalsPersistenceService, times(1)).createArrival(EORINumber(any()), any())(any(), any())
            verify(mockRouterService, times(1))
              .send(eqTo(MessageType.ArrivalNotification), EORINumber(any()), MovementId(any()), MessageId(any()), any())(any(), any())
            verify(mockPushNotificationService, times(1)).associate(MovementId(eqTo("123")), eqTo(MovementType.Arrival), any())(any(), any())
          }
      }

      "must return Bad Request when body is an XML document that would fail schema validation" in {
        when(mockValidationService.validateXml(eqTo(MessageType.ArrivalNotification), any[Source[ByteString, _]]())(any[HeaderCarrier], any[ExecutionContext]))
          .thenAnswer(
            _ => EitherT.leftT(FailedToValidateError.XmlSchemaFailedToValidateError(NonEmptyList(XmlValidationError(1, 1, "an error"), Nil)))
          )

        val request =
          fakeRequestArrivalNotification(method = "POST", body = singleUseStringSource(<test></test>.mkString), headers = standardHeadersXML)
        val result = sut.createArrivalNotification()(request)
        status(result) mustBe BAD_REQUEST
        contentAsJson(result) mustBe Json.obj(
          "code"    -> "SCHEMA_VALIDATION",
          "message" -> "Request failed schema validation",
          "validationErrors" -> Seq(
            Json.obj(
              "lineNumber"   -> 1,
              "columnNumber" -> 1,
              "message"      -> "an error"
            )
          )
        )

        verify(mockPushNotificationService, times(0)).associate(MovementId(anyString()), eqTo(MovementType.Arrival), any())(any(), any())
      }

      "must return Internal Service Error if the persistence service reports an error" in {
        when(mockValidationService.validateXml(eqTo(MessageType.ArrivalNotification), any[Source[ByteString, _]]())(any[HeaderCarrier], any[ExecutionContext]))
          .thenAnswer(
            _ => EitherT.rightT(())
          )

        val sut = new V2ArrivalsControllerImpl(
          Helpers.stubControllerComponents(),
          FakeAuthNewEnrolmentOnlyAction(EORINumber("nope")),
          mockValidationService,
          mockArrivalsPersistenceService,
          mockRouterService,
          mockAuditService,
          mockConversionService,
          mockPushNotificationService,
          FakeMessageSizeActionProvider,
          new TestMetrics()
        )

        val request =
          fakeRequestArrivalNotification("POST", body = Source.single(ByteString(CC007C.mkString, StandardCharsets.UTF_8)), headers = standardHeadersXML)
        val response = sut.createArrivalNotification()(request)

        status(response) mustBe INTERNAL_SERVER_ERROR
        contentAsJson(response) mustBe Json.obj(
          "code"    -> "INTERNAL_SERVER_ERROR",
          "message" -> "Internal server error"
        )
      }

      "must return Internal Service Error if the router service reports an error" in {

        when(mockValidationService.validateXml(eqTo(MessageType.ArrivalNotification), any[Source[ByteString, _]]())(any[HeaderCarrier], any[ExecutionContext]))
          .thenAnswer(
            _ => EitherT.rightT(())
          )

        when(
          mockArrivalsPersistenceService
            .createArrival(any[String].asInstanceOf[EORINumber], any[Source[ByteString, _]]())(any[HeaderCarrier], any[ExecutionContext])
        ).thenReturn(EitherT.fromEither[Future](Right[PersistenceError, ArrivalResponse](ArrivalResponse(MovementId("123"), MessageId("456")))))

        val sut = new V2ArrivalsControllerImpl(
          Helpers.stubControllerComponents(),
          FakeAuthNewEnrolmentOnlyAction(EORINumber("nope")),
          mockValidationService,
          mockArrivalsPersistenceService,
          mockRouterService,
          mockAuditService,
          mockConversionService,
          mockPushNotificationService,
          FakeMessageSizeActionProvider,
          new TestMetrics()
        )

        val request =
          fakeRequestArrivalNotification("POST", body = Source.single(ByteString(CC007C.mkString, StandardCharsets.UTF_8)), headers = standardHeadersXML)
        val response = sut.createArrivalNotification()(request)

        status(response) mustBe INTERNAL_SERVER_ERROR
        contentAsJson(response) mustBe Json.obj(
          "code"    -> "INTERNAL_SERVER_ERROR",
          "message" -> "Internal server error"
        )
      }
    }

    "with content type set to application/json" - {

      val testSinkJson: Sink[ByteString, Future[Either[FailedToValidateError, Unit]]] =
        Flow
          .fromFunction {
            input: ByteString =>
              Try(Json.parse(input.utf8String)).toEither
                .leftMap(
                  _ =>
                    FailedToValidateError
                      .JsonSchemaFailedToValidateError(NonEmptyList(JsonValidationError("path", "Invalid JSON"), Nil))
                )
                .flatMap {
                  jsVal =>
                    if ((jsVal \ "CC007").isDefined) Right(())
                    else
                      Left(
                        FailedToValidateError
                          .JsonSchemaFailedToValidateError(validationErrors = NonEmptyList(JsonValidationError("CC007", "CC007 expected but not present"), Nil))
                      )
                }
          }
          .toMat(Sink.last)(Keep.right)

      val jsonValidationMockAnswer = (invocation: InvocationOnMock) =>
        EitherT(
          invocation
            .getArgument[Source[ByteString, _]](1)
            .fold(ByteString())(
              (current, next) => current ++ next
            )
            .runWith(testSinkJson)
        )

      val CC007C = Json.stringify(Json.obj("CC007" -> Json.obj("test" -> "testJSON")))

      val standardHeadersJSON = FakeHeaders(
        Seq(
          HeaderNames.ACCEPT         -> "application/vnd.hmrc.2.0+json",
          HeaderNames.CONTENT_TYPE   -> MimeTypes.JSON,
          HeaderNames.CONTENT_LENGTH -> contentLength
        )
      )

      "must return Accepted when json arrival notification is considered valid" in {

        when(
          mockValidationService
            .validateJson(eqTo(MessageType.ArrivalNotification), any[Source[ByteString, _]]())(any[HeaderCarrier], any[ExecutionContext])
        ).thenAnswer {
          invocation =>
            jsonValidationMockAnswer(invocation)
        }

        when(mockAuditService.audit(any(), any(), eqTo(MimeTypes.JSON))(any(), any())).thenReturn(Future.successful(()))

        when(
          mockConversionService
            .jsonToXml(eqTo(MessageType.ArrivalNotification), any[Source[ByteString, _]]())(
              any[HeaderCarrier],
              any[ExecutionContext],
              any[Materializer]
            )
        ).thenReturn {
          val source = singleUseStringSource(CC007C.mkString)
          EitherT.rightT[Future, ConversionError](source)
        }

        when(
          mockValidationService
            .validateXml(eqTo(MessageType.ArrivalNotification), any[Source[ByteString, _]]())(any[HeaderCarrier], any[ExecutionContext])
        ).thenReturn(EitherT.rightT[Future, FailedToValidateError](()))

        val request = fakeRequestArrivalNotification(method = "POST", body = singleUseStringSource(CC007C), headers = standardHeadersJSON)
        val result  = sut.createArrivalNotification()(request)
        status(result) mustBe ACCEPTED
        contentAsJson(result) mustBe Json.obj(
          "_links" -> Json.obj(
            "self"     -> Json.obj("href" -> "/customs/transits/movements/arrivals/123"),
            "messages" -> Json.obj("href" -> "/customs/transits/movements/arrivals/123/messages")
          )
        )
        verify(mockConversionService, times(1)).jsonToXml(eqTo(MessageType.ArrivalNotification), any())(any(), any(), any())
        verify(mockValidationService, times(1)).validateXml(eqTo(MessageType.ArrivalNotification), any())(any(), any())
        verify(mockValidationService, times(1)).validateJson(eqTo(MessageType.ArrivalNotification), any())(any(), any())
        verify(mockConversionService).jsonToXml(eqTo(MessageType.ArrivalNotification), any())(any(), any(), any())
        verify(mockAuditService, times(1)).audit(eqTo(AuditType.ArrivalNotification), any(), eqTo(MimeTypes.JSON))(any(), any())
        verify(mockArrivalsPersistenceService, times(1)).createArrival(EORINumber(any()), any())(any(), any())
      }

      "must return Bad Request when body is a JSON document that would fail schema validation" in {
        when(mockValidationService.validateJson(eqTo(MessageType.ArrivalNotification), any[Source[ByteString, _]]())(any[HeaderCarrier], any[ExecutionContext]))
          .thenAnswer(
            _ => EitherT.leftT(FailedToValidateError.JsonSchemaFailedToValidateError(NonEmptyList(JsonValidationError("path", "error message"), Nil)))
          )

        val request = fakeRequestArrivalNotification(method = "POST", body = singleUseStringSource("notjson"), headers = standardHeadersJSON)
        val result  = sut.createArrivalNotification()(request)
        status(result) mustBe BAD_REQUEST
        contentAsJson(result) mustBe Json.obj(
          "code"    -> "SCHEMA_VALIDATION",
          "message" -> "Request failed schema validation",
          "validationErrors" -> Seq(
            Json.obj(
              "schemaPath" -> "path",
              "message"    -> "error message"
            )
          )
        )
        verify(mockPushNotificationService, times(0)).associate(MovementId(anyString()), eqTo(MovementType.Arrival), any())(any(), any())
      }

      "must return Internal Service Error if the persistence service reports an error" in {
        when(
          mockValidationService
            .validateJson(eqTo(MessageType.ArrivalNotification), any[Source[ByteString, _]]())(any[HeaderCarrier], any[ExecutionContext])
        ).thenAnswer {
          invocation =>
            jsonValidationMockAnswer(invocation)
        }

        when(
          mockValidationService
            .validateXml(eqTo(MessageType.ArrivalNotification), any[Source[ByteString, _]]())(any[HeaderCarrier], any[ExecutionContext])
        ).thenReturn(EitherT.rightT[Future, FailedToValidateError](()))

        val sut = new V2ArrivalsControllerImpl(
          Helpers.stubControllerComponents(),
          FakeAuthNewEnrolmentOnlyAction(EORINumber("nope")),
          mockValidationService,
          mockArrivalsPersistenceService,
          mockRouterService,
          mockAuditService,
          mockConversionService,
          mockPushNotificationService,
          FakeMessageSizeActionProvider,
          new TestMetrics()
        )

        val request =
          fakeRequestArrivalNotification("POST", body = Source.single(ByteString(CC007C.mkString, StandardCharsets.UTF_8)), headers = standardHeadersJSON)
        val response = sut.createArrivalNotification()(request)

        status(response) mustBe INTERNAL_SERVER_ERROR
        contentAsJson(response) mustBe Json.obj(
          "code"    -> "INTERNAL_SERVER_ERROR",
          "message" -> "Internal server error"
        )
      }

      "must return Internal Service Error if the conversion service reports an error" in {

        when(mockValidationService.validateJson(eqTo(MessageType.ArrivalNotification), any[Source[ByteString, _]]())(any[HeaderCarrier], any[ExecutionContext]))
          .thenAnswer(
            _ => EitherT.rightT(())
          )

        when(
          mockConversionService
            .jsonToXml(eqTo(MessageType.ArrivalNotification), any[Source[ByteString, _]])(
              any[HeaderCarrier],
              any[ExecutionContext],
              any[Materializer]
            )
        )
          .thenAnswer(
            _ => EitherT.leftT(ConversionError.UnexpectedError(thr = Some(new Exception("Failed to convert json to xml"))))
          )

        val sut = new V2ArrivalsControllerImpl(
          Helpers.stubControllerComponents(),
          FakeAuthNewEnrolmentOnlyAction(EORINumber("nope")),
          mockValidationService,
          mockArrivalsPersistenceService,
          mockRouterService,
          mockAuditService,
          mockConversionService,
          mockPushNotificationService,
          FakeMessageSizeActionProvider,
          new TestMetrics()
        )

        val request =
          fakeRequestArrivalNotification("POST", body = Source.single(ByteString(CC007C.mkString, StandardCharsets.UTF_8)), headers = standardHeadersJSON)
        val response = sut.createArrivalNotification()(request)

        status(response) mustBe INTERNAL_SERVER_ERROR
        contentAsJson(response) mustBe Json.obj(
          "code"    -> "INTERNAL_SERVER_ERROR",
          "message" -> "Internal server error"
        )
        verify(mockPushNotificationService, times(0)).associate(MovementId(anyString()), eqTo(MovementType.Arrival), any())(any(), any())
      }

      "must return Internal Service Error if the router service reports an error" in {

        when(
          mockValidationService
            .validateJson(eqTo(MessageType.ArrivalNotification), any[Source[ByteString, _]]())(any[HeaderCarrier], any[ExecutionContext])
        ).thenAnswer {
          invocation =>
            jsonValidationMockAnswer(invocation)
        }

        when(
          mockArrivalsPersistenceService
            .createArrival(any[String].asInstanceOf[EORINumber], any[Source[ByteString, _]]())(any[HeaderCarrier], any[ExecutionContext])
        ).thenReturn(EitherT.fromEither[Future](Right[PersistenceError, ArrivalResponse](ArrivalResponse(MovementId("123"), MessageId("456")))))

        val sut = new V2ArrivalsControllerImpl(
          Helpers.stubControllerComponents(),
          FakeAuthNewEnrolmentOnlyAction(EORINumber("nope")),
          mockValidationService,
          mockArrivalsPersistenceService,
          mockRouterService,
          mockAuditService,
          mockConversionService,
          mockPushNotificationService,
          FakeMessageSizeActionProvider,
          new TestMetrics()
        )

        val request =
          fakeRequestArrivalNotification("POST", body = singleUseStringSource(CC007C.mkString), headers = standardHeadersJSON)
        val response = sut.createArrivalNotification()(request)

        status(response) mustBe INTERNAL_SERVER_ERROR
        contentAsJson(response) mustBe Json.obj(
          "code"    -> "INTERNAL_SERVER_ERROR",
          "message" -> "Internal server error"
        )
      }
    }

    "must return UNSUPPORTED_MEDIA_TYPE when the content type is invalid" in {
      val standardHeaders = FakeHeaders(
        Seq(
          HeaderNames.ACCEPT         -> "application/vnd.hmrc.2.0+json",
          HeaderNames.CONTENT_TYPE   -> "invalid",
          HeaderNames.CONTENT_LENGTH -> contentLength
        )
      )

      val json    = Json.stringify(Json.obj("CC015" -> Json.obj("SynIdeMES1" -> "UNOC")))
      val request = fakeRequestArrivalNotification(method = "POST", body = json, headers = standardHeaders)
      val result  = sut.createArrivalNotification()(request)
      status(result) mustBe UNSUPPORTED_MEDIA_TYPE
      contentAsJson(result) mustBe Json.obj(
        "code"    -> "UNSUPPORTED_MEDIA_TYPE",
        "message" -> "Content-type header invalid is not supported!"
      )
      verify(mockPushNotificationService, times(0)).associate(MovementId(anyString()), eqTo(MovementType.Arrival), any())(any(), any())
    }

    "must return UNSUPPORTED_MEDIA_TYPE when the content type is not supplied" in {
      val standardHeaders = FakeHeaders(
        Seq(HeaderNames.ACCEPT -> "application/vnd.hmrc.2.0+json", HeaderNames.CONTENT_LENGTH -> contentLength)
      )

      // We emulate no ContentType by sending in a stream directly, without going through Play's request builder
      val json = Json.obj("CC015" -> Json.obj("SynIdeMES1" -> "UNOC"))
      val request =
        fakeRequestArrivalNotification(method = "POST", body = Source.single(json), headers = standardHeaders)
      val result = sut.createArrivalNotification()(request)
      status(result) mustBe UNSUPPORTED_MEDIA_TYPE
      contentAsJson(result) mustBe Json.obj(
        "code"    -> "UNSUPPORTED_MEDIA_TYPE",
        "message" -> "A content-type header is required!"
      )
      verify(mockPushNotificationService, times(0)).associate(MovementId(anyString()), eqTo(MovementType.Arrival), any())(any(), any())
    }

    "must return Internal Service Error if the router service reports an error" in {
      val standardHeaders = FakeHeaders(
        Seq(
          HeaderNames.ACCEPT         -> "application/vnd.hmrc.2.0+json",
          HeaderNames.CONTENT_TYPE   -> MimeTypes.XML,
          HeaderNames.CONTENT_LENGTH -> contentLength
        )
      )

      when(mockValidationService.validateXml(eqTo(MessageType.ArrivalNotification), any[Source[ByteString, _]]())(any[HeaderCarrier], any[ExecutionContext]))
        .thenAnswer(
          _ => EitherT.rightT(())
        )

      val mockArrivalPersistenceService = mock[ArrivalsService]
      when(
        mockArrivalPersistenceService
          .createArrival(any[String].asInstanceOf[EORINumber], any[Source[ByteString, _]]())(any[HeaderCarrier], any[ExecutionContext])
      ).thenReturn(EitherT.fromEither[Future](Right[PersistenceError, ArrivalResponse](ArrivalResponse(MovementId("123"), MessageId("456")))))

      val sut = new V2ArrivalsControllerImpl(
        Helpers.stubControllerComponents(),
        FakeAuthNewEnrolmentOnlyAction(EORINumber("nope")),
        mockValidationService,
        mockArrivalPersistenceService,
        mockRouterService,
        mockAuditService,
        mockConversionService,
        mockPushNotificationService,
        FakeMessageSizeActionProvider,
        new TestMetrics()
      )

      val request  = fakeRequestArrivalNotification("POST", body = singleUseStringSource(CC007C.mkString), headers = standardHeaders)
      val response = sut.createArrivalNotification()(request)
      status(response) mustBe INTERNAL_SERVER_ERROR
      contentAsJson(response) mustBe Json.obj(
        "code"    -> "INTERNAL_SERVER_ERROR",
        "message" -> "Internal server error"
      )

    }
  }

<<<<<<< HEAD
  "GET  /traders/:EORI/movements/arrivals" - {
    "should return ok with json body for arrivals" in {

      val enrolmentEORINumber = arbitrary[EORINumber].sample.value
      val dateTime            = OffsetDateTime.of(2022, 8, 4, 11, 34, 42, 0, ZoneOffset.UTC)

      val movementResponse1 = MovementResponse(
        _id = arbitrary[MovementId].sample.value,
        enrollmentEORINumber = enrolmentEORINumber,
        movementEORINumber = arbitrary[EORINumber].sample.value,
        movementReferenceNumber = Some(arbitrary[MovementReferenceNumber].sample.value),
        created = dateTime,
        updated = dateTime.plusHours(1)
      )

      val movementResponse2 = MovementResponse(
        _id = arbitrary[MovementId].sample.value,
        enrollmentEORINumber = enrolmentEORINumber,
        movementEORINumber = arbitrary[EORINumber].sample.value,
        movementReferenceNumber = Some(arbitrary[MovementReferenceNumber].sample.value),
        created = dateTime.plusHours(2),
        updated = dateTime.plusHours(3)
      )
      val movementResponses = Seq(movementResponse1, movementResponse2)

=======
  "GET  /traders/movements/arrivals" - {
    "should return ok with json body for arrivals" in {

      val dateTime = OffsetDateTime.of(2022, 8, 4, 11, 34, 42, 0, ZoneOffset.UTC)

      val movementResponses = Seq(
        arbitraryMovementResponse.arbitrary.sample.value.copy(created = dateTime, updated = dateTime.plusHours(1)),
        arbitraryMovementResponse.arbitrary.sample.value.copy(created = dateTime.plusHours(2), updated = dateTime.plusHours(3))
      )

>>>>>>> 3f4e257a
      when(mockArrivalsPersistenceService.getArrivalsForEori(EORINumber(any()))(any[HeaderCarrier], any[ExecutionContext]))
        .thenAnswer(
          _ => EitherT.rightT(movementResponses)
        )
      val request = FakeRequest(
        GET,
        routing.routes.ArrivalsRouter.getArrivalsForEori().url,
        headers = FakeHeaders(Seq(HeaderNames.ACCEPT -> VersionedRouting.VERSION_2_ACCEPT_HEADER_VALUE_JSON)),
        AnyContentAsEmpty
      )
      val result = sut.getArrivalsForEori(None)(request)

      status(result) mustBe OK
      contentAsJson(result) mustBe Json.toJson(
        HateoasArrivalIdsResponse(
          movementResponses
        )
      )
    }

<<<<<<< HEAD
    "should return arrival not found if persistence service returns 404" in {
=======
    "should return arrivals not found if persistence service returns 404" in {
>>>>>>> 3f4e257a
      val eori = EORINumber("ERROR")

      when(mockArrivalsPersistenceService.getArrivalsForEori(EORINumber(any()))(any[HeaderCarrier], any[ExecutionContext]))
        .thenAnswer(
          _ => EitherT.leftT(PersistenceError.ArrivalsNotFound(eori))
        )

      val request = FakeRequest(
        GET,
        routing.routes.ArrivalsRouter.getArrivalsForEori().url,
        headers = FakeHeaders(Seq(HeaderNames.ACCEPT -> VersionedRouting.VERSION_2_ACCEPT_HEADER_VALUE_JSON)),
        AnyContentAsEmpty
      )
      val result = sut.getArrivalsForEori(None)(request)

      status(result) mustBe NOT_FOUND
      contentAsJson(result) mustBe Json.obj(
        "message" -> s"Arrival movement IDs for ${eori.value} were not found",
        "code"    -> "NOT_FOUND"
      )
    }

    "should return unexpected error for all other errors" in {
      when(mockArrivalsPersistenceService.getArrivalsForEori(EORINumber(any()))(any[HeaderCarrier], any[ExecutionContext]))
        .thenAnswer(
          _ => EitherT.leftT(PersistenceError.UnexpectedError(None))
        )

      val request = FakeRequest(
        GET,
        routing.routes.ArrivalsRouter.getArrivalsForEori().url,
        headers = FakeHeaders(Seq(HeaderNames.ACCEPT -> VersionedRouting.VERSION_2_ACCEPT_HEADER_VALUE_JSON)),
        AnyContentAsEmpty
      )
      val result = sut.getArrivalsForEori(None)(request)

      status(result) mustBe INTERNAL_SERVER_ERROR
      contentAsJson(result) mustBe Json.obj(
        "code"    -> "INTERNAL_SERVER_ERROR",
        "message" -> "Internal server error"
      )
    }

  }

<<<<<<< HEAD
  "GET /movements/arrivals/:arrivalId" - {
    "should return ok with json body of arrival" in {
      val movementResponse = arbitraryMovementResponse.arbitrary.sample.value

      when(mockArrivalsPersistenceService.getArrival(EORINumber(any()), MovementId(any()))(any(), any()))
        .thenAnswer(
          _ => EitherT.rightT(movementResponse)
        )

      val request = FakeRequest(
        GET,
        routing.routes.ArrivalsRouter.getArrival(movementResponse._id.value).url,
        headers = FakeHeaders(Seq(HeaderNames.ACCEPT -> VersionedRouting.VERSION_2_ACCEPT_HEADER_VALUE_JSON)),
        AnyContentAsEmpty
      )
      val result = sut.getArrival(movementResponse._id)(request)

      status(result) mustBe OK
      contentAsJson(result) mustBe Json.toJson(
        HateoasMovementResponse(
          movementResponse._id,
          movementResponse,
          MovementType.Arrival
        )
      )
    }

    "should return arrival not found if persistence service returns 404" in {
      val movementId = arbitraryMovementId.arbitrary.sample.value

      when(mockArrivalsPersistenceService.getArrival(EORINumber(any()), MovementId(any()))(any(), any()))
        .thenAnswer {
          inv =>
            EitherT.leftT(PersistenceError.ArrivalNotFound(movementId))
        }

      val request = FakeRequest(
        GET,
        routing.routes.ArrivalsRouter.getArrival(movementId.value).url,
        headers = FakeHeaders(Seq(HeaderNames.ACCEPT -> VersionedRouting.VERSION_2_ACCEPT_HEADER_VALUE_JSON)),
        AnyContentAsEmpty
      )
      val result = sut.getArrival(movementId)(request)

      status(result) mustBe NOT_FOUND
    }

    "should return internal server error for all other failures" in {
      when(mockArrivalsPersistenceService.getArrival(EORINumber(any()), MovementId(any()))(any(), any()))
        .thenAnswer {
          _ =>
            EitherT.leftT(PersistenceError.UnexpectedError(None))
        }

      val movementId = arbitraryMovementId.arbitrary.sample.value

      val request = FakeRequest(
        GET,
        routing.routes.ArrivalsRouter.getArrival(movementId.value).url,
        headers = FakeHeaders(Seq(HeaderNames.ACCEPT -> VersionedRouting.VERSION_2_ACCEPT_HEADER_VALUE_JSON)),
        AnyContentAsEmpty
      )
      val result = sut.getArrival(movementId)(request)

      status(result) mustBe INTERNAL_SERVER_ERROR
    }
  }

=======
>>>>>>> 3f4e257a
}<|MERGE_RESOLUTION|>--- conflicted
+++ resolved
@@ -682,33 +682,6 @@
     }
   }
 
-<<<<<<< HEAD
-  "GET  /traders/:EORI/movements/arrivals" - {
-    "should return ok with json body for arrivals" in {
-
-      val enrolmentEORINumber = arbitrary[EORINumber].sample.value
-      val dateTime            = OffsetDateTime.of(2022, 8, 4, 11, 34, 42, 0, ZoneOffset.UTC)
-
-      val movementResponse1 = MovementResponse(
-        _id = arbitrary[MovementId].sample.value,
-        enrollmentEORINumber = enrolmentEORINumber,
-        movementEORINumber = arbitrary[EORINumber].sample.value,
-        movementReferenceNumber = Some(arbitrary[MovementReferenceNumber].sample.value),
-        created = dateTime,
-        updated = dateTime.plusHours(1)
-      )
-
-      val movementResponse2 = MovementResponse(
-        _id = arbitrary[MovementId].sample.value,
-        enrollmentEORINumber = enrolmentEORINumber,
-        movementEORINumber = arbitrary[EORINumber].sample.value,
-        movementReferenceNumber = Some(arbitrary[MovementReferenceNumber].sample.value),
-        created = dateTime.plusHours(2),
-        updated = dateTime.plusHours(3)
-      )
-      val movementResponses = Seq(movementResponse1, movementResponse2)
-
-=======
   "GET  /traders/movements/arrivals" - {
     "should return ok with json body for arrivals" in {
 
@@ -719,7 +692,6 @@
         arbitraryMovementResponse.arbitrary.sample.value.copy(created = dateTime.plusHours(2), updated = dateTime.plusHours(3))
       )
 
->>>>>>> 3f4e257a
       when(mockArrivalsPersistenceService.getArrivalsForEori(EORINumber(any()))(any[HeaderCarrier], any[ExecutionContext]))
         .thenAnswer(
           _ => EitherT.rightT(movementResponses)
@@ -740,11 +712,7 @@
       )
     }
 
-<<<<<<< HEAD
-    "should return arrival not found if persistence service returns 404" in {
-=======
     "should return arrivals not found if persistence service returns 404" in {
->>>>>>> 3f4e257a
       val eori = EORINumber("ERROR")
 
       when(mockArrivalsPersistenceService.getArrivalsForEori(EORINumber(any()))(any[HeaderCarrier], any[ExecutionContext]))
@@ -790,7 +758,6 @@
 
   }
 
-<<<<<<< HEAD
   "GET /movements/arrivals/:arrivalId" - {
     "should return ok with json body of arrival" in {
       val movementResponse = arbitraryMovementResponse.arbitrary.sample.value
@@ -807,7 +774,7 @@
         AnyContentAsEmpty
       )
       val result = sut.getArrival(movementResponse._id)(request)
-
+      9
       status(result) mustBe OK
       contentAsJson(result) mustBe Json.toJson(
         HateoasMovementResponse(
@@ -823,7 +790,7 @@
 
       when(mockArrivalsPersistenceService.getArrival(EORINumber(any()), MovementId(any()))(any(), any()))
         .thenAnswer {
-          inv =>
+          _ =>
             EitherT.leftT(PersistenceError.ArrivalNotFound(movementId))
         }
 
@@ -858,7 +825,4 @@
       status(result) mustBe INTERNAL_SERVER_ERROR
     }
   }
-
-=======
->>>>>>> 3f4e257a
 }