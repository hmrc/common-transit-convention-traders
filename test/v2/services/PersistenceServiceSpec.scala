/*
 * Copyright 2023 HM Revenue & Customs
 *
 * Licensed under the Apache License, Version 2.0 (the "License");
 * you may not use this file except in compliance with the License.
 * You may obtain a copy of the License at
 *
 *     http://www.apache.org/licenses/LICENSE-2.0
 *
 * Unless required by applicable law or agreed to in writing, software
 * distributed under the License is distributed on an "AS IS" BASIS,
 * WITHOUT WARRANTIES OR CONDITIONS OF ANY KIND, either express or implied.
 * See the License for the specific language governing permissions and
 * limitations under the License.
 */

package v2.services

import akka.NotUsed
import akka.stream.scaladsl.Source
import akka.util.ByteString
import org.mockito.ArgumentMatchers.any
import org.mockito.ArgumentMatchers.{eq => eqTo}
import org.mockito.Mockito.reset
import org.mockito.Mockito.when
import org.scalacheck.Arbitrary.arbitrary
import org.scalacheck.Gen
import org.scalatest.BeforeAndAfterEach
import org.scalatest.OptionValues
import org.scalatest.concurrent.ScalaFutures
import org.scalatest.freespec.AnyFreeSpec
import org.scalatest.matchers.must.Matchers
import org.scalatestplus.mockito.MockitoSugar
import org.scalatestplus.scalacheck.ScalaCheckDrivenPropertyChecks
import play.api.http.Status.CONFLICT
import play.api.http.Status.INTERNAL_SERVER_ERROR
import play.api.http.Status.NOT_FOUND
import uk.gov.hmrc.http.HeaderCarrier
import uk.gov.hmrc.http.UpstreamErrorResponse
import v2.base.TestActorSystem
import v2.base.TestCommonGenerators
import v2.connectors.PersistenceConnector
import v2.models._
import v2.models.errors.LRNError
import v2.models.errors.PersistenceError
import v2.models.request.MessageType
import v2.models.request.MessageUpdate
import v2.models.LocalReferenceNumber
import v2.models.responses.MessageSummary
import v2.models.responses.MovementResponse
import v2.models.responses.MovementSummary
import v2.models.responses.UpdateMovementResponse

import java.nio.charset.StandardCharsets
import java.time.OffsetDateTime
import java.time.ZoneOffset
import scala.concurrent.ExecutionContext.Implicits.global
import scala.concurrent.ExecutionContext
import scala.concurrent.Future

class PersistenceServiceSpec
    extends AnyFreeSpec
    with Matchers
    with OptionValues
    with ScalaFutures
    with MockitoSugar
    with TestCommonGenerators
    with TestActorSystem
    with ScalaCheckDrivenPropertyChecks
    with BeforeAndAfterEach {

  implicit val hc: HeaderCarrier = HeaderCarrier()

  val mockConnector: PersistenceConnector = mock[PersistenceConnector]
  val sut                                 = new PersistenceServiceImpl(mockConnector)

  override def beforeEach(): Unit =
    reset(mockConnector)

  "Submitting a Departure Declaration" - {

    val validRequest: Source[ByteString, NotUsed]   = Source.single(ByteString(<schemaValid></schemaValid>.mkString, StandardCharsets.UTF_8))
    val invalidRequest: Source[ByteString, NotUsed] = Source.single(ByteString(<schemaInvalid></schemaInvalid>.mkString, StandardCharsets.UTF_8))

    val upstreamErrorResponse: Throwable = UpstreamErrorResponse("Internal service error", INTERNAL_SERVER_ERROR)
    val upstreamLRNErrorResponse = UpstreamErrorResponse(
      "{\"message\":\"LRN 4CnsTh79I7vtOW54 has previously been used and cannot be reused\",\"code\":\"CONFLICT\",\"lrn\":\"4CnsTh79I7vtOW54\"}",
      CONFLICT
    )

    "on a successful submission, should return a Right" in {
      when(mockConnector.postMovement(EORINumber(any[String]), any(), eqTo(Some(validRequest)))(any[HeaderCarrier], any[ExecutionContext]))
        .thenReturn(Future.successful(MovementResponse(MovementId("ABC"), MessageId("123"))))
      val result                                               = sut.createMovement(EORINumber("1"), MovementType.Departure, Some(validRequest))
      val expected: Either[PersistenceError, MovementResponse] = Right(MovementResponse(MovementId("ABC"), MessageId("123")))
      whenReady(result.value) {
        _ mustBe expected
      }
    }

    "on a failed submission, should return a Left with an UnexpectedError" in {
      when(mockConnector.postMovement(EORINumber(any[String]), any(), eqTo(Some(invalidRequest)))(any[HeaderCarrier], any[ExecutionContext]))
        .thenReturn(Future.failed(upstreamErrorResponse))
      val result                                               = sut.createMovement(EORINumber("1"), MovementType.Departure, Some(invalidRequest))
      val expected: Either[PersistenceError, MovementResponse] = Left(PersistenceError.UnexpectedError(Some(upstreamErrorResponse)))
      whenReady(result.value) {
        _ mustBe expected
      }
    }

    "on a failed submission, should return a Left with a DuplicateLRNError" in {
      when(mockConnector.postMovement(EORINumber(any[String]), any(), eqTo(Some(invalidRequest)))(any[HeaderCarrier], any[ExecutionContext]))
        .thenReturn(
          Future.failed(
            upstreamLRNErrorResponse
          )
        )
      val result   = sut.createMovement(EORINumber("1"), MovementType.Departure, Some(invalidRequest))
      val lrnError = LRNError(message = "LRN 4CnsTh79I7vtOW54 has previously been used and cannot be reused", code = "CONFLICT", lrn = "4CnsTh79I7vtOW54")
      val expected: Either[PersistenceError, MovementResponse] =
        Left(PersistenceError.DuplicateLRNError(LocalReferenceNumber(lrnError.lrn)))
      whenReady(result.value) {
        _ mustBe expected
      }
    }

  }

  "Submitting a Departure Declaration for Large Messages" - {

    val upstreamErrorResponse: Throwable = UpstreamErrorResponse("Internal service error", INTERNAL_SERVER_ERROR)

    "on a successful submission, should return a Right" in {
      implicit val hc: HeaderCarrier = HeaderCarrier()
      when(mockConnector.postMovement(EORINumber(any[String]), any(), any())(eqTo(hc), any[ExecutionContext]))
        .thenReturn(Future.successful(MovementResponse(MovementId("ABC"), MessageId("1234567890abcdsd"))))
      val result                                               = sut.createMovement(EORINumber("1"), MovementType.Departure, None)
      val expected: Either[PersistenceError, MovementResponse] = Right(MovementResponse(MovementId("ABC"), MessageId("1234567890abcdsd")))
      whenReady(result.value) {
        _ mustBe expected
      }
    }

    "on a failed submission due to a conflict (duplicate LRN), should return a Left with a DuplicateLRNError" in forAll(Gen.alphaNumStr) {
      lrn =>
        implicit val hc: HeaderCarrier  = HeaderCarrier()
        val conflictResponse: Throwable = UpstreamErrorResponse(s"""{ "message": "Duplicate LRN", "code": "CONFLICT", "lrn": "$lrn" }""", CONFLICT)
        when(mockConnector.postMovement(EORINumber(any[String]), any(), any())(eqTo(hc), any[ExecutionContext]))
          .thenReturn(Future.failed(conflictResponse))
        val result                                               = sut.createMovement(EORINumber("1"), MovementType.Departure, None)
        val expected: Either[PersistenceError, MovementResponse] = Left(PersistenceError.DuplicateLRNError(LocalReferenceNumber(lrn)))
        whenReady(result.value) {
          _ mustBe expected
        }
    }

    "on a failed submission due to a conflict (duplicate LRN), but with a mangled payload, should return a Left with an UnexpectedError" in forAll(
      Gen.alphaNumStr
    ) {
      lrn =>
        implicit val hc: HeaderCarrier  = HeaderCarrier()
        val conflictResponse: Throwable = UpstreamErrorResponse(s"""{ "message": "Duplicate LRN", "code": "CONFLICT", "nope": "$lrn" }""", CONFLICT)
        when(mockConnector.postMovement(EORINumber(any[String]), any(), any())(eqTo(hc), any[ExecutionContext]))
          .thenReturn(Future.failed(conflictResponse))
        val result                                               = sut.createMovement(EORINumber("1"), MovementType.Departure, None)
        val expected: Either[PersistenceError, MovementResponse] = Left(PersistenceError.UnexpectedError())
        whenReady(result.value) {
          _ mustBe expected
        }
    }

    "on a failed submission, should return a Left with an UnexpectedError" in {
      implicit val hc: HeaderCarrier = HeaderCarrier()
      when(mockConnector.postMovement(EORINumber(any[String]), any(), any())(eqTo(hc), any[ExecutionContext]))
        .thenReturn(Future.failed(upstreamErrorResponse))
      val result                                               = sut.createMovement(EORINumber("1"), MovementType.Departure, None)
      val expected: Either[PersistenceError, MovementResponse] = Left(PersistenceError.UnexpectedError(Some(upstreamErrorResponse)))
      whenReady(result.value) {
        _ mustBe expected
      }
    }
  }

  "Getting a list of Departure message IDs" - {

    val dateTime = Gen.option(arbitrary[OffsetDateTime])

    "when a departure is found, should return a Right of the sequence of message IDs" in forAll(Gen.listOfN(3, arbitrary[MessageSummary])) {
      expected =>
        when(mockConnector.getMessages(EORINumber(any()), any(), MovementId(any()), any())(any(), any()))
          .thenReturn(Future.successful(expected))

        val result = sut.getMessages(EORINumber("1"), MovementType.Departure, MovementId("1234567890abcdef"), dateTime.sample.get)
        whenReady(result.value) {
          _ mustBe Right(expected)
        }
    }

    "when a given movement is not found, should return a Left with an MovementNotFound" in {
      when(mockConnector.getMessages(EORINumber(any()), any(), MovementId(any()), any())(any(), any()))
        .thenReturn(Future.failed(UpstreamErrorResponse("not found", NOT_FOUND)))

      val result = sut.getMessages(EORINumber("1"), MovementType.Departure, MovementId("1234567890abcdef"), dateTime.sample.get)
      whenReady(result.value) {
        _ mustBe Left(PersistenceError.MovementNotFound(MovementId("1234567890abcdef"), MovementType.Departure))
      }
    }

    "on a failed submission, should return a Left with an UnexpectedError" in {
      val error = UpstreamErrorResponse("error", INTERNAL_SERVER_ERROR)
      when(mockConnector.getMessages(EORINumber(any()), any(), MovementId(any()), any())(any(), any()))
        .thenReturn(Future.failed(error))

      val result = sut.getMessages(EORINumber("1"), MovementType.Departure, MovementId("1234567890abcdef"), dateTime.sample.get)
      whenReady(result.value) {
        _ mustBe Left(PersistenceError.UnexpectedError(thr = Some(error)))
      }
    }

  }

  "Getting a Single Message" - {

    val now = OffsetDateTime.now(ZoneOffset.UTC)

    "when a message is found, should return a Right" in {
      val successResponse = MessageSummary(
        MessageId("1234567890abcdef"),
        now,
        Some(MessageType.DeclarationData),
        Some(XmlPayload("<test></test>")),
        Some(MessageStatus.Success),
        None
      )

      when(mockConnector.getMessage(EORINumber(any()), any(), MovementId(any()), MessageId(any()))(any(), any()))
        .thenReturn(Future.successful(successResponse))

      val result = sut.getMessage(EORINumber("1"), MovementType.Departure, MovementId("1234567890abcdef"), MessageId("1234567890abcdef"))
      whenReady(result.value) {
        _ mustBe Right(successResponse)
      }
    }

    "when a message is not found, should return a Left with an MessageNotFound" in {
      when(mockConnector.getMessage(EORINumber(any()), any(), MovementId(any()), MessageId(any()))(any(), any()))
        .thenReturn(Future.failed(UpstreamErrorResponse("not found", NOT_FOUND)))

      val result = sut.getMessage(EORINumber("1"), MovementType.Departure, MovementId("1234567890abcdef"), MessageId("1234567890abcdef"))
      whenReady(result.value) {
        _ mustBe Left(PersistenceError.MessageNotFound(MovementId("1234567890abcdef"), MessageId("1234567890abcdef")))
      }
    }

    "on a failed submission, should return a Left with an UnexpectedError" in {
      val error = UpstreamErrorResponse("error", INTERNAL_SERVER_ERROR)
      when(mockConnector.getMessage(EORINumber(any()), any(), MovementId(any()), MessageId(any()))(any(), any()))
        .thenReturn(Future.failed(error))

      val result = sut.getMessage(EORINumber("1"), MovementType.Departure, MovementId("1234567890abcdef"), MessageId("1234567890abcdef"))
      whenReady(result.value) {
        _ mustBe Left(PersistenceError.UnexpectedError(thr = Some(error)))
      }
    }

  }

  "Getting a Single Departure (Movement)" - {

    val now = OffsetDateTime.now(ZoneOffset.UTC)

    "when a departure (movement) is found, should return a Right" in {
      val successResponse = MovementSummary(
        _id = MovementId("1234567890abcdef"),
        enrollmentEORINumber = EORINumber("GB123"),
        movementEORINumber = Some(EORINumber("GB456")),
        movementReferenceNumber = Some(MovementReferenceNumber("MRN001")),
        localReferenceNumber = Some(LocalReferenceNumber("LRN001")),
        created = now,
        updated = now
      )

      when(mockConnector.getMovement(EORINumber(any()), any(), MovementId(any()))(any(), any()))
        .thenReturn(Future.successful(successResponse))

      val result = sut.getMovement(EORINumber("1"), MovementType.Departure, MovementId("1234567890abcdef"))
      whenReady(result.value) {
        _ mustBe Right(successResponse)
      }
    }

    "when a departure is not found, should return DepartureNotFound" in {
      when(mockConnector.getMovement(EORINumber(any()), any(), MovementId(any()))(any(), any()))
        .thenReturn(Future.failed(UpstreamErrorResponse("not found", NOT_FOUND)))

      val result = sut.getMovement(EORINumber("1"), MovementType.Departure, MovementId("1234567890abcdef"))
      whenReady(result.value) {
        _ mustBe Left(PersistenceError.MovementNotFound(MovementId("1234567890abcdef"), MovementType.Departure))
      }
    }

    "on any other error, should return an UnexpectedError" in {
      val error = UpstreamErrorResponse("error", INTERNAL_SERVER_ERROR)
      when(mockConnector.getMovement(EORINumber(any()), any(), MovementId(any()))(any(), any()))
        .thenReturn(Future.failed(error))

      val result = sut.getMovement(EORINumber("1"), MovementType.Departure, MovementId("1234567890abcdef"))
      whenReady(result.value) {
        _ mustBe Left(PersistenceError.UnexpectedError(thr = Some(error)))
      }
    }

  }

  "Updating departure with departureId and messageType" - {

    val validRequest: Option[Source[ByteString, NotUsed]]   = Some(Source.single(ByteString(<schemaValid></schemaValid>.mkString, StandardCharsets.UTF_8)))
    val invalidRequest: Option[Source[ByteString, NotUsed]] = Some(Source.single(ByteString(<schemaInvalid></schemaInvalid>.mkString, StandardCharsets.UTF_8)))

    val upstreamErrorResponse: Throwable = UpstreamErrorResponse("Internal service error", INTERNAL_SERVER_ERROR)

    "on a successful submission, should return a Right" in {
      when(
        mockConnector.postMessage(MovementId(any[String]), any[Option[MessageType]], eqTo(validRequest))(
          any[HeaderCarrier],
          any[ExecutionContext]
        )
      )
        .thenReturn(Future.successful(UpdateMovementResponse(MessageId("123"))))
      val result                                                     = sut.addMessage(MovementId("abc"), MovementType.Departure, Some(MessageType.DeclarationInvalidationRequest), validRequest)
      val expected: Either[PersistenceError, UpdateMovementResponse] = Right(UpdateMovementResponse(MessageId("123")))
      whenReady(result.value) {
        _ mustBe expected
      }
    }

    "on a departure is not found, should return DepartureNotFound" in {
      when(
        mockConnector.postMessage(MovementId(any[String]), any[Option[MessageType]], eqTo(validRequest))(
          any[HeaderCarrier],
          any[ExecutionContext]
        )
      ).thenReturn(Future.failed(UpstreamErrorResponse("not found", NOT_FOUND)))

      val result = sut.addMessage(MovementId("1234567890abcdef"), MovementType.Departure, Some(MessageType.DeclarationInvalidationRequest), validRequest)
      whenReady(result.value) {
        _ mustBe Left(PersistenceError.MovementNotFound(MovementId("1234567890abcdef"), MovementType.Departure))
      }
    }

    "on a failed submission, should return a Left with an UnexpectedError" in {
      when(
        mockConnector.postMessage(MovementId(any[String]), any[Option[MessageType]], eqTo(invalidRequest))(
          any[HeaderCarrier],
          any[ExecutionContext]
        )
      )
        .thenReturn(Future.failed(upstreamErrorResponse))
      val result                                                     = sut.addMessage(MovementId("abc"), MovementType.Departure, Some(MessageType.DeclarationInvalidationRequest), invalidRequest)
      val expected: Either[PersistenceError, UpdateMovementResponse] = Left(PersistenceError.UnexpectedError(Some(upstreamErrorResponse)))
      whenReady(result.value) {
        _ mustBe expected
      }
    }
  }

  "Getting a list of Departures (Movement) by EORI" - {

    "when a departure (movement) is found, should return a Right" in forAll(
      Gen.listOfN(3, arbitrary[MovementSummary]),
      Gen.option(arbitrary[OffsetDateTime]),
      Gen.option(arbitrary[EORINumber]),
      arbitrary[EORINumber],
      Gen.option(arbitrary[MovementReferenceNumber]),
      Gen.option(arbitrary[LocalReferenceNumber])
    ) {

      (expected, updatedSinceMaybe, movementEORI, eori, movementReferenceNumber, localReferenceNumber) =>
        when(mockConnector.getMovements(eori, MovementType.Departure, updatedSinceMaybe, movementEORI, movementReferenceNumber, localReferenceNumber))
          .thenReturn(Future.successful(expected))

        val result = sut.getMovements(eori, MovementType.Departure, updatedSinceMaybe, movementEORI, movementReferenceNumber, localReferenceNumber)
        whenReady(result.value) {
          _ mustBe Right(expected)
        }
    }

    "when a departure movements are not found for given EORI, should return empty list" in forAll(
      Gen.option(arbitrary[OffsetDateTime]),
      Gen.option(arbitrary[EORINumber]),
      arbitrary[EORINumber],
      Gen.option(arbitrary[MovementReferenceNumber]),
      Gen.option(arbitrary[LocalReferenceNumber])
    ) {
<<<<<<< HEAD
      (updatedSinceMaybe, movementEORI, eori, movementReferenceNumber, localReferenceNumber) =>
        when(mockConnector.getMovements(eori, MovementType.Departure, updatedSinceMaybe, movementEORI, movementReferenceNumber, localReferenceNumber))
          .thenReturn(Future.failed(UpstreamErrorResponse("not found", NOT_FOUND)))
=======
      (updatedSinceMaybe, movementEORI, eori, movementReferenceNumber) =>
        when(mockConnector.getMovements(eori, MovementType.Departure, updatedSinceMaybe, movementEORI, movementReferenceNumber))
          .thenReturn(Future.successful(List.empty[MovementSummary]))
>>>>>>> c87bd752

        val result = sut.getMovements(eori, MovementType.Departure, updatedSinceMaybe, movementEORI, movementReferenceNumber, localReferenceNumber)
        whenReady(result.value) {
          _ mustBe Right(List.empty[MovementSummary])
        }
    }

    "on a failed submission, should return a Left with an UnexpectedError" in forAll(
      Gen.option(arbitrary[OffsetDateTime]),
      Gen.option(arbitrary[EORINumber]),
      arbitrary[EORINumber],
      Gen.option(arbitrary[MovementReferenceNumber]),
      Gen.option(arbitrary[LocalReferenceNumber])
    ) {
      (updatedSinceMaybe, movementEORI, eori, movementReferenceNumber, localReferenceNumber) =>
        val error = UpstreamErrorResponse("error", INTERNAL_SERVER_ERROR)
        when(mockConnector.getMovements(eori, MovementType.Departure, updatedSinceMaybe, movementEORI, movementReferenceNumber, localReferenceNumber))
          .thenReturn(Future.failed(error))

        val result = sut.getMovements(eori, MovementType.Departure, updatedSinceMaybe, movementEORI, movementReferenceNumber, localReferenceNumber)
        whenReady(result.value) {
          _ mustBe Left(PersistenceError.UnexpectedError(thr = Some(error)))
        }
    }
  }

  "Create Arrival notification" - {

    val validRequest: Source[ByteString, NotUsed]   = Source.single(ByteString(<schemaValid></schemaValid>.mkString, StandardCharsets.UTF_8))
    val invalidRequest: Source[ByteString, NotUsed] = Source.single(ByteString(<schemaInvalid></schemaInvalid>.mkString, StandardCharsets.UTF_8))

    val upstreamErrorResponse: Throwable = UpstreamErrorResponse("Internal service error", INTERNAL_SERVER_ERROR)

    "on a successful creation, should return a Right" in {
      when(mockConnector.postMovement(EORINumber(any[String]), any(), eqTo(Some(validRequest)))(any[HeaderCarrier], any[ExecutionContext]))
        .thenReturn(Future.successful(MovementResponse(MovementId("ABC"), MessageId("123"))))
      val result                                               = sut.createMovement(EORINumber("1"), MovementType.Arrival, Some(validRequest))
      val expected: Either[PersistenceError, MovementResponse] = Right(MovementResponse(MovementId("ABC"), MessageId("123")))
      whenReady(result.value) {
        _ mustBe expected
      }
    }

    "on a failed creation, should return a Left with an UnexpectedError" in {
      when(mockConnector.postMovement(EORINumber(any[String]), any(), eqTo(Some(invalidRequest)))(any[HeaderCarrier], any[ExecutionContext]))
        .thenReturn(Future.failed(upstreamErrorResponse))
      val result                                               = sut.createMovement(EORINumber("1"), MovementType.Arrival, Some(invalidRequest))
      val expected: Either[PersistenceError, MovementResponse] = Left(PersistenceError.UnexpectedError(Some(upstreamErrorResponse)))
      whenReady(result.value) {
        _ mustBe expected
      }
    }
  }

  "Create Arrival notification for Large Messages" - {

    val upstreamErrorResponse: Throwable = UpstreamErrorResponse("Internal service error", INTERNAL_SERVER_ERROR)

    "on a successful creation, should return a Right" in {
      implicit val hc: HeaderCarrier = HeaderCarrier()
      when(mockConnector.postMovement(EORINumber(any[String]), any(), any())(eqTo(hc), any[ExecutionContext]))
        .thenReturn(Future.successful(MovementResponse(MovementId("ABC"), MessageId("1234567890abcdsd"))))
      val result                                               = sut.createMovement(EORINumber("1"), MovementType.Arrival, None)
      val expected: Either[PersistenceError, MovementResponse] = Right(MovementResponse(MovementId("ABC"), MessageId("1234567890abcdsd")))
      whenReady(result.value) {
        _ mustBe expected
      }
    }

    "on a failed creation, should return a Left with an UnexpectedError" in {
      implicit val hc: HeaderCarrier = HeaderCarrier()
      when(mockConnector.postMovement(EORINumber(any[String]), any(), any())(eqTo(hc), any[ExecutionContext]))
        .thenReturn(Future.failed(upstreamErrorResponse))
      val result                                               = sut.createMovement(EORINumber("1"), MovementType.Arrival, None)
      val expected: Either[PersistenceError, MovementResponse] = Left(PersistenceError.UnexpectedError(Some(upstreamErrorResponse)))
      whenReady(result.value) {
        _ mustBe expected
      }
    }
  }

  "Getting a list of Arrival message IDs" - {

    "when an arrival is found, should return a Right of the sequence of message IDs" in forAll(
      arbitrary[EORINumber],
      arbitrary[MovementId],
      Gen.option(arbitrary[OffsetDateTime]),
      Gen.listOfN(3, arbitrary[MessageSummary])
    ) {
      (eori, arrivalId, receivedSince, expected) =>
        when(mockConnector.getMessages(EORINumber(any()), any(), MovementId(any()), any())(any(), any()))
          .thenReturn(Future.successful(expected))

        val result = sut.getMessages(eori, MovementType.Arrival, arrivalId, receivedSince)
        whenReady(result.value) {
          _ mustBe Right(expected)
        }
    }

    "when an given arrival is not found, should return a Left with MovementNotFound" in forAll(
      arbitrary[EORINumber],
      arbitrary[MovementId],
      Gen.option(arbitrary[OffsetDateTime])
    ) {
      (eori, arrivalId, receivedSince) =>
        when(mockConnector.getMessages(EORINumber(any()), any(), MovementId(any()), any())(any(), any()))
          .thenReturn(Future.failed(UpstreamErrorResponse("not found", NOT_FOUND)))

        val result = sut.getMessages(eori, MovementType.Arrival, arrivalId, receivedSince)
        whenReady(result.value) {
          _ mustBe Left(PersistenceError.MovementNotFound(arrivalId, MovementType.Arrival))
        }
    }

    "on a failed submission, should return a Left with an UnexpectedError" in forAll(
      arbitrary[EORINumber],
      arbitrary[MovementId],
      Gen.option(arbitrary[OffsetDateTime])
    ) {
      (eori, arrivalId, receivedSince) =>
        val error = UpstreamErrorResponse("error", INTERNAL_SERVER_ERROR)
        when(mockConnector.getMessages(EORINumber(any()), any(), MovementId(any()), any())(any(), any()))
          .thenReturn(Future.failed(error))

        val result = sut.getMessages(eori, MovementType.Arrival, arrivalId, receivedSince)
        whenReady(result.value) {
          _ mustBe Left(PersistenceError.UnexpectedError(thr = Some(error)))
        }
    }

  }

  "Getting a list of Arrivals (Movement) by EORI" - {

    "when an arrival (movement) is found, should return a Right" in forAll(
      Gen.listOfN(3, arbitrary[MovementSummary]),
      Gen.option(arbitrary[OffsetDateTime]),
      Gen.option(arbitrary[EORINumber]),
      arbitrary[EORINumber],
      Gen.option(arbitrary[MovementReferenceNumber]),
      Gen.option(arbitrary[LocalReferenceNumber])
    ) {

      (expected, updatedSinceMaybe, movementEORI, eori, movementReferenceNumber, localReferenceNumber) =>
        when(mockConnector.getMovements(eori, MovementType.Arrival, updatedSinceMaybe, movementEORI, movementReferenceNumber, localReferenceNumber))
          .thenReturn(Future.successful(expected))

        val result = sut.getMovements(eori, MovementType.Arrival, updatedSinceMaybe, movementEORI, movementReferenceNumber, localReferenceNumber)
        whenReady(result.value) {
          _ mustBe Right(expected)
        }
    }

    "when an arrival is not found, should return empty list" in forAll(
      Gen.option(arbitrary[OffsetDateTime]),
      Gen.option(arbitrary[EORINumber]),
      arbitrary[EORINumber],
      Gen.option(arbitrary[MovementReferenceNumber]),
      Gen.option(arbitrary[LocalReferenceNumber])
    ) {
<<<<<<< HEAD
      (updatedSinceMaybe, movementEORI, eori, movementReferenceNumber, localReferenceNumber) =>
        when(mockConnector.getMovements(eori, MovementType.Arrival, updatedSinceMaybe, movementEORI, movementReferenceNumber, localReferenceNumber))
          .thenReturn(Future.failed(UpstreamErrorResponse("not found", NOT_FOUND)))
=======
      (updatedSinceMaybe, movementEORI, eori, movementReferenceNumber) =>
        when(mockConnector.getMovements(eori, MovementType.Arrival, updatedSinceMaybe, movementEORI, movementReferenceNumber))
          .thenReturn(Future.successful(List.empty[MovementSummary]))
>>>>>>> c87bd752

        val result = sut.getMovements(eori, MovementType.Arrival, updatedSinceMaybe, movementEORI, movementReferenceNumber, localReferenceNumber)
        whenReady(result.value) {
          _ mustBe Right(List.empty[MovementSummary])
        }
    }

    "on a failed submission, should return a Left with an UnexpectedError" in forAll(
      Gen.option(arbitrary[OffsetDateTime]),
      Gen.option(arbitrary[EORINumber]),
      arbitrary[EORINumber],
      Gen.option(arbitrary[MovementReferenceNumber]),
      Gen.option(arbitrary[LocalReferenceNumber])
    ) {
      (updatedSinceMaybe, movementEORI, eori, movementReferenceNumber, localReferenceNumber) =>
        val error = UpstreamErrorResponse("error", INTERNAL_SERVER_ERROR)
        when(mockConnector.getMovements(eori, MovementType.Arrival, updatedSinceMaybe, movementEORI, movementReferenceNumber, localReferenceNumber))
          .thenReturn(Future.failed(error))

        val result = sut.getMovements(eori, MovementType.Arrival, updatedSinceMaybe, movementEORI, movementReferenceNumber, localReferenceNumber)
        whenReady(result.value) {
          _ mustBe Left(PersistenceError.UnexpectedError(thr = Some(error)))
        }
    }

  }

  "Getting a Single Arrival Message" - {

    val now = OffsetDateTime.now(ZoneOffset.UTC)

    "when a message is found, should return a Right" in {
      val successResponse = MessageSummary(
        MessageId("1234567890abcdef"),
        now,
        Some(MessageType.ArrivalNotification),
        Some(XmlPayload("<test></test>")),
        Some(MessageStatus.Success),
        None
      )

      when(mockConnector.getMessage(EORINumber(any()), any(), MovementId(any()), MessageId(any()))(any(), any()))
        .thenReturn(Future.successful(successResponse))

      val result = sut.getMessage(EORINumber("1"), MovementType.Arrival, MovementId("1234567890abcdef"), MessageId("1234567890abcdef"))
      whenReady(result.value) {
        _ mustBe Right(successResponse)
      }
    }

    "when a message is not found, should return a Left with an MessageNotFound" in {
      when(mockConnector.getMessage(EORINumber(any()), any(), MovementId(any()), MessageId(any()))(any(), any()))
        .thenReturn(Future.failed(UpstreamErrorResponse("not found", NOT_FOUND)))

      val result = sut.getMessage(EORINumber("1"), MovementType.Arrival, MovementId("1234567890abcdef"), MessageId("1234567890abcdef"))
      whenReady(result.value) {
        _ mustBe Left(PersistenceError.MessageNotFound(MovementId("1234567890abcdef"), MessageId("1234567890abcdef")))
      }
    }

    "on a failed submission, should return a Left with an UnexpectedError" in {
      val error = UpstreamErrorResponse("error", INTERNAL_SERVER_ERROR)
      when(mockConnector.getMessage(EORINumber(any()), any(), MovementId(any()), MessageId(any()))(any(), any()))
        .thenReturn(Future.failed(error))

      val result = sut.getMessage(EORINumber("1"), MovementType.Arrival, MovementId("1234567890abcdef"), MessageId("1234567890abcdef"))
      whenReady(result.value) {
        _ mustBe Left(PersistenceError.UnexpectedError(thr = Some(error)))
      }
    }

  }

  "Updating arrival with arrivalId and messageType" - {

    val validRequest: Option[Source[ByteString, NotUsed]]   = Some(Source.single(ByteString(<schemaValid></schemaValid>.mkString, StandardCharsets.UTF_8)))
    val invalidRequest: Option[Source[ByteString, NotUsed]] = Some(Source.single(ByteString(<schemaInvalid></schemaInvalid>.mkString, StandardCharsets.UTF_8)))

    val upstreamErrorResponse: Throwable = UpstreamErrorResponse("Internal service error", INTERNAL_SERVER_ERROR)

    "on a successful submission, should return a Right" in {
      when(
        mockConnector.postMessage(MovementId(any[String]), any[Option[MessageType]], eqTo(validRequest))(
          any[HeaderCarrier],
          any[ExecutionContext]
        )
      )
        .thenReturn(Future.successful(UpdateMovementResponse(MessageId("1234567890abcdsd"))))
      val result                                                     = sut.addMessage(MovementId("1234567890abcdef"), MovementType.Arrival, Some(MessageType.UnloadingRemarks), validRequest)
      val expected: Either[PersistenceError, UpdateMovementResponse] = Right(UpdateMovementResponse(MessageId("1234567890abcdsd")))
      whenReady(result.value) {
        _ mustBe expected
      }
    }

    "on an arrival is not found, should return ArrivalNotFound" in {
      when(
        mockConnector.postMessage(MovementId(any[String]), any[Option[MessageType]], eqTo(validRequest))(
          any[HeaderCarrier],
          any[ExecutionContext]
        )
      ).thenReturn(Future.failed(UpstreamErrorResponse("not found", NOT_FOUND)))

      val result = sut.addMessage(MovementId("1234567890abcdef"), MovementType.Arrival, Some(MessageType.UnloadingRemarks), validRequest)
      whenReady(result.value) {
        _ mustBe Left(PersistenceError.MovementNotFound(MovementId("1234567890abcdef"), MovementType.Arrival))
      }
    }

    "on a failed submission, should return a Left with an UnexpectedError" in {
      when(
        mockConnector.postMessage(MovementId(any[String]), any[Option[MessageType]], eqTo(invalidRequest))(
          any[HeaderCarrier],
          any[ExecutionContext]
        )
      )
        .thenReturn(Future.failed(upstreamErrorResponse))
      val result                                                     = sut.addMessage(MovementId("1234567890abcdef"), MovementType.Arrival, Some(MessageType.UnloadingRemarks), invalidRequest)
      val expected: Either[PersistenceError, UpdateMovementResponse] = Left(PersistenceError.UnexpectedError(Some(upstreamErrorResponse)))
      whenReady(result.value) {
        _ mustBe expected
      }
    }
  }

  "Updating message" - {

    val upstreamErrorResponse: Throwable = UpstreamErrorResponse("Internal service error", INTERNAL_SERVER_ERROR)

    "on a successful update, should return a Right" in forAll(
      arbitrary[EORINumber],
      arbitrary[MovementType],
      arbitrary[MovementId],
      arbitrary[MessageId],
      arbitrary[MessageUpdate]
    ) {
      (eoriNumber, movementType, movementId, messageId, messageUpdate) =>
        when(
          mockConnector.patchMessage(
            any[String].asInstanceOf[EORINumber],
            any[String].asInstanceOf[MovementType],
            any[String].asInstanceOf[MovementId],
            any[String].asInstanceOf[MessageId],
            eqTo(messageUpdate)
          )(
            any[HeaderCarrier],
            any[ExecutionContext]
          )
        )
          .thenReturn(Future.successful(()))
        val result = sut.updateMessage(eoriNumber, movementType, movementId, messageId, messageUpdate)

        val expected: Either[PersistenceError, Unit] = Right(())
        whenReady(result.value) {
          _ mustBe expected
        }
    }

    "on a message is not found, should return MessageNotFound" in forAll(
      arbitrary[EORINumber],
      arbitrary[MovementType],
      arbitrary[MovementId],
      arbitrary[MessageId],
      arbitrary[MessageUpdate]
    ) {
      (eoriNumber, movementType, movementId, messageId, messageUpdate) =>
        when(
          mockConnector.patchMessage(
            any[String].asInstanceOf[EORINumber],
            any[String].asInstanceOf[MovementType],
            any[String].asInstanceOf[MovementId],
            any[String].asInstanceOf[MessageId],
            eqTo(messageUpdate)
          )(
            any[HeaderCarrier],
            any[ExecutionContext]
          )
        ).thenReturn(Future.failed(UpstreamErrorResponse("not found", NOT_FOUND)))

        val result = sut.updateMessage(eoriNumber, movementType, movementId, messageId, messageUpdate)
        whenReady(result.value) {
          _ mustBe Left(PersistenceError.MessageNotFound(movementId, messageId))
        }
    }

    "on a failed submission, should return a Left with an UnexpectedError" in forAll(
      arbitrary[EORINumber],
      arbitrary[MovementType],
      arbitrary[MovementId],
      arbitrary[MessageId],
      arbitrary[MessageUpdate]
    ) {
      (eoriNumber, movementType, movementId, messageId, messageUpdate) =>
        when(
          mockConnector.patchMessage(
            any[String].asInstanceOf[EORINumber],
            any[String].asInstanceOf[MovementType],
            any[String].asInstanceOf[MovementId],
            any[String].asInstanceOf[MessageId],
            eqTo(messageUpdate)
          )(
            any[HeaderCarrier],
            any[ExecutionContext]
          )
        )
          .thenReturn(Future.failed(upstreamErrorResponse))
        val result                                   = sut.updateMessage(eoriNumber, movementType, movementId, messageId, messageUpdate)
        val expected: Either[PersistenceError, Unit] = Left(PersistenceError.UnexpectedError(Some(upstreamErrorResponse)))
        whenReady(result.value) {
          _ mustBe expected
        }
    }
  }

  "updateMessageBody" - {
    val validRequest: Source[ByteString, NotUsed]   = Source.single(ByteString(<schemaValid></schemaValid>.mkString, StandardCharsets.UTF_8))
    val invalidRequest: Source[ByteString, NotUsed] = Source.single(ByteString(<schemaInvalid></schemaInvalid>.mkString, StandardCharsets.UTF_8))

    val upstreamErrorResponse: Throwable = UpstreamErrorResponse("Internal service error", INTERNAL_SERVER_ERROR)
    "return a successful result when the persistence connector successfully updates the message body" in forAll(
      arbitrary[EORINumber],
      arbitrary[MovementType],
      arbitrary[MovementId],
      arbitrary[MessageId],
      arbitrary[MessageType]
    ) {
      (eoriNumber, movementType, movementId, messageId, messageType) =>
        when(
          mockConnector.updateMessageBody(
            any[String].asInstanceOf[MessageType],
            any[String].asInstanceOf[EORINumber],
            any[String].asInstanceOf[MovementType],
            any[String].asInstanceOf[MovementId],
            any[String].asInstanceOf[MessageId],
            eqTo(validRequest)
          )(
            any[HeaderCarrier],
            any[ExecutionContext]
          )
        )
          .thenReturn(Future.successful(()))

        val result = sut.updateMessageBody(messageType, eoriNumber, movementType, movementId, messageId, validRequest)

        val expected: Either[PersistenceError, Unit] = Right(())
        whenReady(result.value) {
          _ mustBe expected
        }
    }

    "on a failed submission, should return a Left with an UnexpectedError" in forAll(
      arbitrary[EORINumber],
      arbitrary[MovementType],
      arbitrary[MovementId],
      arbitrary[MessageId],
      arbitrary[MessageType]
    ) {
      (eoriNumber, movementType, movementId, messageId, messageType) =>
        when(
          mockConnector.updateMessageBody(
            any[String].asInstanceOf[MessageType],
            any[String].asInstanceOf[EORINumber],
            any[String].asInstanceOf[MovementType],
            any[String].asInstanceOf[MovementId],
            any[String].asInstanceOf[MessageId],
            eqTo(invalidRequest)
          )(
            any[HeaderCarrier],
            any[ExecutionContext]
          )
        )
          .thenReturn(Future.failed(upstreamErrorResponse))
        val result                                   = sut.updateMessageBody(messageType, eoriNumber, movementType, movementId, messageId, invalidRequest)
        val expected: Either[PersistenceError, Unit] = Left(PersistenceError.UnexpectedError(Some(upstreamErrorResponse)))
        whenReady(result.value) {
          _ mustBe expected
        }
    }
  }

  "Getting a message body" - {

    val now = OffsetDateTime.now(ZoneOffset.UTC)

    "when a message is found, should return a Right" in forAll(
      arbitrary[EORINumber],
      arbitrary[MovementType],
      arbitrary[MovementId],
      arbitrary[MessageId]
    ) {
      (eori, movementType, movementId, messageId) =>
        val source = Source.single(ByteString("test"))

        when(
          mockConnector.getMessageBody(EORINumber(eqTo(eori.value)), eqTo(movementType), MovementId(eqTo(movementId.value)), MessageId(eqTo(messageId.value)))(
            any(),
            any(),
            any()
          )
        )
          .thenReturn(Future.successful(source))

        val result = sut.getMessageBody(eori, movementType, movementId, messageId)
        whenReady(result.value) {
          _ mustBe Right(source)
        }
    }

    "when a message is not found, should return a Left with an MessageNotFound" in forAll(
      arbitrary[EORINumber],
      arbitrary[MovementType],
      arbitrary[MovementId],
      arbitrary[MessageId]
    ) {
      (eori, movementType, movementId, messageId) =>
        when(
          mockConnector.getMessageBody(EORINumber(eqTo(eori.value)), eqTo(movementType), MovementId(eqTo(movementId.value)), MessageId(eqTo(messageId.value)))(
            any(),
            any(),
            any()
          )
        )
          .thenReturn(Future.failed(UpstreamErrorResponse("not found", NOT_FOUND)))

        val result = sut.getMessageBody(eori, movementType, movementId, messageId)
        whenReady(result.value) {
          _ mustBe Left(PersistenceError.MessageNotFound(movementId, messageId))
        }
    }

    "on a failed submission, should return a Left with an UnexpectedError" in {
      forAll(
        arbitrary[EORINumber],
        arbitrary[MovementType],
        arbitrary[MovementId],
        arbitrary[MessageId]
      ) {
        (eori, movementType, movementId, messageId) =>
          val error = UpstreamErrorResponse("error", INTERNAL_SERVER_ERROR)
          when(
            mockConnector.getMessageBody(
              EORINumber(eqTo(eori.value)),
              eqTo(movementType),
              MovementId(eqTo(movementId.value)),
              MessageId(eqTo(messageId.value))
            )(any(), any(), any())
          )
            .thenReturn(Future.failed(error))

          val result = sut.getMessageBody(eori, movementType, movementId, messageId)
          whenReady(result.value) {
            _ mustBe Left(PersistenceError.UnexpectedError(thr = Some(error)))
          }
      }

    }
  }
}<|MERGE_RESOLUTION|>--- conflicted
+++ resolved
@@ -392,15 +392,9 @@
       Gen.option(arbitrary[MovementReferenceNumber]),
       Gen.option(arbitrary[LocalReferenceNumber])
     ) {
-<<<<<<< HEAD
       (updatedSinceMaybe, movementEORI, eori, movementReferenceNumber, localReferenceNumber) =>
         when(mockConnector.getMovements(eori, MovementType.Departure, updatedSinceMaybe, movementEORI, movementReferenceNumber, localReferenceNumber))
-          .thenReturn(Future.failed(UpstreamErrorResponse("not found", NOT_FOUND)))
-=======
-      (updatedSinceMaybe, movementEORI, eori, movementReferenceNumber) =>
-        when(mockConnector.getMovements(eori, MovementType.Departure, updatedSinceMaybe, movementEORI, movementReferenceNumber))
           .thenReturn(Future.successful(List.empty[MovementSummary]))
->>>>>>> c87bd752
 
         val result = sut.getMovements(eori, MovementType.Departure, updatedSinceMaybe, movementEORI, movementReferenceNumber, localReferenceNumber)
         whenReady(result.value) {
@@ -561,15 +555,9 @@
       Gen.option(arbitrary[MovementReferenceNumber]),
       Gen.option(arbitrary[LocalReferenceNumber])
     ) {
-<<<<<<< HEAD
       (updatedSinceMaybe, movementEORI, eori, movementReferenceNumber, localReferenceNumber) =>
         when(mockConnector.getMovements(eori, MovementType.Arrival, updatedSinceMaybe, movementEORI, movementReferenceNumber, localReferenceNumber))
-          .thenReturn(Future.failed(UpstreamErrorResponse("not found", NOT_FOUND)))
-=======
-      (updatedSinceMaybe, movementEORI, eori, movementReferenceNumber) =>
-        when(mockConnector.getMovements(eori, MovementType.Arrival, updatedSinceMaybe, movementEORI, movementReferenceNumber))
           .thenReturn(Future.successful(List.empty[MovementSummary]))
->>>>>>> c87bd752
 
         val result = sut.getMovements(eori, MovementType.Arrival, updatedSinceMaybe, movementEORI, movementReferenceNumber, localReferenceNumber)
         whenReady(result.value) {
