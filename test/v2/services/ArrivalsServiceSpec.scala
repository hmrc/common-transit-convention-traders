/*
 * Copyright 2022 HM Revenue & Customs
 *
 * Licensed under the Apache License, Version 2.0 (the "License");
 * you may not use this file except in compliance with the License.
 * You may obtain a copy of the License at
 *
 *     http://www.apache.org/licenses/LICENSE-2.0
 *
 * Unless required by applicable law or agreed to in writing, software
 * distributed under the License is distributed on an "AS IS" BASIS,
 * WITHOUT WARRANTIES OR CONDITIONS OF ANY KIND, either express or implied.
 * See the License for the specific language governing permissions and
 * limitations under the License.
 */

package v2.services

import akka.NotUsed
import akka.stream.scaladsl.Source
import akka.util.ByteString
import org.mockito.ArgumentMatchers.any
import org.mockito.ArgumentMatchers.{eq => eqTo}
import org.mockito.Mockito.reset
import org.mockito.Mockito.when
import org.scalacheck.Arbitrary.arbitrary
import org.scalacheck.Gen
import org.scalatest.BeforeAndAfterEach
import org.scalatest.OptionValues
import org.scalatest.concurrent.ScalaFutures
import org.scalatest.freespec.AnyFreeSpec
import org.scalatest.matchers.must.Matchers
import org.scalatestplus.mockito.MockitoSugar
import org.scalatestplus.scalacheck.ScalaCheckDrivenPropertyChecks
import play.api.http.Status.INTERNAL_SERVER_ERROR
import play.api.http.Status.NOT_FOUND
import uk.gov.hmrc.http.HeaderCarrier
import uk.gov.hmrc.http.UpstreamErrorResponse
import v2.base.CommonGenerators
import v2.connectors.PersistenceConnector
import v2.models.EORINumber
import v2.models.MessageId
import v2.models.MovementId
import v2.models.MovementReferenceNumber
import v2.models.errors.PersistenceError
import v2.models.responses.ArrivalResponse
import v2.models.responses.MessageSummary
<<<<<<< HEAD

import java.nio.charset.StandardCharsets
import java.time.OffsetDateTime
=======
import v2.models.responses.MovementResponse

import java.nio.charset.StandardCharsets
import java.time.OffsetDateTime
import java.time.ZoneOffset
>>>>>>> 3f4e257a
import scala.concurrent.ExecutionContext.Implicits.global
import scala.concurrent.ExecutionContext
import scala.concurrent.Future

class ArrivalsServiceSpec
    extends AnyFreeSpec
    with Matchers
    with OptionValues
    with ScalaFutures
    with MockitoSugar
    with CommonGenerators
    with ScalaCheckDrivenPropertyChecks
    with BeforeAndAfterEach {

  implicit val hc: HeaderCarrier = HeaderCarrier()

  val mockConnector: PersistenceConnector = mock[PersistenceConnector]
  val sut                                 = new ArrivalsServiceImpl(mockConnector)

  override def beforeEach(): Unit =
    reset(mockConnector)

  "Create Arrival notification" - {

    val validRequest: Source[ByteString, NotUsed]   = Source.single(ByteString(<schemaValid></schemaValid>.mkString, StandardCharsets.UTF_8))
    val invalidRequest: Source[ByteString, NotUsed] = Source.single(ByteString(<schemaInvalid></schemaInvalid>.mkString, StandardCharsets.UTF_8))

    val upstreamErrorResponse: Throwable = UpstreamErrorResponse("Internal service error", INTERNAL_SERVER_ERROR)

    "on a successful creation, should return a Right" in {
      when(mockConnector.postArrival(EORINumber(any[String]), eqTo(validRequest))(any[HeaderCarrier], any[ExecutionContext]))
        .thenReturn(Future.successful(ArrivalResponse(MovementId("ABC"), MessageId("123"))))
      val result                                              = sut.createArrival(EORINumber("1"), validRequest)
      val expected: Either[PersistenceError, ArrivalResponse] = Right(ArrivalResponse(MovementId("ABC"), MessageId("123")))
      whenReady(result.value) {
        _ mustBe expected
      }
    }

    "on a failed creation, should return a Left with an UnexpectedError" in {
      when(mockConnector.postArrival(EORINumber(any[String]), eqTo(invalidRequest))(any[HeaderCarrier], any[ExecutionContext]))
        .thenReturn(Future.failed(upstreamErrorResponse))
      val result                                              = sut.createArrival(EORINumber("1"), invalidRequest)
      val expected: Either[PersistenceError, ArrivalResponse] = Left(PersistenceError.UnexpectedError(Some(upstreamErrorResponse)))
      whenReady(result.value) {
        _ mustBe expected
      }
    }
  }

<<<<<<< HEAD
  "Getting a list of Arrival message IDs" - {

    "when an arrival is found, should return a Right of the sequence of message IDs" in forAll(
      arbitrary[EORINumber],
      arbitrary[MovementId],
      Gen.option(arbitrary[OffsetDateTime]),
      Gen.listOfN(3, arbitrary[MessageSummary])
    ) {
      (eori, arrivalId, receivedSince, expected) =>
        when(mockConnector.getArrivalMessageIds(EORINumber(any()), MovementId(any()), any())(any(), any()))
          .thenReturn(Future.successful(expected))

        val result = sut.getArrivalMessageIds(eori, arrivalId, receivedSince)
=======
  "Getting a list of Arrivals (Movement) by EORI" - {

    "when a arrival (movement) is found, should return a Right" in forAll(Gen.listOfN(3, arbitrary[MovementResponse])) {

      expected =>
        when(mockConnector.getArrivalsForEori(EORINumber("1")))
          .thenReturn(Future.successful(expected))

        val result = sut.getArrivalsForEori(EORINumber("1"))
>>>>>>> 3f4e257a
        whenReady(result.value) {
          _ mustBe Right(expected)
        }
    }

<<<<<<< HEAD
    "when an arrival is not found, should return a Left with ArrivalNotFound" in forAll(
      arbitrary[EORINumber],
      arbitrary[MovementId],
      Gen.option(arbitrary[OffsetDateTime])
    ) {
      (eori, arrivalId, receivedSince) =>
        when(mockConnector.getArrivalMessageIds(EORINumber(any()), MovementId(any()), any())(any(), any()))
          .thenReturn(Future.failed(UpstreamErrorResponse("not found", NOT_FOUND)))

        val result = sut.getArrivalMessageIds(eori, arrivalId, receivedSince)
        whenReady(result.value) {
          _ mustBe Left(PersistenceError.ArrivalNotFound(arrivalId))
        }
    }

    "on a failed submission, should return a Left with an UnexpectedError" in forAll(
      arbitrary[EORINumber],
      arbitrary[MovementId],
      Gen.option(arbitrary[OffsetDateTime])
    ) {
      (eori, arrivalId, receivedSince) =>
        val error = UpstreamErrorResponse("error", INTERNAL_SERVER_ERROR)
        when(mockConnector.getArrivalMessageIds(EORINumber(any()), MovementId(any()), any())(any(), any()))
          .thenReturn(Future.failed(error))

        val result = sut.getArrivalMessageIds(eori, arrivalId, receivedSince)
        whenReady(result.value) {
          _ mustBe Left(PersistenceError.UnexpectedError(thr = Some(error)))
        }
=======
    "when a arrival is not found, should return a Left with an ArrivalsNotFound" in {
      when(mockConnector.getArrivalsForEori(EORINumber("1")))
        .thenReturn(Future.failed(UpstreamErrorResponse("not found", NOT_FOUND)))

      val result = sut.getArrivalsForEori(EORINumber("1"))
      whenReady(result.value) {
        _ mustBe Left(PersistenceError.ArrivalsNotFound(EORINumber("1")))
      }
    }

    "on a failed submission, should return a Left with an UnexpectedError" in {
      val error = UpstreamErrorResponse("error", INTERNAL_SERVER_ERROR)
      when(mockConnector.getArrivalsForEori(EORINumber("1")))
        .thenReturn(Future.failed(error))

      val result = sut.getArrivalsForEori(EORINumber("1"))
      whenReady(result.value) {
        _ mustBe Left(PersistenceError.UnexpectedError(thr = Some(error)))
      }
>>>>>>> 3f4e257a
    }

  }

}<|MERGE_RESOLUTION|>--- conflicted
+++ resolved
@@ -41,21 +41,13 @@
 import v2.models.EORINumber
 import v2.models.MessageId
 import v2.models.MovementId
-import v2.models.MovementReferenceNumber
 import v2.models.errors.PersistenceError
 import v2.models.responses.ArrivalResponse
 import v2.models.responses.MessageSummary
-<<<<<<< HEAD
-
-import java.nio.charset.StandardCharsets
-import java.time.OffsetDateTime
-=======
 import v2.models.responses.MovementResponse
 
 import java.nio.charset.StandardCharsets
 import java.time.OffsetDateTime
-import java.time.ZoneOffset
->>>>>>> 3f4e257a
 import scala.concurrent.ExecutionContext.Implicits.global
 import scala.concurrent.ExecutionContext
 import scala.concurrent.Future
@@ -106,7 +98,6 @@
     }
   }
 
-<<<<<<< HEAD
   "Getting a list of Arrival message IDs" - {
 
     "when an arrival is found, should return a Right of the sequence of message IDs" in forAll(
@@ -120,23 +111,11 @@
           .thenReturn(Future.successful(expected))
 
         val result = sut.getArrivalMessageIds(eori, arrivalId, receivedSince)
-=======
-  "Getting a list of Arrivals (Movement) by EORI" - {
-
-    "when a arrival (movement) is found, should return a Right" in forAll(Gen.listOfN(3, arbitrary[MovementResponse])) {
-
-      expected =>
-        when(mockConnector.getArrivalsForEori(EORINumber("1")))
-          .thenReturn(Future.successful(expected))
-
-        val result = sut.getArrivalsForEori(EORINumber("1"))
->>>>>>> 3f4e257a
         whenReady(result.value) {
           _ mustBe Right(expected)
         }
     }
 
-<<<<<<< HEAD
     "when an arrival is not found, should return a Left with ArrivalNotFound" in forAll(
       arbitrary[EORINumber],
       arbitrary[MovementId],
@@ -166,7 +145,24 @@
         whenReady(result.value) {
           _ mustBe Left(PersistenceError.UnexpectedError(thr = Some(error)))
         }
-=======
+    }
+
+  }
+
+  "Getting a list of Arrivals (Movement) by EORI" - {
+
+    "when a arrival (movement) is found, should return a Right" in forAll(Gen.listOfN(3, arbitrary[MovementResponse])) {
+
+      expected =>
+        when(mockConnector.getArrivalsForEori(EORINumber("1")))
+          .thenReturn(Future.successful(expected))
+
+        val result = sut.getArrivalsForEori(EORINumber("1"))
+        whenReady(result.value) {
+          _ mustBe Right(expected)
+        }
+    }
+
     "when a arrival is not found, should return a Left with an ArrivalsNotFound" in {
       when(mockConnector.getArrivalsForEori(EORINumber("1")))
         .thenReturn(Future.failed(UpstreamErrorResponse("not found", NOT_FOUND)))
@@ -186,7 +182,6 @@
       whenReady(result.value) {
         _ mustBe Left(PersistenceError.UnexpectedError(thr = Some(error)))
       }
->>>>>>> 3f4e257a
     }
 
   }
