/*
 * Copyright 2022 HM Revenue & Customs
 *
 * Licensed under the Apache License, Version 2.0 (the "License");
 * you may not use this file except in compliance with the License.
 * You may obtain a copy of the License at
 *
 *     http://www.apache.org/licenses/LICENSE-2.0
 *
 * Unless required by applicable law or agreed to in writing, software
 * distributed under the License is distributed on an "AS IS" BASIS,
 * WITHOUT WARRANTIES OR CONDITIONS OF ANY KIND, either express or implied.
 * See the License for the specific language governing permissions and
 * limitations under the License.
 */

package v2.services

import akka.NotUsed
import akka.stream.scaladsl.Source
import akka.util.ByteString
import org.mockito.ArgumentMatchers.any
import org.mockito.ArgumentMatchers.{eq => eqTo}
import org.mockito.Mockito.reset
import org.mockito.Mockito.when
import org.scalacheck.Arbitrary.arbitrary
import org.scalacheck.Gen
import org.scalatest.BeforeAndAfterEach
import org.scalatest.OptionValues
import org.scalatest.concurrent.ScalaFutures
import org.scalatest.freespec.AnyFreeSpec
import org.scalatest.matchers.must.Matchers
import org.scalatestplus.mockito.MockitoSugar
import org.scalatestplus.scalacheck.ScalaCheckDrivenPropertyChecks
import play.api.http.Status.INTERNAL_SERVER_ERROR
import play.api.http.Status.NOT_FOUND
import uk.gov.hmrc.http.HeaderCarrier
import uk.gov.hmrc.http.UpstreamErrorResponse
import v2.base.CommonGenerators
import v2.connectors.PersistenceConnector
import v2.models.EORINumber
import v2.models.MessageId
import v2.models.MovementId
import v2.models.MovementReferenceNumber
import v2.models.errors.PersistenceError
import v2.models.responses.ArrivalResponse
<<<<<<< HEAD
=======
import v2.models.responses.MessageSummary
>>>>>>> 3f4e257a
import v2.models.responses.MovementResponse

import java.nio.charset.StandardCharsets
import java.time.OffsetDateTime
import java.time.ZoneOffset
import scala.concurrent.ExecutionContext.Implicits.global
import scala.concurrent.ExecutionContext
import scala.concurrent.Future

class ArrivalsServiceSpec
    extends AnyFreeSpec
    with Matchers
    with OptionValues
    with ScalaFutures
    with MockitoSugar
    with CommonGenerators
    with ScalaCheckDrivenPropertyChecks
    with BeforeAndAfterEach {

  implicit val hc: HeaderCarrier = HeaderCarrier()

  val mockConnector: PersistenceConnector = mock[PersistenceConnector]
  val sut                                 = new ArrivalsServiceImpl(mockConnector)

  override def beforeEach(): Unit =
    reset(mockConnector)

  "Create Arrival notification" - {

    val validRequest: Source[ByteString, NotUsed]   = Source.single(ByteString(<schemaValid></schemaValid>.mkString, StandardCharsets.UTF_8))
    val invalidRequest: Source[ByteString, NotUsed] = Source.single(ByteString(<schemaInvalid></schemaInvalid>.mkString, StandardCharsets.UTF_8))

    val upstreamErrorResponse: Throwable = UpstreamErrorResponse("Internal service error", INTERNAL_SERVER_ERROR)

    "on a successful creation, should return a Right" in {
      when(mockConnector.postArrival(EORINumber(any[String]), eqTo(validRequest))(any[HeaderCarrier], any[ExecutionContext]))
        .thenReturn(Future.successful(ArrivalResponse(MovementId("ABC"), MessageId("123"))))
      val result                                              = sut.createArrival(EORINumber("1"), validRequest)
      val expected: Either[PersistenceError, ArrivalResponse] = Right(ArrivalResponse(MovementId("ABC"), MessageId("123")))
      whenReady(result.value) {
        _ mustBe expected
      }
    }

    "on a failed creation, should return a Left with an UnexpectedError" in {
      when(mockConnector.postArrival(EORINumber(any[String]), eqTo(invalidRequest))(any[HeaderCarrier], any[ExecutionContext]))
        .thenReturn(Future.failed(upstreamErrorResponse))
      val result                                              = sut.createArrival(EORINumber("1"), invalidRequest)
      val expected: Either[PersistenceError, ArrivalResponse] = Left(PersistenceError.UnexpectedError(Some(upstreamErrorResponse)))
      whenReady(result.value) {
        _ mustBe expected
      }
    }
  }

  "Getting a list of Arrivals (Movement) by EORI" - {

<<<<<<< HEAD
    val dateTime = Gen.option(arbitrary[OffsetDateTime])

    val now = OffsetDateTime.now(ZoneOffset.UTC)

    "when a departure (movement) is found, should return a Right" in forAll(Gen.listOfN(3, arbitrary[MovementResponse])) {
=======
    "when a arrival (movement) is found, should return a Right" in forAll(Gen.listOfN(3, arbitrary[MovementResponse])) {
>>>>>>> 3f4e257a

      expected =>
        when(mockConnector.getArrivalsForEori(EORINumber("1")))
          .thenReturn(Future.successful(expected))

        val result = sut.getArrivalsForEori(EORINumber("1"))
        whenReady(result.value) {
          _ mustBe Right(expected)
        }
    }

<<<<<<< HEAD
    "when a arrival is not found, should return a Left with an ArrivalNotFound" in {
=======
    "when a arrival is not found, should return a Left with an ArrivalsNotFound" in {
>>>>>>> 3f4e257a
      when(mockConnector.getArrivalsForEori(EORINumber("1")))
        .thenReturn(Future.failed(UpstreamErrorResponse("not found", NOT_FOUND)))

      val result = sut.getArrivalsForEori(EORINumber("1"))
      whenReady(result.value) {
        _ mustBe Left(PersistenceError.ArrivalsNotFound(EORINumber("1")))
      }
    }

    "on a failed submission, should return a Left with an UnexpectedError" in {
      val error = UpstreamErrorResponse("error", INTERNAL_SERVER_ERROR)
      when(mockConnector.getArrivalsForEori(EORINumber("1")))
        .thenReturn(Future.failed(error))

      val result = sut.getArrivalsForEori(EORINumber("1"))
      whenReady(result.value) {
        _ mustBe Left(PersistenceError.UnexpectedError(thr = Some(error)))
      }
    }

  }

}<|MERGE_RESOLUTION|>--- conflicted
+++ resolved
@@ -41,18 +41,10 @@
 import v2.models.EORINumber
 import v2.models.MessageId
 import v2.models.MovementId
-import v2.models.MovementReferenceNumber
 import v2.models.errors.PersistenceError
 import v2.models.responses.ArrivalResponse
-<<<<<<< HEAD
-=======
-import v2.models.responses.MessageSummary
->>>>>>> 3f4e257a
 import v2.models.responses.MovementResponse
-
 import java.nio.charset.StandardCharsets
-import java.time.OffsetDateTime
-import java.time.ZoneOffset
 import scala.concurrent.ExecutionContext.Implicits.global
 import scala.concurrent.ExecutionContext
 import scala.concurrent.Future
@@ -105,15 +97,7 @@
 
   "Getting a list of Arrivals (Movement) by EORI" - {
 
-<<<<<<< HEAD
-    val dateTime = Gen.option(arbitrary[OffsetDateTime])
-
-    val now = OffsetDateTime.now(ZoneOffset.UTC)
-
-    "when a departure (movement) is found, should return a Right" in forAll(Gen.listOfN(3, arbitrary[MovementResponse])) {
-=======
     "when a arrival (movement) is found, should return a Right" in forAll(Gen.listOfN(3, arbitrary[MovementResponse])) {
->>>>>>> 3f4e257a
 
       expected =>
         when(mockConnector.getArrivalsForEori(EORINumber("1")))
@@ -125,11 +109,7 @@
         }
     }
 
-<<<<<<< HEAD
-    "when a arrival is not found, should return a Left with an ArrivalNotFound" in {
-=======
     "when a arrival is not found, should return a Left with an ArrivalsNotFound" in {
->>>>>>> 3f4e257a
       when(mockConnector.getArrivalsForEori(EORINumber("1")))
         .thenReturn(Future.failed(UpstreamErrorResponse("not found", NOT_FOUND)))
 
