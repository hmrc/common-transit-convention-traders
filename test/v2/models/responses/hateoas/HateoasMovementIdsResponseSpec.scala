--- conflicted
+++ resolved
@@ -26,11 +26,8 @@
 import play.api.libs.json.Json
 import v2.base.TestCommonGenerators
 import v2.models.EORINumber
-<<<<<<< HEAD
+import v2.models.ItemCount
 import v2.models.LocalReferenceNumber
-=======
-import v2.models.ItemCount
->>>>>>> 300f3537
 import v2.models.MovementReferenceNumber
 import v2.models.MovementType
 import v2.models.PageNumber
@@ -41,25 +38,16 @@
 class HateoasMovementIdsResponseSpec extends AnyFreeSpec with Matchers with OptionValues with TestCommonGenerators with ScalaCheckDrivenPropertyChecks {
 
   for (movementType <- MovementType.values)
-<<<<<<< HEAD
-    s"${movementType.movementType} should produce valid HateoasMovementIdsResponse responses with optional updatedSince, movementEORI, movementReferenceNumber, localReferenceNumber" in forAll(
-      Gen.option(arbitrary[OffsetDateTime]),
-      Gen.option(arbitrary[EORINumber]),
-      Gen.option(arbitrary[MovementReferenceNumber]),
-      Gen.option(arbitrary[LocalReferenceNumber])
-    ) {
-      (updatedSince, movementEORI, movementReferenceNumber, localReferenceNumber) =>
-=======
-    s"${movementType.movementType} should produce valid HateoasMovementIdsResponse responses with optional updatedSince, movementEORI, movementReferenceNumber, page, count and receivedUntil" in forAll(
+    s"${movementType.movementType} should produce valid HateoasMovementIdsResponse responses with optional updatedSince, movementEORI, movementReferenceNumber, page, count, receivedUntil and localReferenceNumber" in forAll(
       Gen.option(arbitrary[OffsetDateTime]),
       Gen.option(arbitrary[EORINumber]),
       Gen.option(arbitrary[MovementReferenceNumber]),
       Gen.option(arbitrary[PageNumber]),
-      Gen.option(arbitrary[ItemCount])
+      Gen.option(arbitrary[ItemCount]),
+      Gen.option(arbitrary[LocalReferenceNumber])
     ) {
-      (updatedSince, movementEORI, movementReferenceNumber, page, count) =>
+      (updatedSince, movementEORI, movementReferenceNumber, page, count, localReferenceNumber) =>
         val receivedUntil     = updatedSince
->>>>>>> 300f3537
         val movementResponse1 = arbitraryMovementSummary.arbitrary.sample.value
         val movementResponse2 = arbitraryMovementSummary.arbitrary.sample.value
 
@@ -67,11 +55,7 @@
 
         val expected = Json.obj(
           "_links" -> Json.obj(
-<<<<<<< HEAD
-            "self" -> selfUrl(movementType, updatedSince, movementEORI, movementReferenceNumber, localReferenceNumber)
-=======
-            "self" -> selfUrl(movementType, updatedSince, movementEORI, movementReferenceNumber, page, count, receivedUntil)
->>>>>>> 300f3537
+            "self" -> selfUrl(movementType, updatedSince, movementEORI, movementReferenceNumber, page, count, receivedUntil, localReferenceNumber)
           ),
           movementType.urlFragment -> responses.map(
             movementResponse =>
@@ -91,11 +75,7 @@
           )
         )
 
-<<<<<<< HEAD
-        val actual = HateoasMovementIdsResponse(responses, movementType, updatedSince, movementEORI, movementReferenceNumber, localReferenceNumber)
-=======
-        val actual = HateoasMovementIdsResponse(responses, movementType, updatedSince, movementEORI, movementReferenceNumber, page, count, receivedUntil)
->>>>>>> 300f3537
+        val actual = HateoasMovementIdsResponse(responses, movementType, updatedSince, movementEORI, movementReferenceNumber, page, count, receivedUntil, localReferenceNumber)
 
         actual mustBe expected
     }
@@ -105,102 +85,10 @@
     updatedSince: Option[OffsetDateTime],
     movementEORI: Option[EORINumber],
     movementReferenceNumber: Option[MovementReferenceNumber],
-<<<<<<< HEAD
-    localReferenceNumber: Option[LocalReferenceNumber]
-  ): JsObject =
-    (updatedSince, movementEORI, movementReferenceNumber, localReferenceNumber) match {
-      case (Some(updatedSince), Some(movementEORI), Some(movementReferenceNumber), Some(localReferenceNumber)) =>
-        val time = DateTimeFormatter.ISO_OFFSET_DATE_TIME.format(updatedSince)
-        Json.obj(
-          "href" -> s"/customs/transits/movements/${movementType.urlFragment}?updatedSince=$time&movementEORI=${movementEORI.value}&movementReferenceNumber=${movementReferenceNumber.value}&localReferenceNumber=${localReferenceNumber.value}"
-        )
-
-      case (Some(updatedSince), Some(movementEORI), Some(movementReferenceNumber), _) =>
-        val time = DateTimeFormatter.ISO_OFFSET_DATE_TIME.format(updatedSince)
-        Json.obj(
-          "href" -> s"/customs/transits/movements/${movementType.urlFragment}?updatedSince=$time&movementEORI=${movementEORI.value}&movementReferenceNumber=${movementReferenceNumber.value}"
-        )
-
-      case (Some(updatedSince), Some(movementEORI), _, Some(localReferenceNumber)) =>
-        val time = DateTimeFormatter.ISO_OFFSET_DATE_TIME.format(updatedSince)
-        Json.obj(
-          "href" -> s"/customs/transits/movements/${movementType.urlFragment}?updatedSince=$time&movementEORI=${movementEORI.value}&localReferenceNumber=${localReferenceNumber.value}"
-        )
-
-      case (Some(updatedSince), _, Some(movementReferenceNumber), Some(localReferenceNumber)) =>
-        val time = DateTimeFormatter.ISO_OFFSET_DATE_TIME.format(updatedSince)
-        Json.obj(
-          "href" -> s"/customs/transits/movements/${movementType.urlFragment}?updatedSince=$time&movementReferenceNumber=${movementReferenceNumber.value}&localReferenceNumber=${localReferenceNumber.value}"
-        )
-
-      case (_, Some(movementEORI), Some(movementReferenceNumber), Some(localReferenceNumber)) =>
-        Json.obj(
-          "href" -> s"/customs/transits/movements/${movementType.urlFragment}?movementEORI=${movementEORI.value}&movementReferenceNumber=${movementReferenceNumber.value}&localReferenceNumber=${localReferenceNumber.value}"
-        )
-
-      case (Some(updatedSince), Some(movementEORI), _, _) =>
-        val time = DateTimeFormatter.ISO_OFFSET_DATE_TIME.format(updatedSince)
-        Json.obj(
-          "href" -> s"/customs/transits/movements/${movementType.urlFragment}?updatedSince=$time&movementEORI=${movementEORI.value}"
-        )
-
-      case (Some(updatedSince), _, Some(movementReferenceNumber), _) =>
-        val time = DateTimeFormatter.ISO_OFFSET_DATE_TIME.format(updatedSince)
-        Json.obj(
-          "href" -> s"/customs/transits/movements/${movementType.urlFragment}?updatedSince=$time&movementReferenceNumber=${movementReferenceNumber.value}"
-        )
-
-      case (Some(updatedSince), _, _, Some(localReferenceNumber)) =>
-        val time = DateTimeFormatter.ISO_OFFSET_DATE_TIME.format(updatedSince)
-        Json.obj(
-          "href" -> s"/customs/transits/movements/${movementType.urlFragment}?updatedSince=$time&localReferenceNumber=${localReferenceNumber.value}"
-        )
-
-      case (_, Some(movementEORI), Some(movementReferenceNumber), _) =>
-        Json.obj(
-          "href" -> s"/customs/transits/movements/${movementType.urlFragment}?movementEORI=${movementEORI.value}&movementReferenceNumber=${movementReferenceNumber.value}"
-        )
-
-      case (_, Some(movementEORI), _, Some(localReferenceNumber)) =>
-        Json.obj(
-          "href" -> s"/customs/transits/movements/${movementType.urlFragment}?movementEORI=${movementEORI.value}&localReferenceNumber=${localReferenceNumber.value}"
-        )
-
-      case (_, _, Some(movementReferenceNumber), Some(localReferenceNumber)) =>
-        Json.obj(
-          "href" -> s"/customs/transits/movements/${movementType.urlFragment}?movementReferenceNumber=${movementReferenceNumber.value}&localReferenceNumber=${localReferenceNumber.value}"
-        )
-
-      case (Some(updatedSince), _, _, _) =>
-        val time = DateTimeFormatter.ISO_OFFSET_DATE_TIME.format(updatedSince)
-        Json.obj(
-          "href" -> s"/customs/transits/movements/${movementType.urlFragment}?updatedSince=$time"
-        )
-
-      case (_, Some(movementEORI), _, _) =>
-        Json.obj(
-          "href" -> s"/customs/transits/movements/${movementType.urlFragment}?movementEORI=${movementEORI.value}"
-        )
-
-      case (_, _, Some(movementReferenceNumber), _) =>
-        Json.obj(
-          "href" -> s"/customs/transits/movements/${movementType.urlFragment}?movementReferenceNumber=${movementReferenceNumber.value}"
-        )
-
-      case (_, _, Some(localReferenceNumber), _) =>
-        Json.obj(
-          "href" -> s"/customs/transits/movements/${movementType.urlFragment}?localReferenceNumber=${localReferenceNumber.value}"
-        )
-
-      case (_, _, _, _) =>
-        Json.obj(
-          "href" -> s"/customs/transits/movements/${movementType.urlFragment}"
-        )
-    }
-=======
     page: Option[PageNumber],
     count: Option[ItemCount],
-    receivedUntil: Option[OffsetDateTime]
+    receivedUntil: Option[OffsetDateTime],
+    localReferenceNumber: Option[LocalReferenceNumber]
   ): JsObject = {
 
     val updated  = updatedSince.fold("")("updatedSince=" + DateTimeFormatter.ISO_OFFSET_DATE_TIME.format(_)).trim
@@ -209,8 +97,9 @@
     val pageNum  = page.fold("")("page=" + _.value).trim
     val countNum = count.fold("")("count=" + _.value).trim
     val received = receivedUntil.fold("")("receivedUntil=" + DateTimeFormatter.ISO_OFFSET_DATE_TIME.format(_)).trim
+    val lrn      = localReferenceNumber.fold("")("localReferenceNumber=" + _.value).trim
 
-    val queryString = Seq(updated, eori, mrn, pageNum, countNum, received)
+    val queryString = Seq(updated, eori, mrn, pageNum, countNum, received, lrn)
       .map(
         param => if (param.length > 0) "&" + param else ""
       )
@@ -222,5 +111,4 @@
     Json.obj("href" -> url)
   }
 
->>>>>>> 300f3537
 }