--- conflicted
+++ resolved
@@ -182,7 +182,6 @@
     } yield UpscanResponse(Reference(reference), fileStatus, downloadUrl, uploadDetails, failureDetails)
   }
 
-<<<<<<< HEAD
   implicit val arbitraryObjectSummaryWithMd5: Arbitrary[ObjectSummaryWithMd5] = Arbitrary {
     for {
       movementId <- arbitraryMovementId.arbitrary
@@ -190,14 +189,15 @@
       lastModified      = Instant.now()
       formattedDateTime = DateTimeFormatter.ofPattern("yyyyMMdd-HHmmss").format(lastModified)
       contentLen <- Gen.long
-      hash       <- Gen.alphaNumStr
+      hash       <- Gen.alphaNumStr.map(Md5Hash)
     } yield ObjectSummaryWithMd5(
       Path.Directory("common-transit-convention-traders").file(s"$movementId-$messageId-$formattedDateTime.xml"),
       contentLen,
-      Md5Hash(hash),
+      hash,
       lastModified
     )
-=======
+  }
+
   implicit def arbitraryUpscanResponseWithOutDownloadUrl(): Arbitrary[UpscanResponse] = Arbitrary {
     for {
       reference  <- Gen.alphaNumStr
@@ -206,7 +206,6 @@
       uploadDetails  = arbitraryUploadDetails.arbitrary.sample
       failureDetails = None
     } yield UpscanResponse(Reference(reference), fileStatus, downloadUrl, uploadDetails, failureDetails)
->>>>>>> 6087b213
   }
 
 }