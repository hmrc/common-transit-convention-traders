/*
 * Copyright 2023 HM Revenue & Customs
 *
 * Licensed under the Apache License, Version 2.0 (the "License");
 * you may not use this file except in compliance with the License.
 * You may obtain a copy of the License at
 *
 *     http://www.apache.org/licenses/LICENSE-2.0
 *
 * Unless required by applicable law or agreed to in writing, software
 * distributed under the License is distributed on an "AS IS" BASIS,
 * WITHOUT WARRANTIES OR CONDITIONS OF ANY KIND, either express or implied.
 * See the License for the specific language governing permissions and
 * limitations under the License.
 */

package v2.fakes.controllers

import akka.stream.Materializer
import akka.stream.scaladsl.Sink
import akka.stream.scaladsl.Source
import akka.util.ByteString
import com.google.inject.Inject
import play.api.libs.json.Json
import play.api.mvc.Action
import play.api.mvc.AnyContent
import play.api.mvc.BaseController
import play.api.test.Helpers.stubControllerComponents
import v2.controllers.V2MovementsController
import v2.controllers.stream.StreamingParsers
import v2.fakes.utils.FakePreMaterialisedFutureProvider
import v2.models.EORINumber
import v2.models.MessageId
import v2.models.MovementId
import v2.models.MovementType

import java.time.OffsetDateTime

class FakeV2MovementsController @Inject() ()(implicit val materializer: Materializer) extends BaseController with V2MovementsController with StreamingParsers {

  override val controllerComponents          = stubControllerComponents()
  override val preMaterialisedFutureProvider = FakePreMaterialisedFutureProvider

  override def createMovement(movementType: MovementType): Action[Source[ByteString, _]] = Action(streamFromMemory) {
    request =>
      request.body.runWith(Sink.ignore)
      Accepted(Json.obj("version" -> 2))
  }

  override def getMessage(movementType: MovementType, movementId: MovementId, messageId: MessageId): Action[AnyContent] = Action {
    _ =>
      Ok(Json.obj("version" -> 2))
  }

  override def getMessageIds(movementType: MovementType, movementId: MovementId, receivedSince: Option[OffsetDateTime]): Action[AnyContent] = Action {
    _ =>
      Ok(Json.obj("version" -> 2))
  }

  override def getMovement(movementType: MovementType, movementId: MovementId): Action[AnyContent] = Action {
    _ =>
      Ok(Json.obj("version" -> 2))
  }

  def getMovements(movementType: MovementType, updatedSince: Option[OffsetDateTime], movementEORI: Option[EORINumber]): Action[AnyContent] = Action {
    _ =>
      Ok(Json.obj("version" -> 2))
  }

  override def attachMessage(movementType: MovementType, movementId: MovementId): Action[Source[ByteString, _]] = Action(streamFromMemory) {
    request =>
      request.body.runWith(Sink.ignore)
      Accepted(Json.obj("version" -> 2))
  }

<<<<<<< HEAD
  override def attachLargeMessage(movementId: MovementId, messageId: MessageId): Action[Source[ByteString, _]] = Action(streamFromMemory) {
=======
  override def attachLargeMessage(movementId: MovementId) = Action(parse.json) {
>>>>>>> 1e5e92ae
    request =>
      Ok(Json.obj("version" -> 2))
  }
}<|MERGE_RESOLUTION|>--- conflicted
+++ resolved
@@ -73,11 +73,7 @@
       Accepted(Json.obj("version" -> 2))
   }
 
-<<<<<<< HEAD
-  override def attachLargeMessage(movementId: MovementId, messageId: MessageId): Action[Source[ByteString, _]] = Action(streamFromMemory) {
-=======
-  override def attachLargeMessage(movementId: MovementId) = Action(parse.json) {
->>>>>>> 1e5e92ae
+  override def attachLargeMessage(movementId: MovementId, messageId: MessageId) = Action(parse.json) {
     request =>
       Ok(Json.obj("version" -> 2))
   }
