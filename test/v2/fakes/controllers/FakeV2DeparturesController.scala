--- conflicted
+++ resolved
@@ -51,14 +51,13 @@
       Accepted(Json.obj("version" -> 2))
   }
 
-<<<<<<< HEAD
   override def getMessageIds(departureId: DepartureId, receivedSince: Option[OffsetDateTime]): Action[AnyContent] = Action {
     _ =>
       Accepted(Json.obj("version" -> 2))
-=======
+  }
+
   override def getDeparture(departureId: DepartureId): Action[AnyContent] = Action {
     _ =>
       Ok(Json.obj("version" -> 2))
->>>>>>> 35a9c755
   }
 }