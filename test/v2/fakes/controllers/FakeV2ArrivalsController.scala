/*
 * Copyright 2022 HM Revenue & Customs
 *
 * Licensed under the Apache License, Version 2.0 (the "License");
 * you may not use this file except in compliance with the License.
 * You may obtain a copy of the License at
 *
 *     http://www.apache.org/licenses/LICENSE-2.0
 *
 * Unless required by applicable law or agreed to in writing, software
 * distributed under the License is distributed on an "AS IS" BASIS,
 * WITHOUT WARRANTIES OR CONDITIONS OF ANY KIND, either express or implied.
 * See the License for the specific language governing permissions and
 * limitations under the License.
 */

package v2.fakes.controllers

import akka.stream.Materializer
import akka.stream.scaladsl.Sink
import akka.stream.scaladsl.Source
import akka.util.ByteString
import com.google.inject.Inject
import play.api.libs.json.Json
import play.api.mvc.Action
import play.api.mvc.AnyContent
import play.api.mvc.BaseController
import play.api.test.Helpers.stubControllerComponents
import v2.controllers.V2ArrivalsController
import v2.controllers.stream.StreamingParsers
import v2.models.MovementId

import java.time.OffsetDateTime

import java.time.OffsetDateTime

class FakeV2ArrivalsController @Inject() ()(implicit val materializer: Materializer) extends BaseController with V2ArrivalsController with StreamingParsers {

  override val controllerComponents = stubControllerComponents()

  override def createArrivalNotification(): Action[Source[ByteString, _]] = Action(streamFromMemory) {
    request =>
      request.body.runWith(Sink.ignore)
      Accepted(Json.obj("version" -> 2))
  }

  override def getArrivalsForEori(updatedSince: Option[OffsetDateTime]): Action[AnyContent] = Action {
    _ =>
      Ok(Json.obj("version" -> 2))
  }
<<<<<<< HEAD

  override def getArrival(arrivalId: MovementId): Action[AnyContent] = Action {
    _ =>
      Ok(Json.obj("version" -> 2))
  }
=======
>>>>>>> 3f4e257a
}<|MERGE_RESOLUTION|>--- conflicted
+++ resolved
@@ -29,9 +29,6 @@
 import v2.controllers.V2ArrivalsController
 import v2.controllers.stream.StreamingParsers
 import v2.models.MovementId
-
-import java.time.OffsetDateTime
-
 import java.time.OffsetDateTime
 
 class FakeV2ArrivalsController @Inject() ()(implicit val materializer: Materializer) extends BaseController with V2ArrivalsController with StreamingParsers {
@@ -48,12 +45,9 @@
     _ =>
       Ok(Json.obj("version" -> 2))
   }
-<<<<<<< HEAD
 
   override def getArrival(arrivalId: MovementId): Action[AnyContent] = Action {
     _ =>
       Ok(Json.obj("version" -> 2))
   }
-=======
->>>>>>> 3f4e257a
 }