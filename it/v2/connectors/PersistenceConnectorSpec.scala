--- conflicted
+++ resolved
@@ -47,11 +47,8 @@
 import utils.GuiceWiremockSuite
 import utils.TestMetrics
 import v2.models.EORINumber
-<<<<<<< HEAD
+import v2.models.ItemCount
 import v2.models.LocalReferenceNumber
-=======
-import v2.models.ItemCount
->>>>>>> 300f3537
 import v2.models.MessageId
 import v2.models.MessageStatus
 import v2.models.MovementId
@@ -786,11 +783,7 @@
       )
 
       implicit val hc = HeaderCarrier()
-<<<<<<< HEAD
-      val result      = persistenceConnector.getMovements(eori, MovementType.Departure, None, None, None, None)
-=======
-      val result      = persistenceConnector.getMovements(eori, MovementType.Departure, None, None, None, None, None, None)
->>>>>>> 300f3537
+      val result      = persistenceConnector.getMovements(eori, MovementType.Departure, None, None, None, None, None, None, None)
       whenReady(result) {
         _ mustBe movementSummaryList
       }
@@ -823,10 +816,6 @@
         )
 
         implicit val hc = HeaderCarrier()
-<<<<<<< HEAD
-        val result =
-          persistenceConnector.getMovements(eori, MovementType.Departure, Some(updatedSince), Some(movementEORI), Some(movementReferenceNumber), None)
-=======
         val result = persistenceConnector.getMovements(
           eori,
           MovementType.Departure,
@@ -835,9 +824,9 @@
           Some(movementReferenceNumber),
           Some(pageNumber),
           Some(itemCount),
-          Some(updatedSince)
-        )
->>>>>>> 300f3537
+          Some(updatedSince),
+          None
+        )
         whenReady(result) {
           _ mustBe movementSummaryList
         }
@@ -867,9 +856,6 @@
         )
 
         implicit val hc = HeaderCarrier()
-<<<<<<< HEAD
-        val result      = persistenceConnector.getMovements(eori, MovementType.Departure, Some(updatedSince), movementEORI, movementReferenceNumber, None)
-=======
         val result = persistenceConnector.getMovements(
           eori,
           MovementType.Departure,
@@ -878,9 +864,9 @@
           movementReferenceNumber,
           pageNumber,
           itemCount,
+          None,
           None
         )
->>>>>>> 300f3537
         whenReady(result) {
           _ mustBe movementSummaryList
         }
@@ -911,8 +897,16 @@
         )
 
         implicit val hc = HeaderCarrier()
-<<<<<<< HEAD
-        val result      = persistenceConnector.getMovements(eori, MovementType.Departure, updatedSince, Some(movementEORI), Some(movementReferenceNumber), None)
+        val result      = persistenceConnector.getMovements(
+          eori,
+          MovementType.Departure,
+          updatedSince,
+          Some(movementEORI),
+          Some(movementReferenceNumber),
+          pageNumber,
+          itemCount,
+          None,
+          None)
         whenReady(result) {
           _ mustBe movementSummaryList
         }
@@ -982,18 +976,6 @@
             Some(movementReferenceNumber),
             Some(localReferenceNumber)
           )
-=======
-        val result = persistenceConnector.getMovements(
-          eori,
-          MovementType.Departure,
-          updatedSince,
-          Some(movementEORI),
-          Some(movementReferenceNumber),
-          pageNumber,
-          itemCount,
-          None
-        )
->>>>>>> 300f3537
         whenReady(result) {
           _ mustBe movementSummaryList
         }
@@ -1014,11 +996,7 @@
       )
 
       val result = persistenceConnector
-<<<<<<< HEAD
-        .getMovements(eori, MovementType.Departure, None, None, None, None)
-=======
-        .getMovements(eori, MovementType.Departure, None, None, None, None, None)
->>>>>>> 300f3537
+        .getMovements(eori, MovementType.Departure, None, None, None, None, None, None, None)
         .map(
           _ => fail("This should have failed with a JsResult.Exception, but it succeeded")
         )
@@ -1053,11 +1031,7 @@
       )
 
       val result = persistenceConnector
-<<<<<<< HEAD
-        .getMovements(eori, MovementType.Departure, None, None, None, None)
-=======
-        .getMovements(eori, MovementType.Departure, None, None, None, None, None, None)
->>>>>>> 300f3537
+        .getMovements(eori, MovementType.Departure, None, None, None, None, None, None, None)
         .map(
           _ => fail("This should have failed with an UpstreamErrorResponse, but it succeeded")
         )
@@ -1807,11 +1781,7 @@
       )
 
       implicit val hc = HeaderCarrier()
-<<<<<<< HEAD
-      val result      = persistenceConnector.getMovements(eori, MovementType.Arrival, None, None, None, None)
-=======
-      val result      = persistenceConnector.getMovements(eori, MovementType.Arrival, None, None, None, None, None)
->>>>>>> 300f3537
+      val result      = persistenceConnector.getMovements(eori, MovementType.Arrival, None, None, None, None, None, None, None)
       whenReady(result) {
         _ mustBe movementSummaryList
       }
@@ -1845,9 +1815,6 @@
         )
 
         implicit val hc = HeaderCarrier()
-<<<<<<< HEAD
-        val result      = persistenceConnector.getMovements(eori, MovementType.Arrival, Some(updatedSince), Some(movementEORI), Some(movementReferenceNumber), None)
-=======
         val result = persistenceConnector.getMovements(
           eori,
           MovementType.Arrival,
@@ -1856,9 +1823,9 @@
           Some(movementReferenceNumber),
           Some(pageNumber),
           Some(itemCount),
-          Some(updatedSince)
-        )
->>>>>>> 300f3537
+          Some(updatedSince),
+          None
+        )
         whenReady(result) {
           _ mustBe movementSummaryList
         }
@@ -1888,9 +1855,6 @@
         )
 
         implicit val hc = HeaderCarrier()
-<<<<<<< HEAD
-        val result      = persistenceConnector.getMovements(eori, MovementType.Arrival, Some(updatedSince), movementEORI, movementReferenceNumber, None)
-=======
         val result = persistenceConnector.getMovements(
           eori,
           MovementType.Arrival,
@@ -1899,9 +1863,9 @@
           movementReferenceNumber,
           Some(pageNumber),
           Some(itemCount),
-          Some(updatedSince)
-        )
->>>>>>> 300f3537
+          Some(updatedSince),
+          None
+        )
         whenReady(result) {
           _ mustBe movementSummaryList
         }
@@ -1970,8 +1934,7 @@
         )
 
         implicit val hc = HeaderCarrier()
-<<<<<<< HEAD
-        val result      = persistenceConnector.getMovements(eori, MovementType.Arrival, updatedSince, Some(movementEORI), Some(movementReferenceNumber), None)
+        val result      = persistenceConnector.getMovements(eori, MovementType.Arrival, updatedSince, movementEORI, movementReferenceNumber, pageNumber, itemCount, None, None)
         whenReady(result) {
           _ mustBe movementSummaryList
         }
@@ -2040,10 +2003,6 @@
           Some(movementReferenceNumber),
           Some(localReferenceNumber)
         )
-=======
-        val result =
-          persistenceConnector.getMovements(eori, MovementType.Arrival, updatedSince, movementEORI, movementReferenceNumber, pageNumber, itemCount, None)
->>>>>>> 300f3537
         whenReady(result) {
           _ mustBe movementSummaryList
         }
@@ -2064,11 +2023,7 @@
       )
 
       val result = persistenceConnector
-<<<<<<< HEAD
-        .getMovements(eori, MovementType.Arrival, None, None, None, None)
-=======
-        .getMovements(eori, MovementType.Arrival, None, None, None, None, None, None)
->>>>>>> 300f3537
+        .getMovements(eori, MovementType.Arrival, None, None, None, None, None, None, None)
         .map(
           _ => fail("This should have failed with a JsResult.Exception, but it succeeded")
         )
@@ -2103,11 +2058,7 @@
       )
 
       val result = persistenceConnector
-<<<<<<< HEAD
-        .getMovements(eori, MovementType.Arrival, None, None, None, None)
-=======
-        .getMovements(eori, MovementType.Arrival, None, None, None, None, None, None)
->>>>>>> 300f3537
+        .getMovements(eori, MovementType.Arrival, None, None, None, None, None, None, None)
         .map(
           _ => fail("This should have failed with an UpstreamErrorResponse, but it succeeded")
         )
