--- conflicted
+++ resolved
@@ -921,11 +921,7 @@
     }
   }
 
-<<<<<<< HEAD
-  "GET /traders/movements/arrivals" - {
-=======
   "GET /traders/:EORI/movements/arrivals" - {
->>>>>>> 074e24d3
 
     implicit val hc = HeaderCarrier()
     val eori        = arbitrary[EORINumber].sample.get
