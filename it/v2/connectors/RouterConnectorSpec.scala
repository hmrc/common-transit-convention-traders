--- conflicted
+++ resolved
@@ -45,7 +45,6 @@
 import v2.models.EORINumber
 import v2.models.MessageId
 import v2.models.MovementId
-import v2.models.ObjectStoreURI
 import v2.models.SubmissionRoute
 import v2.models.errors.ErrorCode
 import v2.models.errors.PresentationError
@@ -81,11 +80,37 @@
 
   "POST /traders/:eori/message/:movementType/:messageId/movements/:movementId" - {
 
-<<<<<<< HEAD
     "When CREATED is received, get the submission route as via EIS" in forAll(
-=======
-    "When ACCEPTED is received, must return a successful future" in forAll(
->>>>>>> 6d728986
+      arbitrary[EORINumber],
+      arbitrary[MessageType],
+      arbitrary[MovementId],
+      arbitrary[MessageId]
+    ) {
+      (eoriNumber, messageType, movementId, messageId) =>
+        server.stubFor(
+          post(
+            urlEqualTo(targetUrl(eoriNumber, messageType, movementId, messageId))
+          ).withRequestBody(equalToXml(<test></test>.mkString))
+            .withHeader(HeaderNames.CONTENT_TYPE, equalTo(MimeTypes.XML))
+            .withHeader(Constants.XMessageTypeHeader, equalTo(messageType.code))
+            .willReturn(aResponse().withStatus(CREATED))
+        )
+
+        val source = Source.single(ByteString(<test></test>.mkString, StandardCharsets.UTF_8))
+
+        whenReady(
+          routerConnector
+            .post(messageType, eoriNumber, movementId, messageId, source)
+            .map(Right(_)) // can't test unit, but we want to test for success
+            .recover {
+              case thr => Left(thr)
+            }
+        ) {
+          _ mustBe Right(SubmissionRoute.ViaEIS)
+        }
+    }
+
+    "When ACCEPTED is received, get the submission route as via SDES" in forAll(
       arbitrary[EORINumber],
       arbitrary[MessageType],
       arbitrary[MovementId],
@@ -99,12 +124,8 @@
           ).withRequestBody(equalToXml(<test></test>.mkString))
             .withHeader(HeaderNames.CONTENT_TYPE, equalTo(MimeTypes.XML))
             .withHeader(Constants.XMessageTypeHeader, equalTo(messageType.code))
-<<<<<<< HEAD
-            .willReturn(aResponse().withStatus(CREATED))
-=======
             .withHeader(Constants.XClientIdHeader, equalTo(clientId))
             .willReturn(aResponse().withStatus(ACCEPTED))
->>>>>>> 6d728986
         )
 
         val source = Source.single(ByteString(<test></test>.mkString, StandardCharsets.UTF_8))
@@ -115,36 +136,6 @@
               implicitly[ExecutionContext],
               HeaderCarrier(otherHeaders = Seq((Constants.XClientIdHeader -> clientId)))
             )
-            .map(Right(_)) // can't test unit, but we want to test for success
-            .recover {
-              case thr => Left(thr)
-            }
-        ) {
-          _ mustBe Right(SubmissionRoute.ViaEIS)
-        }
-    }
-
-    "When ACCEPTED is received, get the submission route as via SDES" in forAll(
-      arbitrary[EORINumber],
-      arbitrary[MessageType],
-      arbitrary[MovementId],
-      arbitrary[MessageId]
-    ) {
-      (eoriNumber, messageType, movementId, messageId) =>
-        server.stubFor(
-          post(
-            urlEqualTo(targetUrl(eoriNumber, messageType, movementId, messageId))
-          ).withRequestBody(equalToXml(<test></test>.mkString))
-            .withHeader(HeaderNames.CONTENT_TYPE, equalTo(MimeTypes.XML))
-            .withHeader(Constants.XMessageTypeHeader, equalTo(messageType.code))
-            .willReturn(aResponse().withStatus(ACCEPTED))
-        )
-
-        val source = Source.single(ByteString(<test></test>.mkString, StandardCharsets.UTF_8))
-
-        whenReady(
-          routerConnector
-            .post(messageType, eoriNumber, movementId, messageId, source)
             .map(Right(_)) // can't test unit, but we want to test for success
             .recover {
               case thr => Left(thr)
