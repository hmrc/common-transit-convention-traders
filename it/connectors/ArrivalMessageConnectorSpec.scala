--- conflicted
+++ resolved
@@ -86,13 +86,8 @@
       val connector = app.injector.instanceOf[ArrivalMessageConnector]
       val arrival = Arrival(
         ArrivalId(1),
-<<<<<<< HEAD
-        routing.routes.ArrivalsRouter.getArrival(ArrivalId(1).toString).urlWithContext,
-        routes.ArrivalMessagesController.getArrivalMessages(ArrivalId(1)).urlWithContext,
-=======
-        routes.ArrivalMovementController.getArrival(ArrivalId(1)).urlWithContext,
+        routing.routes.ArrivalsRouter.getArrival("1").urlWithContext,
         routing.routes.ArrivalsRouter.getArrivalMessageIds("1").urlWithContext,
->>>>>>> a5da0ba1
         "MRN",
         LocalDateTime.now,
         LocalDateTime.now
@@ -179,13 +174,8 @@
       val connector = app.injector.instanceOf[ArrivalMessageConnector]
       val arrival = ArrivalWithMessages(
         ArrivalId(1),
-<<<<<<< HEAD
-        routing.routes.ArrivalsRouter.getArrival(ArrivalId(1).toString).urlWithContext,
-        routes.ArrivalMessagesController.getArrivalMessages(ArrivalId(1)).urlWithContext,
-=======
-        routes.ArrivalMovementController.getArrival(ArrivalId(1)).urlWithContext,
+        routing.routes.ArrivalsRouter.getArrival("1").urlWithContext,
         routing.routes.ArrivalsRouter.getArrivalMessageIds("1").urlWithContext,
->>>>>>> a5da0ba1
         "MRN",
         LocalDateTime.now,
         LocalDateTime.now,
@@ -234,13 +224,8 @@
       val dateTime  = Some(OffsetDateTime.of(2021, 3, 14, 13, 15, 30, 0, ZoneOffset.ofHours(1)))
       val arrival = ArrivalWithMessages(
         ArrivalId(1),
-<<<<<<< HEAD
-        routing.routes.ArrivalsRouter.getArrival(ArrivalId(1).toString).urlWithContext,
-        routes.ArrivalMessagesController.getArrivalMessages(ArrivalId(1)).urlWithContext,
-=======
-        routes.ArrivalMovementController.getArrival(ArrivalId(1)).urlWithContext,
+        routing.routes.ArrivalsRouter.getArrival("1").urlWithContext,
         routing.routes.ArrivalsRouter.getArrivalMessageIds("1").urlWithContext,
->>>>>>> a5da0ba1
         "MRN",
         LocalDateTime.now,
         LocalDateTime.now,
@@ -288,13 +273,8 @@
       val connector = app.injector.instanceOf[ArrivalMessageConnector]
       val arrival = Arrival(
         ArrivalId(1),
-<<<<<<< HEAD
-        routing.routes.ArrivalsRouter.getArrival(ArrivalId(1).toString).urlWithContext,
-        routes.ArrivalMessagesController.getArrivalMessages(ArrivalId(1)).urlWithContext,
-=======
-        routes.ArrivalMovementController.getArrival(ArrivalId(1)).urlWithContext,
+        routing.routes.ArrivalsRouter.getArrival("1").urlWithContext,
         routing.routes.ArrivalsRouter.getArrivalMessageIds("1").urlWithContext,
->>>>>>> a5da0ba1
         "MRN",
         LocalDateTime.now,
         LocalDateTime.now
