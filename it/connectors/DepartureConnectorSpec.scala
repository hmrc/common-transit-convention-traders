/*
 * Copyright 2021 HM Revenue & Customs
 *
 * Licensed under the Apache License, Version 2.0 (the "License");
 * you may not use this file except in compliance with the License.
 * You may obtain a copy of the License at
 *
 *     http://www.apache.org/licenses/LICENSE-2.0
 *
 * Unless required by applicable law or agreed to in writing, software
 * distributed under the License is distributed on an "AS IS" BASIS,
 * WITHOUT WARRANTIES OR CONDITIONS OF ANY KIND, either express or implied.
 * See the License for the specific language governing permissions and
 * limitations under the License.
 */

package connectors

import com.github.tomakehurst.wiremock.client.WireMock._
import controllers.routes
import models.domain.Departure
import models.domain.Departures
import models.response.HateaosResponseDeparture
import models.response.HateaosResponseDepartures
import org.scalatest.concurrent.IntegrationPatience
import org.scalatest.concurrent.ScalaFutures
import org.scalatest.freespec.AnyFreeSpec
import org.scalatest.matchers.must.Matchers
import org.scalatestplus.scalacheck.ScalaCheckPropertyChecks
import play.api.libs.json.Json
import play.api.test.FakeRequest
import play.api.test.Helpers._
import uk.gov.hmrc.http.HeaderCarrier
import utils.CallOps._

import java.time.LocalDateTime
import uk.gov.hmrc.http.UpstreamErrorResponse
import scala.concurrent.ExecutionContext.Implicits.global
import models.Box

class DepartureConnectorSpec extends AnyFreeSpec with Matchers with WiremockSuite with ScalaFutures with IntegrationPatience with ScalaCheckPropertyChecks {
  "post" - {

    "must return ACCEPTED when post is successful" in {
      val connector = app.injector.instanceOf[DeparturesConnector]

      server.stubFor(
        post(
          urlEqualTo("/transits-movements-trader-at-departure/movements/departures")
        ).willReturn(aResponse().withStatus(ACCEPTED))
      )

      implicit val hc            = HeaderCarrier()
      implicit val requestHeader = FakeRequest()

      val result = connector.post("<document></document>").futureValue

      result mustEqual Right(Option.empty[Box])
    }

    "must return INTERNAL_SERVER_ERROR when post" - {
      "returns INTERNAL_SERVER_ERROR" in {
        val connector = app.injector.instanceOf[DeparturesConnector]

        server.stubFor(
          post(
            urlEqualTo("/transits-movements-trader-at-departure/movements/departures")
          ).willReturn(aResponse().withStatus(INTERNAL_SERVER_ERROR))
        )

        val errorMessage = "test error message"

        implicit val hc            = HeaderCarrier()
        implicit val requestHeader = FakeRequest().withBody(errorMessage)

        val result = connector.post("<document></document>").futureValue

        result mustEqual Left(UpstreamErrorResponse(errorMessage, INTERNAL_SERVER_ERROR))
      }

    }

    "must return BAD_REQUEST when post returns BAD_REQUEST" in {
      val connector = app.injector.instanceOf[DeparturesConnector]

      server.stubFor(
        post(
          urlEqualTo("/transits-movements-trader-at-departure/movements/departures")
        ).willReturn(aResponse().withStatus(BAD_REQUEST))
      )

      val errorMessage = "test error message"

      implicit val hc            = HeaderCarrier()
      implicit val requestHeader = FakeRequest().withBody(errorMessage)

      val result = connector.post("<document></document>").futureValue

      result mustEqual Left(UpstreamErrorResponse(errorMessage, BAD_REQUEST))
    }
  }
  "get" - {
    "must return Departure when departure is found" in {
      val connector = app.injector.instanceOf[DeparturesConnector]
      val departure = Departure(
        1,
        routes.DeparturesController.getDeparture("1").urlWithContext,
        routes.DepartureMessagesController.getDepartureMessages("1").urlWithContext,
        Some("MRN"),
        "status",
        LocalDateTime.now,
        LocalDateTime.now
      )

      server.stubFor(
        get(urlEqualTo("/transits-movements-trader-at-departure/movements/departures/1"))
          .willReturn(
            aResponse()
              .withStatus(OK)
              .withBody(Json.toJson(departure).toString())
          )
      )

      implicit val hc            = HeaderCarrier()
      implicit val requestHeader = FakeRequest()

      val result = connector.get("1").futureValue

      result mustEqual Right(departure)
    }

    "must return HttpResponse with an internal server error if there is a model mismatch" in {
      val connector = app.injector.instanceOf[DeparturesConnector]
      val departure = Departure(
        1,
        routes.DeparturesController.getDeparture("1").urlWithContext,
        routes.DepartureMessagesController.getDepartureMessages("1").urlWithContext,
        Some("MRN"),
        "status",
        LocalDateTime.now,
        LocalDateTime.now
      )

      val response = HateaosResponseDeparture(departure)

      server.stubFor(
        get(urlEqualTo("/transits-movements-trader-at-departure/movements/departures/1"))
          .willReturn(
            aResponse()
              .withStatus(OK)
              .withBody(Json.toJson(response).toString())
          )
      )

      implicit val hc            = HeaderCarrier()
      implicit val requestHeader = FakeRequest()

      val result = connector.get("1").futureValue

      result.isLeft mustEqual true
      result.left.map {
        x => x.status mustEqual INTERNAL_SERVER_ERROR
      }
    }

    "must return HttpResponse with a not found if not found" in {
      val connector = app.injector.instanceOf[DeparturesConnector]
      server.stubFor(
        get(urlEqualTo("/transits-movements-trader-at-departure/movements/departures/1"))
          .willReturn(aResponse().withStatus(NOT_FOUND))
      )

      implicit val hc            = HeaderCarrier()
      implicit val requestHeader = FakeRequest()

      val result = connector.get("1").futureValue

      result.isLeft mustEqual true
      result.left.map {
        x => x.status mustEqual NOT_FOUND
      }
    }

    "must return HttpResponse with a bad request if there is a bad request" in {
      val connector = app.injector.instanceOf[DeparturesConnector]
      server.stubFor(
        get(urlEqualTo("/transits-movements-trader-at-departure/movements/departures/1"))
          .willReturn(aResponse().withStatus(BAD_REQUEST))
      )

      implicit val hc            = HeaderCarrier()
      implicit val requestHeader = FakeRequest()

      val result = connector.get("1").futureValue

      result.isLeft mustEqual true
      result.left.map {
        x => x.status mustEqual BAD_REQUEST
      }
    }

    "must return HttpResponse with an internal server if there is an internal server error" in {
      val connector = app.injector.instanceOf[DeparturesConnector]
      server.stubFor(
        get(urlEqualTo("/transits-movements-trader-at-departure/movements/departures/1"))
          .willReturn(aResponse().withStatus(INTERNAL_SERVER_ERROR))
      )

      implicit val hc            = HeaderCarrier()
      implicit val requestHeader = FakeRequest()

      val result = connector.get("1").futureValue

      result.isLeft mustEqual true
      result.left.map {
        x => x.status mustEqual INTERNAL_SERVER_ERROR
      }
    }
  }

  "getForEori" - {
    "must return Departure when departure is found" in {
      val connector = app.injector.instanceOf[DeparturesConnector]
      val departures = Departures(
        Seq(
          Departure(
            1,
            routes.DeparturesController.getDeparture("1").urlWithContext,
            routes.DepartureMessagesController.getDepartureMessages("1").urlWithContext,
            Some("1"),
            "status",
            LocalDateTime.now,
            LocalDateTime.now
          )
        )
      )

<<<<<<< HEAD
      server.stubFor(
        get(urlEqualTo("/transits-movements-trader-at-departure/movements/departures/"))
          .willReturn(
            aResponse()
              .withStatus(OK)
              .withBody(Json.toJson(departures).toString())
          )
      )
=======
      server.stubFor(get(urlEqualTo("/transits-movements-trader-at-departure/movements/departures"))
        .willReturn(aResponse().withStatus(OK)
          .withBody(Json.toJson(departures).toString())))
>>>>>>> f43daf37

      implicit val hc            = HeaderCarrier()
      implicit val requestHeader = FakeRequest()

      val result = connector.getForEori.futureValue

      result mustEqual Right(departures)
    }

    "must return HttpResponse with an internal server error if there is a model mismatch" in {
      val connector = app.injector.instanceOf[DeparturesConnector]
      val departures = Departures(
        Seq(
          Departure(
            1,
            routes.DeparturesController.getDeparture("1").urlWithContext,
            routes.DepartureMessagesController.getDepartureMessages("1").urlWithContext,
            Some("1"),
            "status",
            LocalDateTime.now,
            LocalDateTime.now
          )
        )
      )

      val response = HateaosResponseDepartures(departures)

<<<<<<< HEAD
      server.stubFor(
        get(urlEqualTo("/transits-movements-trader-at-departure/movements/departures/"))
          .willReturn(
            aResponse()
              .withStatus(OK)
              .withBody(Json.toJson(response).toString())
          )
      )
=======
      server.stubFor(get(urlEqualTo("/transits-movements-trader-at-departure/movements/departures"))
        .willReturn(aResponse().withStatus(OK)
        .withBody(Json.toJson(response).toString())))
>>>>>>> f43daf37

      implicit val hc            = HeaderCarrier()
      implicit val requestHeader = FakeRequest()

      val result = connector.getForEori.futureValue

      result.isLeft mustEqual true
      result.left.map {
        x => x.status mustEqual INTERNAL_SERVER_ERROR
      }
    }

    "must return HttpResponse with a not found if not found" in {
      val connector = app.injector.instanceOf[DeparturesConnector]
<<<<<<< HEAD
      server.stubFor(
        get(urlEqualTo("/transits-movements-trader-at-departure/movements/departures/"))
          .willReturn(aResponse().withStatus(NOT_FOUND))
      )
=======
      server.stubFor(get(urlEqualTo("/transits-movements-trader-at-departure/movements/departures"))
        .willReturn(aResponse().withStatus(NOT_FOUND)))
>>>>>>> f43daf37

      implicit val hc            = HeaderCarrier()
      implicit val requestHeader = FakeRequest()

      val result = connector.getForEori.futureValue

      result.isLeft mustEqual true
      result.left.map {
        x => x.status mustEqual NOT_FOUND
      }
    }

    "must return HttpResponse with a bad request if there is a bad request" in {
      val connector = app.injector.instanceOf[DeparturesConnector]
<<<<<<< HEAD
      server.stubFor(
        get(urlEqualTo("/transits-movements-trader-at-departure/movements/departures/"))
          .willReturn(aResponse().withStatus(BAD_REQUEST))
      )
=======
      server.stubFor(get(urlEqualTo("/transits-movements-trader-at-departure/movements/departures"))
        .willReturn(aResponse().withStatus(BAD_REQUEST)))
>>>>>>> f43daf37

      implicit val hc            = HeaderCarrier()
      implicit val requestHeader = FakeRequest()

      val result = connector.getForEori.futureValue

      result.isLeft mustEqual true
      result.left.map {
        x => x.status mustEqual BAD_REQUEST
      }
    }

    "must return HttpResponse with an internal server if there is an internal server error" in {
      val connector = app.injector.instanceOf[DeparturesConnector]
<<<<<<< HEAD
      server.stubFor(
        get(urlEqualTo("/transits-movements-trader-at-departure/movements/departures/"))
          .willReturn(aResponse().withStatus(INTERNAL_SERVER_ERROR))
      )
=======
      server.stubFor(get(urlEqualTo("/transits-movements-trader-at-departure/movements/departures"))
        .willReturn(aResponse().withStatus(INTERNAL_SERVER_ERROR)))
>>>>>>> f43daf37

      implicit val hc            = HeaderCarrier()
      implicit val requestHeader = FakeRequest()

      val result = connector.getForEori.futureValue

      result.isLeft mustEqual true
      result.left.map {
        x => x.status mustEqual INTERNAL_SERVER_ERROR
      }
    }

  }

  override protected def portConfigKey: String = "microservice.services.transits-movements-trader-at-departure.port"
}<|MERGE_RESOLUTION|>--- conflicted
+++ resolved
@@ -235,7 +235,6 @@
         )
       )
 
-<<<<<<< HEAD
       server.stubFor(
         get(urlEqualTo("/transits-movements-trader-at-departure/movements/departures/"))
           .willReturn(
@@ -244,11 +243,6 @@
               .withBody(Json.toJson(departures).toString())
           )
       )
-=======
-      server.stubFor(get(urlEqualTo("/transits-movements-trader-at-departure/movements/departures"))
-        .willReturn(aResponse().withStatus(OK)
-          .withBody(Json.toJson(departures).toString())))
->>>>>>> f43daf37
 
       implicit val hc            = HeaderCarrier()
       implicit val requestHeader = FakeRequest()
@@ -276,7 +270,6 @@
 
       val response = HateaosResponseDepartures(departures)
 
-<<<<<<< HEAD
       server.stubFor(
         get(urlEqualTo("/transits-movements-trader-at-departure/movements/departures/"))
           .willReturn(
@@ -285,11 +278,6 @@
               .withBody(Json.toJson(response).toString())
           )
       )
-=======
-      server.stubFor(get(urlEqualTo("/transits-movements-trader-at-departure/movements/departures"))
-        .willReturn(aResponse().withStatus(OK)
-        .withBody(Json.toJson(response).toString())))
->>>>>>> f43daf37
 
       implicit val hc            = HeaderCarrier()
       implicit val requestHeader = FakeRequest()
@@ -304,15 +292,10 @@
 
     "must return HttpResponse with a not found if not found" in {
       val connector = app.injector.instanceOf[DeparturesConnector]
-<<<<<<< HEAD
       server.stubFor(
         get(urlEqualTo("/transits-movements-trader-at-departure/movements/departures/"))
           .willReturn(aResponse().withStatus(NOT_FOUND))
       )
-=======
-      server.stubFor(get(urlEqualTo("/transits-movements-trader-at-departure/movements/departures"))
-        .willReturn(aResponse().withStatus(NOT_FOUND)))
->>>>>>> f43daf37
 
       implicit val hc            = HeaderCarrier()
       implicit val requestHeader = FakeRequest()
@@ -327,15 +310,10 @@
 
     "must return HttpResponse with a bad request if there is a bad request" in {
       val connector = app.injector.instanceOf[DeparturesConnector]
-<<<<<<< HEAD
       server.stubFor(
         get(urlEqualTo("/transits-movements-trader-at-departure/movements/departures/"))
           .willReturn(aResponse().withStatus(BAD_REQUEST))
       )
-=======
-      server.stubFor(get(urlEqualTo("/transits-movements-trader-at-departure/movements/departures"))
-        .willReturn(aResponse().withStatus(BAD_REQUEST)))
->>>>>>> f43daf37
 
       implicit val hc            = HeaderCarrier()
       implicit val requestHeader = FakeRequest()
@@ -350,15 +328,10 @@
 
     "must return HttpResponse with an internal server if there is an internal server error" in {
       val connector = app.injector.instanceOf[DeparturesConnector]
-<<<<<<< HEAD
       server.stubFor(
         get(urlEqualTo("/transits-movements-trader-at-departure/movements/departures/"))
           .willReturn(aResponse().withStatus(INTERNAL_SERVER_ERROR))
       )
-=======
-      server.stubFor(get(urlEqualTo("/transits-movements-trader-at-departure/movements/departures"))
-        .willReturn(aResponse().withStatus(INTERNAL_SERVER_ERROR)))
->>>>>>> f43daf37
 
       implicit val hc            = HeaderCarrier()
       implicit val requestHeader = FakeRequest()
