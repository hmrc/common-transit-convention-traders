/*
 * Copyright 2022 HM Revenue & Customs
 *
 * Licensed under the Apache License, Version 2.0 (the "License");
 * you may not use this file except in compliance with the License.
 * You may obtain a copy of the License at
 *
 *     http://www.apache.org/licenses/LICENSE-2.0
 *
 * Unless required by applicable law or agreed to in writing, software
 * distributed under the License is distributed on an "AS IS" BASIS,
 * WITHOUT WARRANTIES OR CONDITIONS OF ANY KIND, either express or implied.
 * See the License for the specific language governing permissions and
 * limitations under the License.
 */

package connectors

import com.github.tomakehurst.wiremock.client.WireMock._
import config.Constants
import controllers.routes
import models.Box
import models.BoxId
import models.domain.Arrival
import models.domain.ArrivalId
import models.domain.Arrivals
import models.response.HateoasResponseArrival
import models.response.HateoasResponseArrivals
import org.scalatest.concurrent.IntegrationPatience
import org.scalatest.concurrent.ScalaFutures
import org.scalatest.freespec.AnyFreeSpec
import org.scalatest.matchers.must.Matchers
import org.scalatestplus.play.guice.GuiceOneAppPerSuite
import org.scalatestplus.scalacheck.ScalaCheckPropertyChecks
import play.api.http.ContentTypes
import play.api.http.HeaderNames
import play.api.libs.json.Json
import play.api.test.Helpers._
import uk.gov.hmrc.http.Authorization
import uk.gov.hmrc.http.HeaderCarrier
import v2.utils.CallOps._

import java.time.LocalDateTime
import java.time.OffsetDateTime
import java.time.ZoneOffset
import scala.concurrent.ExecutionContext.Implicits.global

class ArrivalConnectorSpec
    extends AnyFreeSpec
    with Matchers
    with GuiceOneAppPerSuite
    with utils.GuiceWiremockSuite
    with ScalaFutures
    with IntegrationPatience
    with ScalaCheckPropertyChecks {
  val testBoxId   = BoxId("testBoxId")
  val testBoxName = "testBoxName"
  val testBox     = Box(testBoxId, testBoxName)

  "post" - {
    "must return ACCEPTED when post is successful" in {
      val connector = app.injector.instanceOf[ArrivalConnector]

      server.stubFor(
        post(
          urlEqualTo("/transit-movements-trader-at-destination/movements/arrivals")
        )
          .withHeader(HeaderNames.AUTHORIZATION, equalTo("a5sesqerTyi135/"))
          .withHeader(HeaderNames.ACCEPT, equalTo(ContentTypes.JSON))
          .withHeader(HeaderNames.CONTENT_TYPE, equalTo(ContentTypes.XML))
          .withHeader(Constants.ChannelHeader, equalTo("api"))
          .withHeader(Constants.XClientIdHeader, equalTo("foo"))
          .willReturn(
            aResponse()
              .withStatus(ACCEPTED)
              .withBody(
                Json.stringify(
                  Json.toJson(
                    Option(testBox)
                  )
                )
              )
          )
      )

      implicit val hc = HeaderCarrier()
        .copy(authorization = Some(Authorization("a5sesqerTyi135/")))
        .withExtraHeaders(Constants.XClientIdHeader -> "foo")

      val result = connector.post("<document></document>").futureValue

      result.right.get.responseData mustEqual Option(testBox)
    }

    "must return INTERNAL_SERVER_ERROR when post" - {
      "returns INTERNAL_SERVER_ERROR" in {
        val connector = app.injector.instanceOf[ArrivalConnector]

        server.stubFor(
          post(
            urlEqualTo("/transit-movements-trader-at-destination/movements/arrivals")
          ).willReturn(aResponse().withStatus(INTERNAL_SERVER_ERROR))
        )

        implicit val hc = HeaderCarrier()

        val result = connector.post("<document></document>").futureValue

        result.left.get.statusCode mustEqual INTERNAL_SERVER_ERROR
      }

    }

    "must return BAD_REQUEST when post returns BAD_REQUEST" in {
      val connector = app.injector.instanceOf[ArrivalConnector]

      server.stubFor(
        post(
          urlEqualTo("/transit-movements-trader-at-destination/movements/arrivals")
        ).willReturn(aResponse().withStatus(BAD_REQUEST))
      )

      implicit val hc = HeaderCarrier()

      val result = connector.post("<document></document>").futureValue

      result.left.get.statusCode mustEqual BAD_REQUEST
    }
  }

  "put" - {
    "must return ACCEPTED when put is successful" in {
      val connector = app.injector.instanceOf[ArrivalConnector]

      server.stubFor(
        put(
          urlEqualTo("/transit-movements-trader-at-destination/movements/arrivals/2")
        )
          .withHeader(HeaderNames.AUTHORIZATION, equalTo("a5sesqerTyi135/"))
          .withHeader(HeaderNames.ACCEPT, equalTo(ContentTypes.JSON))
          .withHeader(HeaderNames.CONTENT_TYPE, equalTo(ContentTypes.XML))
          .withHeader(Constants.ChannelHeader, equalTo("api"))
          .withHeader(Constants.XClientIdHeader, equalTo("foo"))
          .willReturn(
            aResponse()
              .withStatus(ACCEPTED)
              .withBody(
                Json.stringify(
                  Json.toJson(
                    Option(testBox)
                  )
                )
              )
          )
      )

      implicit val hc = HeaderCarrier()
        .copy(authorization = Some(Authorization("a5sesqerTyi135/")))
        .withExtraHeaders(Constants.XClientIdHeader -> "foo")

      val result = connector.put("<document></document>", ArrivalId(2)).futureValue

      result.right.get.responseData mustEqual Option(testBox)
    }

    "must return INTERNAL_SERVER_ERROR when put" - {
      "returns INTERNAL_SERVER_ERROR" in {
        val connector = app.injector.instanceOf[ArrivalConnector]

        server.stubFor(
          put(
            urlEqualTo("/transit-movements-trader-at-destination/movements/arrivals/2")
          ).willReturn(aResponse().withStatus(INTERNAL_SERVER_ERROR))
        )

        implicit val hc = HeaderCarrier()

        val result = connector.put("<document></document>", ArrivalId(2)).futureValue

        result.left.get.statusCode mustEqual INTERNAL_SERVER_ERROR
      }

    }

    "must return BAD_REQUEST when put returns BAD_REQUEST" in {
      val connector = app.injector.instanceOf[ArrivalConnector]

      server.stubFor(
        put(
          urlEqualTo("/transit-movements-trader-at-destination/movements/arrivals/2")
        ).willReturn(aResponse().withStatus(BAD_REQUEST))
      )

      implicit val hc = HeaderCarrier()

      val result = connector.put("<document></document>", ArrivalId(2)).futureValue

      result.left.get.statusCode mustEqual BAD_REQUEST
    }

  }

  "get" - {
    "must return Arrival when arrival is found" in {
      val connector = app.injector.instanceOf[ArrivalConnector]
      val arrival = Arrival(
        ArrivalId(1),
<<<<<<< HEAD
        routing.routes.ArrivalsRouter.getArrival(ArrivalId(1).toString).urlWithContext,
        routes.ArrivalMessagesController.getArrivalMessages(ArrivalId(1)).urlWithContext,
=======
        routes.ArrivalMovementController.getArrival(ArrivalId(1)).urlWithContext,
        routing.routes.ArrivalsRouter.getArrivalMessageIds("1").urlWithContext,
>>>>>>> a5da0ba1
        "MRN",
        LocalDateTime.now,
        LocalDateTime.now
      )

      server.stubFor(
        get(urlEqualTo("/transit-movements-trader-at-destination/movements/arrivals/1"))
          .withHeader(HeaderNames.AUTHORIZATION, equalTo("a5sesqerTyi135/"))
          .withHeader(HeaderNames.ACCEPT, equalTo(ContentTypes.JSON))
          .withHeader(Constants.ChannelHeader, equalTo("api"))
          .withHeader(Constants.XClientIdHeader, equalTo("foo"))
          .willReturn(
            aResponse()
              .withStatus(OK)
              .withBody(Json.toJson(arrival).toString())
          )
      )

      implicit val hc = HeaderCarrier()
        .copy(authorization = Some(Authorization("a5sesqerTyi135/")))
        .withExtraHeaders(Constants.XClientIdHeader -> "foo")

      val result = connector.get(ArrivalId(1)).futureValue

      result mustEqual Right(arrival)
    }

    "must return HttpResponse with an internal server error if there is a model mismatch" in {
      val connector = app.injector.instanceOf[ArrivalConnector]
      val arrival = Arrival(
        ArrivalId(1),
<<<<<<< HEAD
        routing.routes.ArrivalsRouter.getArrival(ArrivalId(1).toString).url,
        routes.ArrivalMessagesController.getArrivalMessages(ArrivalId(1)).urlWithContext,
=======
        routes.ArrivalMovementController.getArrival(ArrivalId(1)).urlWithContext,
        routing.routes.ArrivalsRouter.getArrivalMessageIds("1").urlWithContext,
>>>>>>> a5da0ba1
        "MRN",
        LocalDateTime.now,
        LocalDateTime.now
      )

      val response = HateoasResponseArrival(arrival)

      server.stubFor(
        get(urlEqualTo("/transit-movements-trader-at-destination/movements/arrivals/1"))
          .willReturn(
            aResponse()
              .withStatus(OK)
              .withBody(Json.toJson(response).toString())
          )
      )

      implicit val hc = HeaderCarrier()

      val result = connector.get(ArrivalId(1)).futureValue

      result.isLeft mustEqual true
      result.left.map {
        x => x.status mustEqual INTERNAL_SERVER_ERROR
      }
    }

    "must return HttpResponse with a not found if not found" in {
      val connector = app.injector.instanceOf[ArrivalConnector]
      server.stubFor(
        get(urlEqualTo("/transit-movements-trader-at-destination/movements/arrivals/1"))
          .willReturn(aResponse().withStatus(NOT_FOUND))
      )

      implicit val hc = HeaderCarrier()

      val result = connector.get(ArrivalId(1)).futureValue

      result.isLeft mustEqual true
      result.left.map {
        x => x.status mustEqual NOT_FOUND
      }
    }

    "must return HttpResponse with a bad request if there is a bad request" in {
      val connector = app.injector.instanceOf[ArrivalConnector]
      server.stubFor(
        get(urlEqualTo("/transit-movements-trader-at-destination/movements/arrivals/1"))
          .willReturn(aResponse().withStatus(BAD_REQUEST))
      )

      implicit val hc = HeaderCarrier()

      val result = connector.get(ArrivalId(1)).futureValue

      result.isLeft mustEqual true
      result.left.map {
        x => x.status mustEqual BAD_REQUEST
      }
    }

    "must return HttpResponse with an internal server if there is an internal server error" in {
      val connector = app.injector.instanceOf[ArrivalConnector]
      server.stubFor(
        get(urlEqualTo("/transit-movements-trader-at-destination/movements/arrivals/1"))
          .willReturn(aResponse().withStatus(INTERNAL_SERVER_ERROR))
      )

      implicit val hc = HeaderCarrier()

      val result = connector.get(ArrivalId(1)).futureValue

      result.isLeft mustEqual true
      result.left.map {
        x => x.status mustEqual INTERNAL_SERVER_ERROR
      }
    }
  }

  "getForEori" - {
    "must return Arrival when arrival is found" in {
      val connector = app.injector.instanceOf[ArrivalConnector]
      val arrivals = Arrivals(
        Seq(
          Arrival(
            ArrivalId(1),
<<<<<<< HEAD
            routing.routes.ArrivalsRouter.getArrival(ArrivalId(1).toString).urlWithContext,
            routes.ArrivalMessagesController.getArrivalMessages(ArrivalId(1)).urlWithContext,
=======
            routes.ArrivalMovementController.getArrival(ArrivalId(1)).urlWithContext,
            routing.routes.ArrivalsRouter.getArrivalMessageIds("1").urlWithContext,
>>>>>>> a5da0ba1
            "MRN",
            LocalDateTime.now,
            LocalDateTime.now
          )
        ),
        1,
        1
      )

      server.stubFor(
        get(urlEqualTo("/transit-movements-trader-at-destination/movements/arrivals"))
          .withHeader(HeaderNames.AUTHORIZATION, equalTo("a5sesqerTyi135/"))
          .withHeader(HeaderNames.ACCEPT, equalTo(ContentTypes.JSON))
          .withHeader(Constants.ChannelHeader, equalTo("api"))
          .withHeader(Constants.XClientIdHeader, equalTo("foo"))
          .willReturn(
            aResponse()
              .withStatus(OK)
              .withBody(Json.toJson(arrivals).toString())
          )
      )

      implicit val hc = HeaderCarrier()
        .copy(authorization = Some(Authorization("a5sesqerTyi135/")))
        .withExtraHeaders(Constants.XClientIdHeader -> "foo")

      val result = connector.getForEori(None).futureValue

      result mustEqual Right(arrivals)
    }

    "must render updatedSince parameter into request URL" in {
      val connector = app.injector.instanceOf[ArrivalConnector]
      val arrivals = Arrivals(
        Seq(
          Arrival(
            ArrivalId(1),
<<<<<<< HEAD
            routing.routes.ArrivalsRouter.getArrival(ArrivalId(1).toString).urlWithContext,
            routes.ArrivalMessagesController.getArrivalMessages(ArrivalId(1)).urlWithContext,
=======
            routes.ArrivalMovementController.getArrival(ArrivalId(1)).urlWithContext,
            routing.routes.ArrivalsRouter.getArrivalMessageIds("1").urlWithContext,
>>>>>>> a5da0ba1
            "MRN",
            LocalDateTime.now,
            LocalDateTime.now
          )
        ),
        1,
        1
      )
      val dateTime = Some(OffsetDateTime.of(2021, 3, 14, 13, 15, 30, 0, ZoneOffset.ofHours(1)))

      server.stubFor(
        get(urlEqualTo("/transit-movements-trader-at-destination/movements/arrivals?updatedSince=2021-03-14T13%3A15%3A30%2B01%3A00"))
          .withHeader(HeaderNames.AUTHORIZATION, equalTo("a5sesqerTyi135/"))
          .withHeader(HeaderNames.ACCEPT, equalTo(ContentTypes.JSON))
          .withHeader(Constants.ChannelHeader, equalTo("api"))
          .withHeader(Constants.XClientIdHeader, equalTo("foo"))
          .willReturn(
            aResponse()
              .withStatus(OK)
              .withBody(Json.toJson(arrivals).toString())
          )
      )

      implicit val hc = HeaderCarrier()
        .copy(authorization = Some(Authorization("a5sesqerTyi135/")))
        .withExtraHeaders(Constants.XClientIdHeader -> "foo")

      val result = connector.getForEori(dateTime).futureValue

      result mustEqual Right(arrivals)
    }

    "must return HttpResponse with an internal server error if there is a model mismatch" in {
      val connector = app.injector.instanceOf[ArrivalConnector]
      val arrival = Arrivals(
        Seq(
          Arrival(
            ArrivalId(1),
<<<<<<< HEAD
            routing.routes.ArrivalsRouter.getArrival(ArrivalId(1).toString).urlWithContext,
            routes.ArrivalMessagesController.getArrivalMessages(ArrivalId(1)).urlWithContext,
=======
            routes.ArrivalMovementController.getArrival(ArrivalId(1)).urlWithContext,
            routing.routes.ArrivalsRouter.getArrivalMessageIds("1").urlWithContext,
>>>>>>> a5da0ba1
            "MRN",
            LocalDateTime.now,
            LocalDateTime.now
          )
        ),
        1,
        1
      )

      val response = HateoasResponseArrivals(arrival)

      server.stubFor(
        get(urlEqualTo("/transit-movements-trader-at-destination/movements/arrivals"))
          .willReturn(
            aResponse()
              .withStatus(OK)
              .withBody(Json.toJson(response).toString())
          )
      )

      implicit val hc = HeaderCarrier()

      val result = connector.getForEori(None).futureValue

      result.isLeft mustEqual true
      result.left.map {
        x => x.status mustEqual INTERNAL_SERVER_ERROR
      }
    }

    "must return HttpResponse with a not found if not found" in {
      val connector = app.injector.instanceOf[ArrivalConnector]
      server.stubFor(
        get(urlEqualTo("/transit-movements-trader-at-destination/movements/arrivals"))
          .willReturn(aResponse().withStatus(NOT_FOUND))
      )

      implicit val hc = HeaderCarrier()

      val result = connector.getForEori(None).futureValue

      result.isLeft mustEqual true
      result.left.map {
        x => x.status mustEqual NOT_FOUND
      }
    }

    "must return HttpResponse with a bad request if there is a bad request" in {
      val connector = app.injector.instanceOf[ArrivalConnector]
      server.stubFor(
        get(urlEqualTo("/transit-movements-trader-at-destination/movements/arrivals"))
          .willReturn(aResponse().withStatus(BAD_REQUEST))
      )

      implicit val hc = HeaderCarrier()

      val result = connector.getForEori(None).futureValue

      result.isLeft mustEqual true
      result.left.map {
        x => x.status mustEqual BAD_REQUEST
      }
    }

    "must return HttpResponse with an internal server if there is an internal server error" in {
      val connector = app.injector.instanceOf[ArrivalConnector]
      server.stubFor(
        get(urlEqualTo("/transit-movements-trader-at-destination/movements/arrivals"))
          .willReturn(aResponse().withStatus(INTERNAL_SERVER_ERROR))
      )

      implicit val hc = HeaderCarrier()

      val result = connector.getForEori(None).futureValue

      result.isLeft mustEqual true
      result.left.map {
        x => x.status mustEqual INTERNAL_SERVER_ERROR
      }
    }

  }

  override protected def portConfigKey: Seq[String] =
    Seq("microservice.services.transit-movement-trader-at-destination.port")
}<|MERGE_RESOLUTION|>--- conflicted
+++ resolved
@@ -18,7 +18,6 @@
 
 import com.github.tomakehurst.wiremock.client.WireMock._
 import config.Constants
-import controllers.routes
 import models.Box
 import models.BoxId
 import models.domain.Arrival
@@ -53,6 +52,7 @@
     with ScalaFutures
     with IntegrationPatience
     with ScalaCheckPropertyChecks {
+
   val testBoxId   = BoxId("testBoxId")
   val testBoxName = "testBoxName"
   val testBox     = Box(testBoxId, testBoxName)
@@ -205,13 +205,8 @@
       val connector = app.injector.instanceOf[ArrivalConnector]
       val arrival = Arrival(
         ArrivalId(1),
-<<<<<<< HEAD
-        routing.routes.ArrivalsRouter.getArrival(ArrivalId(1).toString).urlWithContext,
-        routes.ArrivalMessagesController.getArrivalMessages(ArrivalId(1)).urlWithContext,
-=======
-        routes.ArrivalMovementController.getArrival(ArrivalId(1)).urlWithContext,
+        routing.routes.ArrivalsRouter.getArrival("1").urlWithContext,
         routing.routes.ArrivalsRouter.getArrivalMessageIds("1").urlWithContext,
->>>>>>> a5da0ba1
         "MRN",
         LocalDateTime.now,
         LocalDateTime.now
@@ -243,13 +238,8 @@
       val connector = app.injector.instanceOf[ArrivalConnector]
       val arrival = Arrival(
         ArrivalId(1),
-<<<<<<< HEAD
-        routing.routes.ArrivalsRouter.getArrival(ArrivalId(1).toString).url,
-        routes.ArrivalMessagesController.getArrivalMessages(ArrivalId(1)).urlWithContext,
-=======
-        routes.ArrivalMovementController.getArrival(ArrivalId(1)).urlWithContext,
+        routing.routes.ArrivalsRouter.getArrival("1").url,
         routing.routes.ArrivalsRouter.getArrivalMessageIds("1").urlWithContext,
->>>>>>> a5da0ba1
         "MRN",
         LocalDateTime.now,
         LocalDateTime.now
@@ -335,13 +325,8 @@
         Seq(
           Arrival(
             ArrivalId(1),
-<<<<<<< HEAD
-            routing.routes.ArrivalsRouter.getArrival(ArrivalId(1).toString).urlWithContext,
-            routes.ArrivalMessagesController.getArrivalMessages(ArrivalId(1)).urlWithContext,
-=======
-            routes.ArrivalMovementController.getArrival(ArrivalId(1)).urlWithContext,
+            routing.routes.ArrivalsRouter.getArrival("1").urlWithContext,
             routing.routes.ArrivalsRouter.getArrivalMessageIds("1").urlWithContext,
->>>>>>> a5da0ba1
             "MRN",
             LocalDateTime.now,
             LocalDateTime.now
@@ -379,13 +364,8 @@
         Seq(
           Arrival(
             ArrivalId(1),
-<<<<<<< HEAD
-            routing.routes.ArrivalsRouter.getArrival(ArrivalId(1).toString).urlWithContext,
-            routes.ArrivalMessagesController.getArrivalMessages(ArrivalId(1)).urlWithContext,
-=======
-            routes.ArrivalMovementController.getArrival(ArrivalId(1)).urlWithContext,
+            routing.routes.ArrivalsRouter.getArrival("1").urlWithContext,
             routing.routes.ArrivalsRouter.getArrivalMessageIds("1").urlWithContext,
->>>>>>> a5da0ba1
             "MRN",
             LocalDateTime.now,
             LocalDateTime.now
@@ -424,13 +404,8 @@
         Seq(
           Arrival(
             ArrivalId(1),
-<<<<<<< HEAD
-            routing.routes.ArrivalsRouter.getArrival(ArrivalId(1).toString).urlWithContext,
-            routes.ArrivalMessagesController.getArrivalMessages(ArrivalId(1)).urlWithContext,
-=======
-            routes.ArrivalMovementController.getArrival(ArrivalId(1)).urlWithContext,
+            routing.routes.ArrivalsRouter.getArrival("1").urlWithContext,
             routing.routes.ArrivalsRouter.getArrivalMessageIds("1").urlWithContext,
->>>>>>> a5da0ba1
             "MRN",
             LocalDateTime.now,
             LocalDateTime.now
