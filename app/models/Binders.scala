--- conflicted
+++ resolved
@@ -41,18 +41,6 @@
   implicit val optionEORINumberQueryStringBindable: QueryStringBindable[Option[EORINumber]] =
     QueryStringBindable.bindableOption[EORINumber]
 
-<<<<<<< HEAD
-  implicit def pathBinder(implicit binder: PathBindable[String]): PathBindable[MovementType] = new PathBindable[MovementType] {
-
-    override def bind(key: String, value: String): Either[String, MovementType] =
-      for {
-        urlFragment  <- binder.bind(key, value)
-        movementType <- MovementType.values.find(_.urlFragment == urlFragment).toRight("Invalid movement type")
-      } yield movementType
-
-    override def unbind(key: String, movementType: MovementType): String =
-      movementType.urlFragment
-=======
   implicit def movementTypePathBindable: PathBindable[MovementType] = new PathBindable[MovementType] {
 
     override def bind(key: String, value: String): Either[String, MovementType] =
@@ -64,6 +52,5 @@
 
     override def unbind(key: String, value: MovementType): String =
       value.toString
->>>>>>> e0f5110f
   }
 }