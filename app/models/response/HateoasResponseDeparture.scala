--- conflicted
+++ resolved
@@ -25,13 +25,8 @@
 object HateoasResponseDeparture {
 
   def apply(departureId: DepartureId, created: String, updated: String, movementReferenceNumber: Option[String]): JsObject = {
-<<<<<<< HEAD
-    val departureUrl = routes.DeparturesController.getDeparture(departureId).urlWithContext
+    val departureUrl = routing.routes.DeparturesRouter.getDeparture(departureId.toString).urlWithContext
     val messagesUrl  = routing.routes.DeparturesRouter.getMessageIds(departureId.toString).urlWithContext
-=======
-    val departureUrl = routing.routes.DeparturesRouter.getDeparture(departureId.toString).urlWithContext
-    val messagesUrl  = routes.DepartureMessagesController.getDepartureMessages(departureId).urlWithContext
->>>>>>> 35a9c755
 
     JsObject(
       Json
