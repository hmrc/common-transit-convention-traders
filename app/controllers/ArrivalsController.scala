/*
 * Copyright 2020 HM Revenue & Customs
 *
 * Licensed under the Apache License, Version 2.0 (the "License");
 * you may not use this file except in compliance with the License.
 * You may obtain a copy of the License at
 *
 *     http://www.apache.org/licenses/LICENSE-2.0
 *
 * Unless required by applicable law or agreed to in writing, software
 * distributed under the License is distributed on an "AS IS" BASIS,
 * WITHOUT WARRANTIES OR CONDITIONS OF ANY KIND, either express or implied.
 * See the License for the specific language governing permissions and
 * limitations under the License.
 */

package controllers

<<<<<<< HEAD
import connectors.MessageConnector
=======
import java.net.{URI, URLEncoder}

import connectors.{ArrivalConnector, MessageConnector}
>>>>>>> 73d24c94
import controllers.actions.AuthAction
import javax.inject.Inject
import models.request.{ArrivalNotificationXSD, UnloadingRemarksXSD, XSDFile}
import play.api.mvc.{Action, ControllerComponents, Result}
import services.XmlValidationService
import uk.gov.hmrc.http.HttpResponse
import uk.gov.hmrc.play.bootstrap.controller.BackendController
import utils.Utils

import scala.concurrent.{ExecutionContext, Future}
import scala.util.{Failure, Success, Try}
import scala.xml.NodeSeq
import uk.gov.hmrc.http.{HeaderCarrier, HttpResponse, Upstream4xxResponse}

class ArrivalsController @Inject()(cc: ControllerComponents,
                                   authAction: AuthAction,
                                   messageConnector: MessageConnector,
                                   arrivalConnector: ArrivalConnector,
                                   xmlValidationService: XmlValidationService)(implicit ec: ExecutionContext) extends BackendController(cc) {

  def createArrivalNotification(): Action[NodeSeq] = authAction.async(parse.xml) {
    implicit request =>
<<<<<<< HEAD
      postToArrivalEndpointDownstream(request.body.toString, ArrivalNotificationXSD, None)
  }

  def createUnloadingPermission(arrivalId: String): Action[NodeSeq] = authAction.async(parse.xml) {
    implicit request =>
      postToArrivalEndpointDownstream(request.body.toString, UnloadingRemarksXSD, Some(arrivalId))
  }

  private def postToArrivalEndpointDownstream(body: String, xsdFile: XSDFile, arrivalId: Option[String])(implicit hc: HeaderCarrier): Future[Result] =
    xmlValidationService.validate(body, xsdFile) match {
      case Right(_) =>
        messageConnector.post(body, arrivalId).map { response =>
          response.status match {
            case s if Utils.is2xx(s) =>
              val location = response.header(LOCATION)
=======
      xmlValidationService.validate(request.body.toString, ArrivalNotificationXSD) match {
        case Right(_) =>
          messageConnector.post(request.body).map { response =>
            response.status match {
              case NO_CONTENT =>
                getLocationHeader(response) match {
                  case Some(lh) =>
                    Accepted.withHeaders(LOCATION -> s"/movements/arrivals/${urlEncode(lh.arrivalId)}")
                  case _ => InternalServerError
                }
              case _ => InternalServerError
            }
          } recover {
            case _: Throwable =>
              InternalServerError
          }
        case Left(_) =>
          Future.successful(BadRequest)
      }
  }

  def resubmitArrivalNotification(arrivalId: String): Action[NodeSeq] = authAction.async(parse.xml) {
    implicit request =>
      xmlValidationService.validate(request.body.toString, ArrivalNotificationXSD) match {
        case Right(_) =>
            arrivalConnector.put(arrivalId, request.body).map { response =>
              response.status match {
                case NO_CONTENT =>
                  getLocationHeader(response) match {
                    case Some(lh) =>
                      Accepted.withHeaders(LOCATION -> s"/movements/arrivals/${urlEncode(lh.arrivalId)}")
                    case _ => InternalServerError
                  }
                case _ => InternalServerError
              }
            } recover {
              case _: Throwable =>
                InternalServerError
            }
        case Left(_) =>
          Future.successful(BadRequest)
      }
  }

  private def getLocationHeader(r: HttpResponse): Option[LocationHeader] =
  {
    r.header(LOCATION).map(l => LocationHeader.parse(l))
  }
>>>>>>> 73d24c94

              location match {
                case Some(locationValue) => Utils.arrivalId(locationValue) match {
                  case Success(id) =>
                    Accepted.withHeaders(LOCATION -> s"/customs/transits/movements/arrivals/${Utils.urlEncode(id)}")
                  case Failure(_) =>
                    InternalServerError
                }
                case _ =>
                  InternalServerError
              }
          }
        } recover {
          case e: Upstream4xxResponse =>
            if (e.upstreamResponseCode == 400)
              BadRequest
            else if (e.upstreamResponseCode == 404)
              NotFound
            else
              InternalServerError
          case _: Throwable =>
            InternalServerError
        }
      case Left(_) =>
        Future.successful(BadRequest)
    }
}<|MERGE_RESOLUTION|>--- conflicted
+++ resolved
@@ -16,19 +16,14 @@
 
 package controllers
 
-<<<<<<< HEAD
-import connectors.MessageConnector
-=======
 import java.net.{URI, URLEncoder}
 
 import connectors.{ArrivalConnector, MessageConnector}
->>>>>>> 73d24c94
 import controllers.actions.AuthAction
 import javax.inject.Inject
 import models.request.{ArrivalNotificationXSD, UnloadingRemarksXSD, XSDFile}
 import play.api.mvc.{Action, ControllerComponents, Result}
 import services.XmlValidationService
-import uk.gov.hmrc.http.HttpResponse
 import uk.gov.hmrc.play.bootstrap.controller.BackendController
 import utils.Utils
 
@@ -43,12 +38,6 @@
                                    arrivalConnector: ArrivalConnector,
                                    xmlValidationService: XmlValidationService)(implicit ec: ExecutionContext) extends BackendController(cc) {
 
-  def createArrivalNotification(): Action[NodeSeq] = authAction.async(parse.xml) {
-    implicit request =>
-<<<<<<< HEAD
-      postToArrivalEndpointDownstream(request.body.toString, ArrivalNotificationXSD, None)
-  }
-
   def createUnloadingPermission(arrivalId: String): Action[NodeSeq] = authAction.async(parse.xml) {
     implicit request =>
       postToArrivalEndpointDownstream(request.body.toString, UnloadingRemarksXSD, Some(arrivalId))
@@ -61,7 +50,35 @@
           response.status match {
             case s if Utils.is2xx(s) =>
               val location = response.header(LOCATION)
-=======
+
+              location match {
+                case Some(locationValue) => Utils.arrivalId(locationValue) match {
+                  case Success(id) =>
+                    Accepted.withHeaders(LOCATION -> s"/customs/transits/movements/arrivals/${Utils.urlEncode(id)}")
+                  case Failure(_) =>
+                    InternalServerError
+                }
+                case _ =>
+                  InternalServerError
+              }
+          }
+        } recover {
+          case e: Upstream4xxResponse =>
+            if (e.upstreamResponseCode == 400)
+              BadRequest
+            else if (e.upstreamResponseCode == 404)
+              NotFound
+            else
+              InternalServerError
+          case _: Throwable =>
+            InternalServerError
+        }
+      case Left(_) =>
+        Future.successful(BadRequest)
+    }
+
+  def createArrivalNotification(): Action[NodeSeq] = authAction.async(parse.xml) {
+    implicit request =>
       xmlValidationService.validate(request.body.toString, ArrivalNotificationXSD) match {
         case Right(_) =>
           messageConnector.post(request.body).map { response =>
@@ -110,31 +127,7 @@
   {
     r.header(LOCATION).map(l => LocationHeader.parse(l))
   }
->>>>>>> 73d24c94
 
-              location match {
-                case Some(locationValue) => Utils.arrivalId(locationValue) match {
-                  case Success(id) =>
-                    Accepted.withHeaders(LOCATION -> s"/customs/transits/movements/arrivals/${Utils.urlEncode(id)}")
-                  case Failure(_) =>
-                    InternalServerError
-                }
-                case _ =>
-                  InternalServerError
-              }
-          }
-        } recover {
-          case e: Upstream4xxResponse =>
-            if (e.upstreamResponseCode == 400)
-              BadRequest
-            else if (e.upstreamResponseCode == 404)
-              NotFound
-            else
-              InternalServerError
-          case _: Throwable =>
-            InternalServerError
-        }
-      case Left(_) =>
-        Future.successful(BadRequest)
-    }
+  private def urlEncode(s: String): String =
+    URLEncoder.encode(s, "UTF-8")
 }