/*
 * Copyright 2023 HM Revenue & Customs
 *
 * Licensed under the Apache License, Version 2.0 (the "License");
 * you may not use this file except in compliance with the License.
 * You may obtain a copy of the License at
 *
 *     http://www.apache.org/licenses/LICENSE-2.0
 *
 * Unless required by applicable law or agreed to in writing, software
 * distributed under the License is distributed on an "AS IS" BASIS,
 * WITHOUT WARRANTIES OR CONDITIONS OF ANY KIND, either express or implied.
 * See the License for the specific language governing permissions and
 * limitations under the License.
 */

package v2.controllers

import cats.data.EitherT
import play.api.Logging
import v2.models.errors._

import scala.concurrent.ExecutionContext
import scala.concurrent.Future

trait ConvertError extends Logging {

  implicit class ErrorConverter[E, A](value: EitherT[Future, E, A]) {

    def asPresentation(implicit c: Converter[E], ec: ExecutionContext): EitherT[Future, PresentationError, A] =
      value.leftMap(c.convert).leftSemiflatTap {
        case InternalServiceError(message, _, cause) =>
          val causeText = cause
            .map {
              ex =>
                s"""
                   |Message: ${ex.getMessage}
                   |Trace: ${ex.getStackTrace.mkString(System.lineSeparator())}
                   |""".stripMargin
            }
            .getOrElse("No exception is available")
          logger.error(s"""Internal Server Error: $message
               |
               |$causeText""".stripMargin)
          Future.successful(())
        case _ => Future.successful(())
      }
  }

  trait Converter[E] {
    def convert(input: E): PresentationError
  }

  val jsonToXmlValidationErrorConverter = new Converter[FailedToValidateError] {
    import v2.models.errors.FailedToValidateError._

    def convert(validationError: FailedToValidateError): PresentationError = validationError match {
      case XmlSchemaFailedToValidateError(_) => PresentationError.internalServiceError()
      case x                                 => validationErrorConverter.convert(x)
    }
  }

  implicit val validationErrorConverter = new Converter[FailedToValidateError] {
    import v2.models.errors.FailedToValidateError._

    def convert(validationError: FailedToValidateError): PresentationError = validationError match {
      case UnexpectedError(thr)                              => PresentationError.internalServiceError(cause = thr)
      case InvalidMessageTypeError(messageType)              => PresentationError.badRequestError(s"$messageType is not a valid message type")
      case ParsingError(message)                             => PresentationError.badRequestError(message)
      case BusinessValidationError(message)                  => PresentationError.businessValidationError(message)
      case XmlSchemaFailedToValidateError(validationErrors)  => PresentationError.xmlSchemaValidationError(validationErrors = validationErrors)
      case JsonSchemaFailedToValidateError(validationErrors) => PresentationError.jsonSchemaValidationError(validationErrors = validationErrors)
    }
  }

  implicit val persistenceErrorConverter = new Converter[PersistenceError] {
    import v2.models.errors.PersistenceError._

    def convert(persistenceError: PersistenceError): PresentationError = persistenceError match {
      case MovementNotFound(movementId, movementType) =>
        PresentationError.notFoundError(s"${movementType.movementType.capitalize} movement with ID ${movementId.value} was not found")
      case MessageNotFound(movementId, messageId) =>
        PresentationError.notFoundError(s"Message with ID ${messageId.value} for movement ${movementId.value} was not found")
<<<<<<< HEAD
      case UnexpectedError(thr) => PresentationError.internalServiceError(cause = thr)
=======
      case MovementsNotFound(eori, movementType) =>
        PresentationError.notFoundError(s"${movementType.movementType.capitalize} movement IDs for ${eori.value} were not found")
      case DuplicateLRNError(lrn) => PresentationError.conflictError(s"LRN ${lrn.value} has previously been used and cannot be reused")
      case UnexpectedError(thr)   => PresentationError.internalServiceError(cause = thr)
>>>>>>> cf189ee2
    }
  }

  implicit val routerErrorConverter = new Converter[RouterError] {
    import v2.models.errors.RouterError._

    override def convert(routerError: RouterError): PresentationError = routerError match {
      case UnexpectedError(thr) => PresentationError.internalServiceError(cause = thr)
      case UnrecognisedOffice(office, field) =>
        PresentationError.badRequestError(
          s"The customs office specified for $field must be a customs office located in the United Kingdom ($office was specified)"
        )
    }
  }

  implicit val conversionErrorConverter = new Converter[ConversionError] {
    import v2.models.errors.ConversionError._

    override def convert(routerError: ConversionError): PresentationError = routerError match {
      case UnexpectedError(thr) => PresentationError.internalServiceError(cause = thr)
    }
  }

  implicit val extractionError = new Converter[ExtractionError] {
    import v2.models.errors.ExtractionError._

    override def convert(extractionError: ExtractionError): PresentationError = extractionError match {
      case MalformedInput                   => PresentationError.badRequestError("Input was malformed")
      case MessageTypeNotFound(messageType) => PresentationError.badRequestError(s"$messageType is not a valid message type")
    }
  }

  implicit val messageFormatError = new Converter[StreamingError] {
    import v2.models.errors.StreamingError._

    override def convert(messageFormatError: StreamingError): PresentationError = messageFormatError match {
      case UnexpectedError(ex) => PresentationError.internalServiceError(cause = ex)
    }
  }

  implicit val upscanErrorConverter = new Converter[UpscanError] {
    import v2.models.errors.UpscanError._

    override def convert(upscanInitiateError: UpscanError): PresentationError = upscanInitiateError match {
      case UnexpectedError(thr) => PresentationError.internalServiceError(cause = thr)
    }
  }
}<|MERGE_RESOLUTION|>--- conflicted
+++ resolved
@@ -81,14 +81,8 @@
         PresentationError.notFoundError(s"${movementType.movementType.capitalize} movement with ID ${movementId.value} was not found")
       case MessageNotFound(movementId, messageId) =>
         PresentationError.notFoundError(s"Message with ID ${messageId.value} for movement ${movementId.value} was not found")
-<<<<<<< HEAD
-      case UnexpectedError(thr) => PresentationError.internalServiceError(cause = thr)
-=======
-      case MovementsNotFound(eori, movementType) =>
-        PresentationError.notFoundError(s"${movementType.movementType.capitalize} movement IDs for ${eori.value} were not found")
       case DuplicateLRNError(lrn) => PresentationError.conflictError(s"LRN ${lrn.value} has previously been used and cannot be reused")
       case UnexpectedError(thr)   => PresentationError.internalServiceError(cause = thr)
->>>>>>> cf189ee2
     }
   }
 
