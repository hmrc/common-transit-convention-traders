/*
 * Copyright 2022 HM Revenue & Customs
 *
 * Licensed under the Apache License, Version 2.0 (the "License");
 * you may not use this file except in compliance with the License.
 * You may obtain a copy of the License at
 *
 *     http://www.apache.org/licenses/LICENSE-2.0
 *
 * Unless required by applicable law or agreed to in writing, software
 * distributed under the License is distributed on an "AS IS" BASIS,
 * WITHOUT WARRANTIES OR CONDITIONS OF ANY KIND, either express or implied.
 * See the License for the specific language governing permissions and
 * limitations under the License.
 */

package v2.controllers

import akka.stream.Materializer
import akka.stream.scaladsl.FileIO
import akka.stream.scaladsl.Sink
import akka.stream.scaladsl.Source
import akka.util.ByteString
import cats.data.EitherT
import com.google.inject.ImplementedBy
import com.google.inject.Inject
import com.google.inject.Singleton
import com.kenshoo.play.metrics.Metrics
import metrics.ErrorRatioGauge
import metrics.HasActionMetrics
import play.api.Logging
import play.api.http.MimeTypes
import play.api.libs.Files.TemporaryFileCreator
import play.api.libs.json.Json
import play.api.mvc.Action
import play.api.mvc.BaseController
import play.api.mvc.ControllerComponents
import play.api.mvc.Result
import routing.VersionedRouting
import uk.gov.hmrc.http.HeaderCarrier
import uk.gov.hmrc.play.http.HeaderCarrierConverter
import v2.controllers.actions.AuthNewEnrolmentOnlyAction
import v2.controllers.actions.providers.MessageSizeActionProvider
import v2.controllers.request.AuthenticatedRequest
import v2.controllers.stream.StreamingParsers
import v2.models.AuditType
import v2.models.errors.PresentationError
import v2.models.request.MessageType
import v2.models.responses.DeclarationResponse
import v2.models.responses.hateoas.HateoasDepartureDeclarationResponse
import v2.services.AuditingService
import v2.services.ConversionService
import v2.services.DeparturesService
import v2.services.RouterService
import v2.services.ValidationService
import com.codahale.metrics.Counter
import com.codahale.metrics.Gauge

import scala.concurrent.Future

@ImplementedBy(classOf[V2DeparturesControllerImpl])
trait V2DeparturesController {

  def submitDeclaration(): Action[Source[ByteString, _]]

}

@Singleton
class V2DeparturesControllerImpl @Inject() (
  val controllerComponents: ControllerComponents,
  val temporaryFileCreator: TemporaryFileCreator,
  authActionNewEnrolmentOnly: AuthNewEnrolmentOnlyAction,
  validationService: ValidationService,
  conversionService: ConversionService,
  departuresService: DeparturesService,
  conversionService: ConversionService,
  routerService: RouterService,
  auditService: AuditingService,
  messageSizeAction: MessageSizeActionProvider,
  val metrics: Metrics
)(implicit val materializer: Materializer)
    extends BaseController
    with V2DeparturesController
    with Logging
    with StreamingParsers
    with VersionedRouting
    with ErrorTranslator
    with TemporaryFiles
    with ContentTypeRouting
    with HasActionMetrics {

  lazy val sCounter: Counter = counter(s"success-counter")
  lazy val fCounter: Counter = counter(s"failure-counter")

  lazy val gauge: Gauge[_] = registry.gauge(s"error-ratio", () => ErrorRatioGauge(sCounter, fCounter))

  def submitDeclaration(): Action[Source[ByteString, _]] =
    contentTypeRoute {
      case Some(MimeTypes.XML)  => submitDeclarationXML()
      case Some(MimeTypes.JSON) => submitDeclarationJSON()
    }

  def submitDeclarationJSON(): Action[Source[ByteString, _]] =
    (authActionNewEnrolmentOnly andThen messageSizeAction()).async(streamFromMemory) {
      implicit request =>
        withTemporaryFile {
          (temporaryFile, source) =>
            implicit val hc: HeaderCarrier = HeaderCarrierConverter.fromRequest(request)
            val messageType: MessageType   = MessageType.DepartureDeclaration
            val fileSource                 = FileIO.fromPath(temporaryFile)

            (for {
<<<<<<< HEAD
              _ <- validationService.validateJson(messageType, source).asPresentation
              _ = auditService.audit(AuditType.DeclarationData, fileSource, MimeTypes.JSON)

              xmlSource         <- conversionService.convertJsonToXml(messageType, fileSource).asPresentation
              _                 <- validationService.validateXml(messageType, fileSource).asPresentation
              declarationResult <- persistAndSendToEIS(xmlSource)
            } yield declarationResult).fold[Result](
              presentationError => {
                fCounter.inc()
                Status(presentationError.code.statusCode)(Json.toJson(presentationError))
              },
              result => {
                sCounter.inc()
                Accepted(HateoasDepartureDeclarationResponse(result.departureId))
              }
=======
              result <- validationService.validateJson(MessageType.DepartureDeclaration, source).asPresentation
              fileSource = FileIO.fromPath(temporaryFile)
              _          = auditService.audit(AuditType.DeclarationData, fileSource, MimeTypes.JSON)
              asXml <- conversionService.jsonToXml(MessageType.DepartureDeclaration, fileSource).asPresentation
              _ = asXml.runWith(Sink.ignore)
            } yield result).fold[Result](
              presentationError => Status(presentationError.code.statusCode)(Json.toJson(presentationError)),
              _ => Accepted
>>>>>>> 9861fc5f
            )
        }.toResult
    }

  def persistAndSendToEIS(
    src: Source[ByteString, _]
  )(implicit hc: HeaderCarrier, request: AuthenticatedRequest[Source[ByteString, _]]): EitherT[Future, PresentationError, DeclarationResponse] =
    withTemporaryFileA(
      src,
      (temporaryFile, _) => {
        val fileSource = FileIO.fromPath(temporaryFile)
        (for {
          declarationResult <- departuresService.saveDeclaration(request.eoriNumber, fileSource).asPresentation
          _ <- routerService
            .send(MessageType.DepartureDeclaration, request.eoriNumber, declarationResult.departureId, declarationResult.messageId, fileSource)
            .asPresentation
        } yield declarationResult)
      }
    )

  def submitDeclarationXML(): Action[Source[ByteString, _]] =
    (authActionNewEnrolmentOnly andThen messageSizeAction()).async(streamFromMemory) {
      implicit request =>
        withTemporaryFile {
          (temporaryFile, source) =>
            implicit val hc: HeaderCarrier = HeaderCarrierConverter.fromRequest(request)

            (for {
              _ <- validationService.validateXml(MessageType.DepartureDeclaration, source).asPresentation

              fileSource = FileIO.fromPath(temporaryFile)
              // TODO: See if we can parallelise this call with the one to persistence, below.
              // Note it's an =, not <-, as we don't care (here) for its response, once it's sent, it should be
              // non-blocking
              _ = auditService.audit(AuditType.DeclarationData, fileSource, MimeTypes.XML)

              declarationResult <- departuresService.saveDeclaration(request.eoriNumber, fileSource).asPresentation
              _ <- routerService
                .send(MessageType.DepartureDeclaration, request.eoriNumber, declarationResult.departureId, declarationResult.messageId, fileSource)
                .asPresentation
            } yield declarationResult).fold[Result](
              presentationError => Status(presentationError.code.statusCode)(Json.toJson(presentationError)),
              result => Accepted(HateoasDepartureDeclarationResponse(result.departureId))
            )
        }.toResult
    }

}<|MERGE_RESOLUTION|>--- conflicted
+++ resolved
@@ -73,7 +73,6 @@
   validationService: ValidationService,
   conversionService: ConversionService,
   departuresService: DeparturesService,
-  conversionService: ConversionService,
   routerService: RouterService,
   auditService: AuditingService,
   messageSizeAction: MessageSizeActionProvider,
@@ -110,13 +109,13 @@
             val fileSource                 = FileIO.fromPath(temporaryFile)
 
             (for {
-<<<<<<< HEAD
               _ <- validationService.validateJson(messageType, source).asPresentation
               _ = auditService.audit(AuditType.DeclarationData, fileSource, MimeTypes.JSON)
 
-              xmlSource         <- conversionService.convertJsonToXml(messageType, fileSource).asPresentation
+              xmlSource         <- conversionService.jsonToXml(messageType, fileSource).asPresentation
               _                 <- validationService.validateXml(messageType, fileSource).asPresentation
               declarationResult <- persistAndSendToEIS(xmlSource)
+              _ = xmlSource.runWith(Sink.ignore)
             } yield declarationResult).fold[Result](
               presentationError => {
                 fCounter.inc()
@@ -126,16 +125,6 @@
                 sCounter.inc()
                 Accepted(HateoasDepartureDeclarationResponse(result.departureId))
               }
-=======
-              result <- validationService.validateJson(MessageType.DepartureDeclaration, source).asPresentation
-              fileSource = FileIO.fromPath(temporaryFile)
-              _          = auditService.audit(AuditType.DeclarationData, fileSource, MimeTypes.JSON)
-              asXml <- conversionService.jsonToXml(MessageType.DepartureDeclaration, fileSource).asPresentation
-              _ = asXml.runWith(Sink.ignore)
-            } yield result).fold[Result](
-              presentationError => Status(presentationError.code.statusCode)(Json.toJson(presentationError)),
-              _ => Accepted
->>>>>>> 9861fc5f
             )
         }.toResult
     }
