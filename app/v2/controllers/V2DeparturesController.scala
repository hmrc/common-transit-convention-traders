--- conflicted
+++ resolved
@@ -67,13 +67,8 @@
 trait V2DeparturesController {
   def submitDeclaration(): Action[Source[ByteString, _]]
   def getMessage(departureId: DepartureId, messageId: MessageId): Action[AnyContent]
-<<<<<<< HEAD
-
   def getMessageIds(departureId: DepartureId, receivedSince: Option[OffsetDateTime] = None): Action[AnyContent]
-
-=======
   def getDeparture(departureId: DepartureId): Action[AnyContent]
->>>>>>> 35a9c755
 }
 
 @Singleton
@@ -197,34 +192,33 @@
             presentationError => Status(presentationError.code.statusCode)(Json.toJson(presentationError)),
             response => Ok(Json.toJson(HateoasDepartureMessageResponse(departureId, messageId, response)))
           )
-
-    }
-
-<<<<<<< HEAD
+    }
+
   def getMessageIds(departureId: DepartureId, receivedSince: Option[OffsetDateTime]): Action[AnyContent] =
-=======
-  def getDeparture(departureId: DepartureId): Action[AnyContent] =
->>>>>>> 35a9c755
     authActionNewEnrolmentOnly.async {
       implicit request =>
         implicit val hc: HeaderCarrier = HeaderCarrierConverter.fromRequest(request)
 
         departuresService
-<<<<<<< HEAD
           .getMessageIds(request.eoriNumber, departureId)
           .asPresentation
           .fold(
             presentationError => Status(presentationError.code.statusCode)(Json.toJson(presentationError)),
-            response => Ok(Json.toJson(HateoasDepartureMessageIdsResponse(departureId, response, receivedSince)))
-=======
+            response => Ok(Json.toJson(HateoasDepartureMessageIdsResponse(departureId, response, receivedSince))))
+    }
+
+  def getDeparture(departureId: DepartureId): Action[AnyContent] =
+    authActionNewEnrolmentOnly.async {
+      implicit request =>
+        implicit val hc: HeaderCarrier = HeaderCarrierConverter.fromRequest(request)
+
+        departuresService
           .getDeparture(request.eoriNumber, departureId)
           .asPresentation
           .fold(
             presentationError => Status(presentationError.code.statusCode)(Json.toJson(presentationError)),
             response => Ok(Json.toJson(HateoasDepartureResponse(departureId, response)))
->>>>>>> 35a9c755
           )
-
     }
 
 }