/*
 * Copyright 2023 HM Revenue & Customs
 *
 * Licensed under the Apache License, Version 2.0 (the "License");
 * you may not use this file except in compliance with the License.
 * You may obtain a copy of the License at
 *
 *     http://www.apache.org/licenses/LICENSE-2.0
 *
 * Unless required by applicable law or agreed to in writing, software
 * distributed under the License is distributed on an "AS IS" BASIS,
 * WITHOUT WARRANTIES OR CONDITIONS OF ANY KIND, either express or implied.
 * See the License for the specific language governing permissions and
 * limitations under the License.
 */

package v2.controllers

import akka.stream.Materializer
import akka.stream.scaladsl.FileIO
import akka.stream.scaladsl.Sink
import akka.stream.scaladsl.Source
import akka.util.ByteString
import cats.data.EitherT
import com.codahale.metrics.Counter
import com.google.inject.ImplementedBy
import com.google.inject.Inject
import com.google.inject.Singleton
import com.kenshoo.play.metrics.Metrics
import config.AppConfig
import config.Constants.XClientIdHeader
import metrics.HasActionMetrics
import play.api.Logging
import play.api.http.HeaderNames
import play.api.http.MimeTypes
import play.api.libs.Files.TemporaryFileCreator
import play.api.libs.json.JsObject
import play.api.libs.json.Json
import play.api.mvc._
import routing.VersionedRouting
import uk.gov.hmrc.http.HeaderCarrier
import uk.gov.hmrc.play.http.HeaderCarrierConverter
import v2.controllers.actions.AuthNewEnrolmentOnlyAction
import v2.controllers.actions.providers.AcceptHeaderActionProvider
import v2.controllers.request.AuthenticatedRequest
import v2.controllers.stream.StreamingParsers
import v2.models._
import v2.models.errors.PersistenceError
import v2.models.errors.PresentationError
import v2.models.errors.PushNotificationError
import v2.models.request.MessageType
import v2.models.request.MessageUpdate
import v2.models.responses.BoxResponse
import v2.models.responses.LargeMessageAuditRequest
import v2.models.responses.MessageSummary
import v2.models.responses.TraderFailedUploadAuditRequest
import v2.models.responses.UpdateMovementResponse
import v2.models.responses.UpscanFailedResponse
import v2.models.responses.UpscanResponse
import v2.models.responses.UpscanSuccessResponse
import v2.models.responses.hateoas._
import v2.services._
import v2.utils.StreamWithFile

import java.nio.charset.StandardCharsets
import java.nio.file.Files
import java.time.OffsetDateTime
import scala.concurrent.Future
import scala.util.Left
import scala.util.Try
import scala.util.control.NonFatal

@ImplementedBy(classOf[V2MovementsControllerImpl])
trait V2MovementsController {
  def createMovement(movementType: MovementType): Action[Source[ByteString, _]]
  def getMessage(movementType: MovementType, movementId: MovementId, messageId: MessageId): Action[AnyContent]

  def getMessageIds(
    movementType: MovementType,
    movementId: MovementId,
    receivedSince: Option[OffsetDateTime] = None,
    page: Option[PageNumber],
    count: Option[ItemCount],
    receivedUntil: Option[OffsetDateTime]
  ): Action[AnyContent]

  def getMovement(movementType: MovementType, movementId: MovementId): Action[AnyContent]

  def getMovements(
    movementType: MovementType,
    updatedSince: Option[OffsetDateTime],
    movementEORI: Option[EORINumber],
    movementReferenceNumber: Option[MovementReferenceNumber],
<<<<<<< HEAD
    localReferenceNumber: Option[LocalReferenceNumber]
=======
    page: Option[PageNumber],
    count: Option[ItemCount],
    receivedUntil: Option[OffsetDateTime]
>>>>>>> 300f3537
  ): Action[AnyContent]
  def attachMessage(movementType: MovementType, movementId: MovementId): Action[Source[ByteString, _]]
  def getMessageBody(movementType: MovementType, movementId: MovementId, messageId: MessageId): Action[AnyContent]
  def attachMessageFromUpscan(eori: EORINumber, movementType: MovementType, movementId: MovementId, messageId: MessageId): Action[UpscanResponse]
}

@Singleton
class V2MovementsControllerImpl @Inject() (
  val controllerComponents: ControllerComponents,
  authActionNewEnrolmentOnly: AuthNewEnrolmentOnlyAction,
  validationService: ValidationService,
  conversionService: ConversionService,
  persistenceService: PersistenceService,
  routerService: RouterService,
  auditService: AuditingService,
  pushNotificationsService: PushNotificationsService,
  acceptHeaderActionProvider: AcceptHeaderActionProvider,
  val metrics: Metrics,
  xmlParsingService: XmlMessageParsingService,
  jsonParsingService: JsonMessageParsingService,
  upscanService: UpscanService,
  config: AppConfig
)(implicit val materializer: Materializer, val temporaryFileCreator: TemporaryFileCreator)
    extends BaseController
    with V2MovementsController
    with Logging
    with StreamingParsers
    with StreamWithFile
    with VersionedRouting
    with ConvertError
    with ContentTypeRouting
    with HasActionMetrics {

  private lazy val sCounter: Counter = counter(s"success-counter")
  private lazy val fCounter: Counter = counter(s"failure-counter")

  private lazy val jsonOnlyAcceptHeader = Seq(VersionedRouting.VERSION_2_ACCEPT_HEADER_VALUE_JSON)
  private lazy val xmlOnlyAcceptHeader  = Seq(VersionedRouting.VERSION_2_ACCEPT_HEADER_VALUE_XML)

  private lazy val jsonAndJsonWrappedXmlAcceptHeaders = Seq(
    VersionedRouting.VERSION_2_ACCEPT_HEADER_VALUE_JSON,
    VersionedRouting.VERSION_2_ACCEPT_HEADER_VALUE_JSON_XML,
    VersionedRouting.VERSION_2_ACCEPT_HEADER_VALUE_JSON_XML_HYPHEN
  )

  private def contentSizeIsLessThanLimit(size: Long): EitherT[Future, PresentationError, Unit] = EitherT {
    if (size <= config.smallMessageSizeLimit) Future.successful(Right(()))
    else {
      Future.successful(Left(PresentationError.entityTooLargeError(s"Your message size must be less than ${config.smallMessageSizeLimit} bytes")))
    }
  }

  def createMovement(movementType: MovementType): Action[Source[ByteString, _]] =
    movementType match {
      case MovementType.Arrival =>
        contentTypeRoute {
          case Some(MimeTypes.XML)  => submitArrivalNotificationXML()
          case Some(MimeTypes.JSON) => submitArrivalNotificationJSON()
          case None                 => submitLargeMessageXML(MovementType.Arrival)
        }
      case MovementType.Departure =>
        contentTypeRoute {
          case Some(MimeTypes.XML)  => submitDepartureDeclarationXML()
          case Some(MimeTypes.JSON) => submitDepartureDeclarationJSON()
          case None                 => submitLargeMessageXML(MovementType.Departure)
        }
    }

  private def submitDepartureDeclarationXML(): Action[Source[ByteString, _]] =
    (authActionNewEnrolmentOnly andThen acceptHeaderActionProvider(jsonOnlyAcceptHeader)).streamWithSize {
      implicit request => size =>
        implicit val hc: HeaderCarrier = HeaderCarrierConverter.fromRequest(request)
        (for {
          _ <- contentSizeIsLessThanLimit(size)
          _ <- validationService.validateXml(MessageType.DeclarationData, request.body).asPresentation
          _ = auditService.audit(AuditType.DeclarationData, request.body, MimeTypes.XML, size)
          hateoasResponse <- persistAndSendToEIS(request.body, MovementType.Departure, MessageType.DeclarationData)
        } yield hateoasResponse).fold[Result](
          presentationError => Status(presentationError.code.statusCode)(Json.toJson(presentationError)),
          hateoasResponse => Accepted(hateoasResponse)
        )
    }

  private def submitDepartureDeclarationJSON(): Action[Source[ByteString, _]] =
    (authActionNewEnrolmentOnly andThen acceptHeaderActionProvider(jsonOnlyAcceptHeader)).streamWithSize {
      implicit request => size =>
        implicit val hc: HeaderCarrier = HeaderCarrierConverter.fromRequest(request)

        (for {
          _ <- contentSizeIsLessThanLimit(size)
          _ <- validationService.validateJson(MessageType.DeclarationData, request.body).asPresentation
          _ = auditService.audit(AuditType.DeclarationData, request.body, MimeTypes.JSON, size)
          xmlSource       <- conversionService.jsonToXml(MessageType.DeclarationData, request.body).asPresentation
          hateoasResponse <- validatePersistAndSendToEIS(xmlSource, MovementType.Departure, MessageType.DeclarationData)
        } yield hateoasResponse).fold[Result](
          presentationError => {
            fCounter.inc()
            Status(presentationError.code.statusCode)(Json.toJson(presentationError))
          },
          hateoasResponse => {
            sCounter.inc()
            Accepted(hateoasResponse)
          }
        )
    }

  private def submitArrivalNotificationXML(): Action[Source[ByteString, _]] =
    (authActionNewEnrolmentOnly andThen acceptHeaderActionProvider(jsonOnlyAcceptHeader)).streamWithSize {
      implicit request => size =>
        implicit val hc: HeaderCarrier = HeaderCarrierConverter.fromRequest(request)
        (for {
          _ <- contentSizeIsLessThanLimit(size)
          _ <- validationService.validateXml(MessageType.ArrivalNotification, request.body).asPresentation
          _ = auditService.audit(AuditType.ArrivalNotification, request.body, MimeTypes.XML, size)
          hateoasResponse <- persistAndSendToEIS(request.body, MovementType.Arrival, MessageType.ArrivalNotification)
        } yield hateoasResponse).fold[Result](
          presentationError => Status(presentationError.code.statusCode)(Json.toJson(presentationError)),
          hateoasResponse => Accepted(hateoasResponse)
        )
    }

  private def submitArrivalNotificationJSON(): Action[Source[ByteString, _]] =
    (authActionNewEnrolmentOnly andThen acceptHeaderActionProvider(jsonOnlyAcceptHeader)).streamWithSize {
      implicit request => size =>
        implicit val hc: HeaderCarrier = HeaderCarrierConverter.fromRequest(request)

        (for {
          _ <- contentSizeIsLessThanLimit(size)
          _ <- validationService.validateJson(MessageType.ArrivalNotification, request.body).asPresentation
          _ = auditService.audit(AuditType.ArrivalNotification, request.body, MimeTypes.JSON, size)
          xmlSource       <- conversionService.jsonToXml(MessageType.ArrivalNotification, request.body).asPresentation
          hateoasResponse <- validatePersistAndSendToEIS(xmlSource, MovementType.Arrival, MessageType.ArrivalNotification)
        } yield hateoasResponse).fold[Result](
          presentationError => Status(presentationError.code.statusCode)(Json.toJson(presentationError)),
          hateoasResponse => Accepted(hateoasResponse)
        )
    }

  private def submitLargeMessageXML(movementType: MovementType): Action[Source[ByteString, _]] =
    (authActionNewEnrolmentOnly andThen acceptHeaderActionProvider(jsonOnlyAcceptHeader)).async(streamFromMemory) {
      implicit request =>
        implicit val hc: HeaderCarrier = HeaderCarrierConverter.fromRequest(request)

        request.body.runWith(Sink.ignore)

        (for {
          movementResponse <- persistenceService.createMovement(request.eoriNumber, movementType, None).asPresentation
          upscanResponse <- upscanService
            .upscanInitiate(request.eoriNumber, movementType, movementResponse.movementId, movementResponse.messageId)
            .asPresentation
          boxResponseOption <- mapToOptionalResponse(pushNotificationsService.associate(movementResponse.movementId, movementType, request.headers))
          auditResponse = Json.toJson(
            LargeMessageAuditRequest(
              movementResponse.movementId,
              movementResponse.messageId,
              movementType,
              request.headers.get(XClientIdHeader),
              upscanResponse
            )
          )
          _ = auditService.audit(
            AuditType.LargeMessageSubmissionRequested,
            Source.single(ByteString(auditResponse.toString(), StandardCharsets.UTF_8)),
            MimeTypes.JSON,
            0L
          )
        } yield HateoasNewMovementResponse(movementResponse.movementId, boxResponseOption, Some(upscanResponse), movementType)).fold[Result](
          presentationError => Status(presentationError.code.statusCode)(Json.toJson(presentationError)),
          response => Accepted(response)
        )
    }

  def getMessage(movementType: MovementType, movementId: MovementId, messageId: MessageId): Action[AnyContent] =
    (authActionNewEnrolmentOnly andThen acceptHeaderActionProvider(jsonAndJsonWrappedXmlAcceptHeaders)).async {
      implicit request =>
        implicit val hc: HeaderCarrier = HeaderCarrierConverter.fromRequest(request)
        (for {
          messageSummary <- persistenceService.getMessage(request.eoriNumber, movementType, movementId, messageId).asPresentation
          acceptHeader = request.headers.get(HeaderNames.ACCEPT).get
          messageBody <- getBody(request.eoriNumber, movementType, movementId, messageId, messageSummary.body)
          body        <- mergeMessageSummaryAndBody(movementId, messageSummary, movementType, acceptHeader, messageBody)
        } yield body).fold(
          presentationError => Status(presentationError.code.statusCode)(Json.toJson(presentationError)),
          response => Ok.chunked(response, Some(MimeTypes.JSON))
        )
    }

  private def getBody(eori: EORINumber, movementType: MovementType, movementId: MovementId, messageId: MessageId, bodyOption: Option[Payload])(implicit
    hc: HeaderCarrier
  ): EitherT[Future, PresentationError, Option[BodyAndSize]] =
    bodyOption match {
      case Some(XmlPayload(value)) =>
        val byteString = ByteString(value, StandardCharsets.UTF_8)
        EitherT.rightT(Option(BodyAndSize(byteString.size, Source.single(byteString))))
      case None =>
        persistenceService
          .getMessageBody(eori, movementType, movementId, messageId)
          .map(Option(_))
          .leftFlatMap[Option[Source[ByteString, _]], PersistenceError] {
            case _: PersistenceError.MessageNotFound => EitherT.rightT[Future, PersistenceError](None)
            case e                                   => EitherT.leftT[Future, Option[Source[ByteString, _]]](e)
          }
          .asPresentation
          .flatMap[PresentationError, Option[BodyAndSize]] {
            case Some(x) => getFile(x).map(Option.apply)
            case None    => EitherT[Future, PresentationError, Option[BodyAndSize]](Future.successful(Right[PresentationError, Option[BodyAndSize]](None)))
          }
      case _ => EitherT.leftT(PresentationError.internalServiceError("Did not expect JsonPayload when getting message body"))
    }

  private def getFile(source: Source[ByteString, _]): EitherT[Future, PresentationError, BodyAndSize] =
    EitherT {
      Future
        .fromTry(Try(temporaryFileCreator.create()))
        .flatMap {
          file =>
            for {
              _    <- source.runWith(FileIO.toPath(file))
              size <- Future.fromTry(Try(Files.size(file)))
            } yield Right(BodyAndSize(size, FileIO.fromPath(file)))
        }
        .recover {
          case NonFatal(ex) =>
            Left(PresentationError.internalServiceError(cause = Some(ex)))
        }
    }

  private def mergeMessageSummaryAndBody(
    movementId: MovementId,
    messageSummary: MessageSummary,
    movementType: MovementType,
    acceptHeader: String,
    bodyAndSizeMaybe: Option[BodyAndSize]
  )(implicit
    hc: HeaderCarrier
  ): EitherT[Future, PresentationError, Source[ByteString, _]] = {
    def bodyExists(bodyAndSize: BodyAndSize): EitherT[Future, PresentationError, Source[ByteString, _]] =
      acceptHeader match {
        case VersionedRouting.VERSION_2_ACCEPT_HEADER_VALUE_JSON if bodyAndSize.size > config.smallMessageSizeLimit =>
          EitherT.leftT[Future, Source[ByteString, _]](PresentationError.notAcceptableError("Large messages cannot be returned as json"))
        case VersionedRouting.VERSION_2_ACCEPT_HEADER_VALUE_JSON =>
          for {
            jsonStream <- conversionService.xmlToJson(messageSummary.messageType.get, bodyAndSize.body).asPresentation
            summary = messageSummary.copy(body = None)
            jsonHateoasResponse = Json
              .toJson(
                HateoasMovementMessageResponse(movementId, summary.id, summary, movementType)
              )
              .as[JsObject]
            stream <- jsonToByteStringStream(jsonHateoasResponse.fields, "body", jsonStream)
          } yield stream
        case VersionedRouting.VERSION_2_ACCEPT_HEADER_VALUE_JSON_XML | VersionedRouting.VERSION_2_ACCEPT_HEADER_VALUE_JSON_XML_HYPHEN =>
          if (messageSummary.body.isDefined)
            EitherT.rightT[Future, PresentationError](
              Source.single(ByteString(Json.stringify(HateoasMovementMessageResponse(movementId, messageSummary.id, messageSummary, movementType))))
            )
          else
            mergeStreamIntoJson(
              Json.toJson(HateoasMovementMessageResponse(movementId, messageSummary.id, messageSummary, movementType)).as[JsObject].fields,
              "body",
              bodyAndSize.body
            )
      }

    bodyAndSizeMaybe match {
      case Some(value) => bodyExists(value)
      case None =>
        EitherT.rightT[Future, PresentationError](
          Source.single(ByteString(Json.stringify(HateoasMovementMessageResponse(movementId, messageSummary.id, messageSummary, movementType))))
        )
    }
  }

  def getMessageBody(movementType: MovementType, movementId: MovementId, messageId: MessageId): Action[AnyContent] =
    (authActionNewEnrolmentOnly andThen acceptHeaderActionProvider(xmlOnlyAcceptHeader)).async {
      implicit request =>
        implicit val hc: HeaderCarrier = HeaderCarrierConverter.fromRequest(request)
        (for {
          messageSummary <- persistenceService.getMessage(request.eoriNumber, movementType, movementId, messageId).asPresentation
          body <- messageSummary match {
            case MessageSummary(_, _, _, Some(body), _, _) => stringToByteStringStream(body.value)
            case MessageSummary(_, _, _, _, _, Some(_)) =>
              persistenceService.getMessageBody(request.eoriNumber, movementType, movementId, messageId).asPresentation
            case _ => EitherT.leftT[Future, Source[ByteString, _]](PresentationError.notFoundError(s"Body for message id ${messageId.value} does not exist"))
          }
        } yield body).fold(
          presentationError => Status(presentationError.code.statusCode)(Json.toJson(presentationError)),
          response => Ok.chunked(response, Some(MimeTypes.XML))
        )
    }

  def getMessageIds(
    movementType: MovementType,
    movementId: MovementId,
    receivedSince: Option[OffsetDateTime],
    page: Option[PageNumber],
    count: Option[ItemCount],
    receivedUntil: Option[OffsetDateTime]
  ): Action[AnyContent] =
    (authActionNewEnrolmentOnly andThen acceptHeaderActionProvider(jsonOnlyAcceptHeader)).async {
      implicit request =>
        implicit val hc: HeaderCarrier = HeaderCarrierConverter.fromRequest(request)

        persistenceService
          .getMessages(request.eoriNumber, movementType, movementId, receivedSince, page, count, receivedUntil)
          .asPresentation
          .fold(
            presentationError => Status(presentationError.code.statusCode)(Json.toJson(presentationError)),
            response => Ok(Json.toJson(HateoasMovementMessageIdsResponse(movementId, response, receivedSince, movementType, page, count, receivedUntil)))
          )
    }

  def getMovement(movementType: MovementType, movementId: MovementId): Action[AnyContent] =
    (authActionNewEnrolmentOnly andThen acceptHeaderActionProvider(jsonOnlyAcceptHeader)).async {
      implicit request =>
        implicit val hc: HeaderCarrier = HeaderCarrierConverter.fromRequest(request)

        persistenceService
          .getMovement(request.eoriNumber, movementType, movementId)
          .asPresentation
          .fold(
            presentationError => Status(presentationError.code.statusCode)(Json.toJson(presentationError)),
            response => Ok(Json.toJson(HateoasMovementResponse(movementId, response, movementType)))
          )
    }

  def getMovements(
    movementType: MovementType,
    updatedSince: Option[OffsetDateTime],
    movementEORI: Option[EORINumber],
    movementReferenceNumber: Option[MovementReferenceNumber],
<<<<<<< HEAD
    localReferenceNumber: Option[LocalReferenceNumber]
=======
    page: Option[PageNumber],
    count: Option[ItemCount],
    receivedUntil: Option[OffsetDateTime]
>>>>>>> 300f3537
  ): Action[AnyContent] =
    (authActionNewEnrolmentOnly andThen acceptHeaderActionProvider(jsonOnlyAcceptHeader)).async {
      implicit request =>
        implicit val hc: HeaderCarrier = HeaderCarrierConverter.fromRequest(request)
        persistenceService
<<<<<<< HEAD
          .getMovements(request.eoriNumber, movementType, updatedSince, movementEORI, movementReferenceNumber, localReferenceNumber)
=======
          .getMovements(request.eoriNumber, movementType, updatedSince, movementEORI, movementReferenceNumber, page, count, receivedUntil)
>>>>>>> 300f3537
          .asPresentation
          .fold(
            presentationError => Status(presentationError.code.statusCode)(Json.toJson(presentationError)),
            response =>
<<<<<<< HEAD
              Ok(Json.toJson(HateoasMovementIdsResponse(response, movementType, updatedSince, movementEORI, movementReferenceNumber, localReferenceNumber)))
=======
              Ok(
                Json.toJson(HateoasMovementIdsResponse(response, movementType, updatedSince, movementEORI, movementReferenceNumber, page, count, receivedUntil))
              )
>>>>>>> 300f3537
          )
    }

  def attachMessage(movementType: MovementType, movementId: MovementId): Action[Source[ByteString, _]] =
    contentTypeRoute {
      case Some(MimeTypes.XML)  => attachMessageXML(movementId, movementType)
      case Some(MimeTypes.JSON) => attachMessageJSON(movementId, movementType)
      case None                 => initiateLargeMessage(movementId, movementType)
    }

  private def initiateLargeMessage(movementId: MovementId, movementType: MovementType): Action[Source[ByteString, _]] =
    (authActionNewEnrolmentOnly andThen acceptHeaderActionProvider(jsonOnlyAcceptHeader)).async(streamFromMemory) {
      implicit request =>
        implicit val hc: HeaderCarrier = HeaderCarrierConverter.fromRequest(request)

        request.body.runWith(Sink.ignore)

        (for {
          _                      <- persistenceService.getMovement(request.eoriNumber, movementType, movementId).asPresentation
          updateMovementResponse <- persistenceService.addMessage(movementId, movementType, None, None).asPresentation
          upscanResponse <- upscanService
            .upscanInitiate(request.eoriNumber, movementType, movementId, updateMovementResponse.messageId)
            .asPresentation
          auditResponse = Json.toJson(
            LargeMessageAuditRequest(
              movementId,
              updateMovementResponse.messageId,
              movementType,
              request.headers.get(XClientIdHeader),
              upscanResponse
            )
          )
          _ = auditService.audit(
            AuditType.LargeMessageSubmissionRequested,
            Source.single(ByteString(auditResponse.toString(), StandardCharsets.UTF_8)),
            MimeTypes.JSON,
            0L
          )
        } yield HateoasMovementUpdateResponse(movementId, updateMovementResponse.messageId, movementType, Some(upscanResponse))).fold[Result](
          presentationError => Status(presentationError.code.statusCode)(Json.toJson(presentationError)),
          response => Accepted(response)
        )
    }

  private def attachMessageXML(movementId: MovementId, movementType: MovementType): Action[Source[ByteString, _]] =
    (authActionNewEnrolmentOnly andThen acceptHeaderActionProvider(jsonOnlyAcceptHeader)).streamWithSize {
      implicit request => size =>
        implicit val hc: HeaderCarrier = HeaderCarrierConverter.fromRequest(request)

        val messageTypeList =
          if (movementType == MovementType.Arrival) MessageType.updateMessageTypesSentByArrivalTrader else MessageType.updateMessageTypesSentByDepartureTrader

        (for {
          _           <- contentSizeIsLessThanLimit(size)
          messageType <- xmlParsingService.extractMessageType(request.body, messageTypeList).asPresentation
          _           <- validationService.validateXml(messageType, request.body).asPresentation
          _ = auditService.audit(messageType.auditType, request.body, MimeTypes.XML, size)
          updateMovementResponse <- updateAndSendToEIS(movementId, movementType, messageType, request.body)
        } yield updateMovementResponse).fold[Result](
          // update status to fail
          presentationError => Status(presentationError.code.statusCode)(Json.toJson(presentationError)),
          response => Accepted(Json.toJson(HateoasMovementUpdateResponse(movementId, response.messageId, movementType, None)))
        )
    }

  private def attachMessageJSON(id: MovementId, movementType: MovementType): Action[Source[ByteString, _]] = {

    def handleXml(movementId: MovementId, messageType: MessageType, src: Source[ByteString, _])(implicit
      hc: HeaderCarrier,
      request: AuthenticatedRequest[Source[ByteString, _]]
    ): EitherT[Future, PresentationError, UpdateMovementResponse] =
      withReusableSource(src) {
        source =>
          for {
            _              <- validationService.validateXml(messageType, source).asPresentation(jsonToXmlValidationErrorConverter, materializerExecutionContext)
            updateResponse <- updateAndSendToEIS(movementId, movementType, messageType, source)
          } yield updateResponse
      }

    (authActionNewEnrolmentOnly andThen acceptHeaderActionProvider(jsonOnlyAcceptHeader)).streamWithSize {
      implicit request => size =>
        implicit val hc: HeaderCarrier = HeaderCarrierConverter.fromRequest(request)

        val messageTypeList =
          if (movementType == MovementType.Arrival) MessageType.updateMessageTypesSentByArrivalTrader else MessageType.updateMessageTypesSentByDepartureTrader

        (for {
          _           <- contentSizeIsLessThanLimit(size)
          messageType <- jsonParsingService.extractMessageType(request.body, messageTypeList).asPresentation
          _           <- validationService.validateJson(messageType, request.body).asPresentation
          _ = auditService.audit(messageType.auditType, request.body, MimeTypes.JSON, size)
          converted      <- conversionService.jsonToXml(messageType, request.body).asPresentation
          updateResponse <- handleXml(id, messageType, converted)
        } yield updateResponse).fold[Result](
          presentationError => Status(presentationError.code.statusCode)(Json.toJson(presentationError)),
          updateResponse => Accepted(Json.toJson(HateoasMovementUpdateResponse(id, updateResponse.messageId, movementType, None)))
        )
    }
  }

  def attachMessageFromUpscan(eori: EORINumber, movementType: MovementType, movementId: MovementId, messageId: MessageId): Action[UpscanResponse] =
    Action.async(parse.json[UpscanResponse](UpscanResponse.upscanResponseReads)) {
      implicit request =>
        implicit val hc: HeaderCarrier = HeaderCarrierConverter.fromRequest(request)
        request.body match {
          case UpscanFailedResponse(reference, failureDetails) =>
            val auditReq = Json.toJson(
              TraderFailedUploadAuditRequest(
                movementId,
                messageId,
                eori,
                movementType
              )
            )
            auditService.audit(
              AuditType.TraderFailedUploadEvent,
              Source.single(ByteString(auditReq.toString(), StandardCharsets.UTF_8)),
              MimeTypes.JSON,
              0L
            )

            logger.warn(s"""Upscan failed to process trader-uploaded file
                 |
                 |Movement ID: ${movementId.value}
                 |Message ID: ${messageId.value}
                 |
                 |Upscan Reference: ${reference.value}
                 |Reason: ${failureDetails.failureReason}
                 |Message: ${failureDetails.message}""".stripMargin)
            persistenceService.updateMessage(eori, movementType, movementId, messageId, MessageUpdate(MessageStatus.Failed, None, None))
            pushNotificationsService
              .postPpnsNotification(movementId, messageId, Json.toJson(PresentationError.badRequestError("Uploaded file not accepted.")))
            Future.successful(Ok)
          case UpscanSuccessResponse(_, downloadUrl, uploadDetails) =>
            def completeSmallMessage(): EitherT[Future, PushNotificationError, Unit] = {
              persistenceService.updateMessage(eori, movementType, movementId, messageId, MessageUpdate(MessageStatus.Success, None, None))
              pushNotificationsService.postPpnsNotification(
                movementId,
                messageId,
                Json.toJson(
                  Json.obj(
                    "code" -> "SUCCESS",
                    "message" ->
                      s"The message ${messageId.value} for movement ${movementId.value} was successfully processed"
                  )
                )
              )
            }

            // Download file to stream
            upscanService
              .upscanGetFile(downloadUrl) // TODO: If this fails, maybe consider returning 400 to upscan?
              .asPresentation
              .flatMap {
                withReusableSource[SubmissionRoute](_) {
                  source =>
                    val allowedTypes =
                      if (movementType == MovementType.Arrival) MessageType.messageTypesSentByArrivalTrader else MessageType.messageTypesSentByDepartureTrader
                    (for {
                      // Extract type
                      messageType <- xmlParsingService.extractMessageType(source, allowedTypes).asPresentation
                      // Audit as soon as we can
                      _ = auditService.audit(messageType.auditType, source, MimeTypes.XML, uploadDetails.size)
                      // Validate file
                      _ <- validationService.validateXml(messageType, source).asPresentation
                      // Save file (this will check the size and put it in the right place.
                      _ <- persistenceService.updateMessageBody(messageType, eori, movementType, movementId, messageId, source).asPresentation
                      // Send message to router to be sent
                      submissionResult <- routerService.send(messageType, eori, movementId, messageId, source).asPresentation
                    } yield submissionResult)
                }
              }
              .map {
                case SubmissionRoute.ViaEIS =>
                  completeSmallMessage()
                  Ok
                case SubmissionRoute.ViaSDES =>
                  Ok
              }
              .valueOr {
                presentationError =>
                  // we failed, so mark message as failure (but we can do that async)
                  persistenceService.updateMessage(eori, movementType, movementId, messageId, MessageUpdate(MessageStatus.Failed, None, None))
                  pushNotificationsService.postPpnsNotification(movementId, messageId, Json.toJson(presentationError))
                  Ok
              }
        }
    }

  private def updateAndSendToEIS(movementId: MovementId, movementType: MovementType, messageType: MessageType, source: Source[ByteString, _])(implicit
    hc: HeaderCarrier,
    request: AuthenticatedRequest[_]
  ) =
    for {
      updateMovementResponse <- persistenceService.addMessage(movementId, movementType, Some(messageType), Some(source)).asPresentation
      _ = pushNotificationsService.update(movementId)
      _ <- routerService
        .send(messageType, request.eoriNumber, movementId, updateMovementResponse.messageId, source)
        .asPresentation
        .leftMap {
          err =>
            updateSmallMessageStatus(
              request.eoriNumber,
              movementType,
              movementId,
              updateMovementResponse.messageId,
              MessageStatus.Failed
            )
            err
        }
      _ <- updateSmallMessageStatus(
        request.eoriNumber,
        movementType,
        movementId,
        updateMovementResponse.messageId,
        MessageStatus.Success
      ).asPresentation
    } yield updateMovementResponse

  private def validatePersistAndSendToEIS(
    src: Source[ByteString, _],
    movementType: MovementType,
    messageType: MessageType
  )(implicit hc: HeaderCarrier, request: AuthenticatedRequest[Source[ByteString, _]]) =
    withReusableSource(src) {
      source =>
        for {
          _      <- validationService.validateXml(messageType, source).asPresentation(jsonToXmlValidationErrorConverter, materializerExecutionContext)
          result <- persistAndSendToEIS(source, movementType, messageType)
        } yield result
    }

  private def updateSmallMessageStatus(
    eoriNumber: EORINumber,
    movementType: MovementType,
    movementId: MovementId,
    messageId: MessageId,
    messageStatus: MessageStatus
  )(implicit
    hc: HeaderCarrier
  ) =
    persistenceService
      .updateMessage(
        eoriNumber,
        movementType,
        movementId,
        messageId,
        MessageUpdate(messageStatus, None, None)
      )

  private def persistAndSendToEIS(
    source: Source[ByteString, _],
    movementType: MovementType,
    messageType: MessageType
  )(implicit hc: HeaderCarrier, request: AuthenticatedRequest[Source[ByteString, _]]) =
    for {
      movementResponse <- persistenceService.createMovement(request.eoriNumber, movementType, Some(source)).asPresentation
      boxResponseOption <- mapToOptionalResponse[PushNotificationError, BoxResponse](
        pushNotificationsService.associate(movementResponse.movementId, movementType, request.headers)
      )
      _ <- routerService
        .send(
          messageType,
          request.eoriNumber,
          movementResponse.movementId,
          movementResponse.messageId,
          source
        )
        .asPresentation
        .leftMap {
          err =>
            updateSmallMessageStatus(
              request.eoriNumber,
              movementType,
              movementResponse.movementId,
              movementResponse.messageId,
              MessageStatus.Failed
            )
            err
        }
      _ <- updateSmallMessageStatus(
        request.eoriNumber,
        movementType,
        movementResponse.movementId,
        movementResponse.messageId,
        MessageStatus.Success
      ).asPresentation
    } yield HateoasNewMovementResponse(movementResponse.movementId, boxResponseOption, None, movementType)

  private def mapToOptionalResponse[E, R](
    eitherT: EitherT[Future, E, R]
  ): EitherT[Future, PresentationError, Option[R]] =
    EitherT[Future, PresentationError, Option[R]] {
      eitherT.fold(
        _ => Right(None),
        r => Right(Some(r))
      )
    }

}<|MERGE_RESOLUTION|>--- conflicted
+++ resolved
@@ -91,13 +91,10 @@
     updatedSince: Option[OffsetDateTime],
     movementEORI: Option[EORINumber],
     movementReferenceNumber: Option[MovementReferenceNumber],
-<<<<<<< HEAD
-    localReferenceNumber: Option[LocalReferenceNumber]
-=======
     page: Option[PageNumber],
     count: Option[ItemCount],
-    receivedUntil: Option[OffsetDateTime]
->>>>>>> 300f3537
+    receivedUntil: Option[OffsetDateTime],
+    localReferenceNumber: Option[LocalReferenceNumber]
   ): Action[AnyContent]
   def attachMessage(movementType: MovementType, movementId: MovementId): Action[Source[ByteString, _]]
   def getMessageBody(movementType: MovementType, movementId: MovementId, messageId: MessageId): Action[AnyContent]
@@ -429,34 +426,23 @@
     updatedSince: Option[OffsetDateTime],
     movementEORI: Option[EORINumber],
     movementReferenceNumber: Option[MovementReferenceNumber],
-<<<<<<< HEAD
-    localReferenceNumber: Option[LocalReferenceNumber]
-=======
     page: Option[PageNumber],
     count: Option[ItemCount],
-    receivedUntil: Option[OffsetDateTime]
->>>>>>> 300f3537
+    receivedUntil: Option[OffsetDateTime],
+    localReferenceNumber: Option[LocalReferenceNumber]
   ): Action[AnyContent] =
     (authActionNewEnrolmentOnly andThen acceptHeaderActionProvider(jsonOnlyAcceptHeader)).async {
       implicit request =>
         implicit val hc: HeaderCarrier = HeaderCarrierConverter.fromRequest(request)
         persistenceService
-<<<<<<< HEAD
-          .getMovements(request.eoriNumber, movementType, updatedSince, movementEORI, movementReferenceNumber, localReferenceNumber)
-=======
-          .getMovements(request.eoriNumber, movementType, updatedSince, movementEORI, movementReferenceNumber, page, count, receivedUntil)
->>>>>>> 300f3537
+          .getMovements(request.eoriNumber, movementType, updatedSince, movementEORI, movementReferenceNumber, page, count, receivedUntil, localReferenceNumber)
           .asPresentation
           .fold(
             presentationError => Status(presentationError.code.statusCode)(Json.toJson(presentationError)),
             response =>
-<<<<<<< HEAD
-              Ok(Json.toJson(HateoasMovementIdsResponse(response, movementType, updatedSince, movementEORI, movementReferenceNumber, localReferenceNumber)))
-=======
               Ok(
-                Json.toJson(HateoasMovementIdsResponse(response, movementType, updatedSince, movementEORI, movementReferenceNumber, page, count, receivedUntil))
+                Json.toJson(HateoasMovementIdsResponse(response, movementType, updatedSince, movementEORI, movementReferenceNumber, page, count, receivedUntil, localReferenceNumber))
               )
->>>>>>> 300f3537
           )
     }
 
