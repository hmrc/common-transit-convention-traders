/*
 * Copyright 2023 HM Revenue & Customs
 *
 * Licensed under the Apache License, Version 2.0 (the "License");
 * you may not use this file except in compliance with the License.
 * You may obtain a copy of the License at
 *
 *     http://www.apache.org/licenses/LICENSE-2.0
 *
 * Unless required by applicable law or agreed to in writing, software
 * distributed under the License is distributed on an "AS IS" BASIS,
 * WITHOUT WARRANTIES OR CONDITIONS OF ANY KIND, either express or implied.
 * See the License for the specific language governing permissions and
 * limitations under the License.
 */

package v2.controllers

import akka.stream.Materializer
import akka.stream.scaladsl.FileIO
import akka.stream.scaladsl.Sink
import akka.stream.scaladsl.Source
import akka.util.ByteString
import cats.data.EitherT
import com.codahale.metrics.Counter
import com.google.inject.ImplementedBy
import com.google.inject.Inject
import com.google.inject.Singleton
import com.kenshoo.play.metrics.Metrics
import config.AppConfig
import config.Constants.XClientIdHeader
import metrics.HasActionMetrics
import play.api.Logging
import play.api.http.HeaderNames
import play.api.http.MimeTypes
import play.api.libs.Files.TemporaryFileCreator
import play.api.libs.json.JsObject
import play.api.libs.json.JsValue
import play.api.libs.json.Json
import play.api.mvc._
import routing.VersionedRouting
import uk.gov.hmrc.http.HeaderCarrier
import uk.gov.hmrc.play.http.HeaderCarrierConverter
import v2.controllers.actions.AuthNewEnrolmentOnlyAction
import v2.controllers.actions.providers.AcceptHeaderActionProvider
import v2.controllers.request.AuthenticatedRequest
import v2.controllers.stream.StreamingParsers
import v2.models._
import v2.models.errors.PresentationError
import v2.models.errors.PushNotificationError
import v2.models.request.MessageType
import v2.models.request.MessageUpdate
import v2.models.responses.BoxResponse
import v2.models.responses.LargeMessageAuditRequest
import v2.models.responses.MessageSummary
import v2.models.responses.TraderFailedUploadAuditRequest
import v2.models.responses.UpdateMovementResponse
import v2.models.responses.UpscanResponse
import v2.models.responses.UpscanResponse.DownloadUrl
import v2.models.responses.hateoas._
import v2.services._
import v2.utils.StreamWithFile

import java.nio.charset.StandardCharsets
import java.nio.file.Files
import java.time.OffsetDateTime
import scala.concurrent.Future
import scala.util.Try
import scala.util.control.NonFatal

@ImplementedBy(classOf[V2MovementsControllerImpl])
trait V2MovementsController {
  def createMovement(movementType: MovementType): Action[Source[ByteString, _]]
  def getMessage(movementType: MovementType, movementId: MovementId, messageId: MessageId): Action[AnyContent]
  def getMessageIds(movementType: MovementType, movementId: MovementId, receivedSince: Option[OffsetDateTime] = None): Action[AnyContent]
  def getMovement(movementType: MovementType, movementId: MovementId): Action[AnyContent]
  def getMovements(movementType: MovementType, updatedSince: Option[OffsetDateTime], movementEORI: Option[EORINumber]): Action[AnyContent]
  def attachMessage(movementType: MovementType, movementId: MovementId): Action[Source[ByteString, _]]
  def getMessageBody(movementType: MovementType, movementId: MovementId, messageId: MessageId): Action[AnyContent]
  def attachLargeMessage(eori: EORINumber, movementType: MovementType, movementId: MovementId, messageId: MessageId): Action[JsValue]
}

@Singleton
class V2MovementsControllerImpl @Inject() (
  val controllerComponents: ControllerComponents,
  authActionNewEnrolmentOnly: AuthNewEnrolmentOnlyAction,
  validationService: ValidationService,
  conversionService: ConversionService,
  persistenceService: PersistenceService,
  routerService: RouterService,
  auditService: AuditingService,
  pushNotificationsService: PushNotificationsService,
  acceptHeaderActionProvider: AcceptHeaderActionProvider,
  val metrics: Metrics,
  xmlParsingService: XmlMessageParsingService,
  jsonParsingService: JsonMessageParsingService,
  responseFormatterService: ResponseFormatterService,
  upscanService: UpscanService,
  objectStoreService: ObjectStoreService,
  config: AppConfig
)(implicit val materializer: Materializer, val temporaryFileCreator: TemporaryFileCreator)
    extends BaseController
    with V2MovementsController
    with Logging
    with StreamingParsers
    with StreamWithFile
    with VersionedRouting
    with ConvertError
    with ContentTypeRouting
    with UpscanResponseParser
    with HasActionMetrics {

  private lazy val sCounter: Counter = counter(s"success-counter")
  private lazy val fCounter: Counter = counter(s"failure-counter")

  private lazy val jsonOnlyAcceptHeader = Seq(VersionedRouting.VERSION_2_ACCEPT_HEADER_VALUE_JSON)
  private lazy val xmlOnlyAcceptHeader  = Seq(VersionedRouting.VERSION_2_ACCEPT_HEADER_VALUE_XML)

  private lazy val jsonAndJsonWrappedXmlAcceptHeaders = Seq(
    VersionedRouting.VERSION_2_ACCEPT_HEADER_VALUE_JSON,
    VersionedRouting.VERSION_2_ACCEPT_HEADER_VALUE_JSON_XML,
    VersionedRouting.VERSION_2_ACCEPT_HEADER_VALUE_JSON_XML_HYPHEN
  )

  private def contentSizeIsLessThanLimit(size: Long): EitherT[Future, PresentationError, Unit] = EitherT {
    if (size <= config.smallMessageSizeLimit) Future.successful(Right(()))
    else {
      Future.successful(Left(PresentationError.entityTooLargeError(s"Your message size must be less than ${config.smallMessageSizeLimit} bytes")))
    }
  }

  def createMovement(movementType: MovementType): Action[Source[ByteString, _]] =
    movementType match {
      case MovementType.Arrival =>
        contentTypeRoute {
          case Some(MimeTypes.XML)  => submitArrivalNotificationXML()
          case Some(MimeTypes.JSON) => submitArrivalNotificationJSON()
          case None                 => submitLargeMessageXML(MovementType.Arrival)
        }
      case MovementType.Departure =>
        contentTypeRoute {
          case Some(MimeTypes.XML)  => submitDepartureDeclarationXML()
          case Some(MimeTypes.JSON) => submitDepartureDeclarationJSON()
          case None                 => submitLargeMessageXML(MovementType.Departure)
        }
    }

  private def submitDepartureDeclarationXML(): Action[Source[ByteString, _]] =
    (authActionNewEnrolmentOnly andThen acceptHeaderActionProvider(jsonOnlyAcceptHeader)).streamWithSize {
      implicit request => size =>
        implicit val hc: HeaderCarrier = HeaderCarrierConverter.fromRequest(request)
        (for {
          _ <- contentSizeIsLessThanLimit(size)
          _ <- validationService.validateXml(MessageType.DeclarationData, request.body).asPresentation
          _ = auditService.audit(AuditType.DeclarationData, request.body, MimeTypes.XML)
          hateoasResponse <- persistAndSendToEIS(request.body, MovementType.Departure, MessageType.DeclarationData)
        } yield hateoasResponse).fold[Result](
          presentationError => Status(presentationError.code.statusCode)(Json.toJson(presentationError)),
          hateoasResponse => Accepted(hateoasResponse)
        )
    }

  private def submitDepartureDeclarationJSON(): Action[Source[ByteString, _]] =
    (authActionNewEnrolmentOnly andThen acceptHeaderActionProvider(jsonOnlyAcceptHeader)).streamWithSize {
      implicit request => size =>
        implicit val hc: HeaderCarrier = HeaderCarrierConverter.fromRequest(request)

        (for {
          _ <- contentSizeIsLessThanLimit(size)
          _ <- validationService.validateJson(MessageType.DeclarationData, request.body).asPresentation
          _ = auditService.audit(AuditType.DeclarationData, request.body, MimeTypes.JSON)
          xmlSource       <- conversionService.jsonToXml(MessageType.DeclarationData, request.body).asPresentation
          hateoasResponse <- validatePersistAndSendToEIS(xmlSource, MovementType.Departure, MessageType.DeclarationData)
        } yield hateoasResponse).fold[Result](
          presentationError => {
            fCounter.inc()
            Status(presentationError.code.statusCode)(Json.toJson(presentationError))
          },
          hateoasResponse => {
            sCounter.inc()
            Accepted(hateoasResponse)
          }
        )
    }

  private def submitArrivalNotificationXML(): Action[Source[ByteString, _]] =
    (authActionNewEnrolmentOnly andThen acceptHeaderActionProvider(jsonOnlyAcceptHeader)).streamWithSize {
      implicit request => size =>
        implicit val hc: HeaderCarrier = HeaderCarrierConverter.fromRequest(request)

        (for {
          _ <- contentSizeIsLessThanLimit(size)
          _ <- validationService.validateXml(MessageType.ArrivalNotification, request.body).asPresentation
          _ = auditService.audit(AuditType.ArrivalNotification, request.body, MimeTypes.XML)
          hateoasResponse <- persistAndSendToEIS(request.body, MovementType.Arrival, MessageType.ArrivalNotification)
        } yield hateoasResponse).fold[Result](
          presentationError => Status(presentationError.code.statusCode)(Json.toJson(presentationError)),
          hateoasResponse => Accepted(hateoasResponse)
        )
    }

  private def submitArrivalNotificationJSON(): Action[Source[ByteString, _]] =
    (authActionNewEnrolmentOnly andThen acceptHeaderActionProvider(jsonOnlyAcceptHeader)).streamWithSize {
      implicit request => size =>
        implicit val hc: HeaderCarrier = HeaderCarrierConverter.fromRequest(request)

        (for {
          _ <- contentSizeIsLessThanLimit(size)
          _ <- validationService.validateJson(MessageType.ArrivalNotification, request.body).asPresentation
          _ = auditService.audit(AuditType.ArrivalNotification, request.body, MimeTypes.JSON)
          xmlSource       <- conversionService.jsonToXml(MessageType.ArrivalNotification, request.body).asPresentation
          hateoasResponse <- validatePersistAndSendToEIS(xmlSource, MovementType.Arrival, MessageType.ArrivalNotification)
        } yield hateoasResponse).fold[Result](
          presentationError => Status(presentationError.code.statusCode)(Json.toJson(presentationError)),
          hateoasResponse => Accepted(hateoasResponse)
        )
    }

  private def submitLargeMessageXML(movementType: MovementType): Action[Source[ByteString, _]] =
    (authActionNewEnrolmentOnly andThen acceptHeaderActionProvider(jsonOnlyAcceptHeader)).async(streamFromMemory) {
      implicit request =>
        implicit val hc: HeaderCarrier = HeaderCarrierConverter.fromRequest(request)

        request.body.runWith(Sink.ignore)

        (for {
          movementResponse <- persistenceService.createMovement(request.eoriNumber, movementType, None).asPresentation
          upscanResponse <- upscanService
            .upscanInitiate(request.eoriNumber, movementType, movementResponse.movementId, movementResponse.messageId)
            .asPresentation
          boxResponseOption <- mapToOptionalResponse(pushNotificationsService.associate(movementResponse.movementId, movementType, request.headers))
          auditResponse = Json.toJson(
            LargeMessageAuditRequest(
              movementResponse.movementId,
              movementResponse.messageId,
              movementType,
              request.headers.get(XClientIdHeader),
              upscanResponse
            )
          )
          _ = auditService.audit(
            AuditType.LargeMessageSubmissionRequested,
            Source.single(ByteString(auditResponse.toString(), StandardCharsets.UTF_8)),
            MimeTypes.JSON
          )
        } yield HateoasNewMovementResponse(movementResponse.movementId, boxResponseOption, Some(upscanResponse), movementType)).fold[Result](
          presentationError => Status(presentationError.code.statusCode)(Json.toJson(presentationError)),
          response => Accepted(response)
        )
    }

  def getMessage(movementType: MovementType, movementId: MovementId, messageId: MessageId): Action[AnyContent] =
    (authActionNewEnrolmentOnly andThen acceptHeaderActionProvider(jsonAndJsonWrappedXmlAcceptHeaders)).async {
      implicit request =>
        implicit val hc: HeaderCarrier = HeaderCarrierConverter.fromRequest(request)
        (for {
          messageSummary <- persistenceService.getMessage(request.eoriNumber, movementType, movementId, messageId).asPresentation
          acceptHeader = request.headers.get(HeaderNames.ACCEPT).get
          body <- messageSummary.uri match {
            case Some(uri) =>
              for {
                size <- getFileSize(uri.asResourceLocation.get)
                result <-
                  if (size <= config.smallMessageSizeLimit) processSmallMessage(movementId, movementType, messageSummary, acceptHeader)
                  else processLargeMessage(movementId, movementType, messageSummary, acceptHeader)
              } yield result
            case None => processSmallMessage(movementId, movementType, messageSummary, acceptHeader)
          }
        } yield body).fold(
          presentationError => Status(presentationError.code.statusCode)(Json.toJson(presentationError)),
          response => Ok.chunked(response, Some(MimeTypes.JSON))
        )
    }

  private def getFileSize(resourceLocation: ObjectStoreResourceLocation)(implicit hc: HeaderCarrier) =
    objectStoreService.getMessage(resourceLocation).asPresentation.flatMap {
      source =>
        EitherT {
          Future
            .fromTry(Try(temporaryFileCreator.create()))
            .flatMap {
              file =>
                for {
                  _    <- source.runWith(FileIO.toPath(file))
                  size <- Future.fromTry(Try(Files.size(file)))
                  _    <- Future.fromTry(Try(file.delete()))
                } yield Right(size)
            }
            .recover {
              case NonFatal(ex) =>
                Left(PresentationError.internalServiceError(cause = Some(ex)))
            }
        }
    }

  private def objectStoreMessageAsJsonWrappedXml(movementId: MovementId, messageSummary: MessageSummary, movementType: MovementType)(implicit
    hc: HeaderCarrier
  ) =
    for {
      resourceLocation <- extractResourceLocation(messageSummary.uri.get)
      bodyStream       <- objectStoreService.getMessage(resourceLocation).asPresentation
      json: JsObject = Json.toJson(HateoasMovementMessageResponse(movementId, messageSummary.id, messageSummary, movementType)).as[JsObject]
      stream <- mergeStreamIntoJson(json.fields, "body", bodyStream)
    } yield stream

  private def processLargeMessage(movementId: MovementId, movementType: MovementType, messageSummary: MessageSummary, acceptHeader: String)(implicit
    hc: HeaderCarrier
  ): EitherT[Future, PresentationError, Source[ByteString, _]] =
    acceptHeader match {
      case VersionedRouting.VERSION_2_ACCEPT_HEADER_VALUE_JSON =>
        EitherT.leftT[Future, Source[ByteString, _]](PresentationError.notAcceptableError("Large messages cannot be returned as json"))
      case VersionedRouting.VERSION_2_ACCEPT_HEADER_VALUE_JSON_XML | VersionedRouting.VERSION_2_ACCEPT_HEADER_VALUE_JSON_XML_HYPHEN =>
        objectStoreMessageAsJsonWrappedXml(movementId, messageSummary, movementType)
    }

  private def extractResourceLocation(objectStoreURI: ObjectStoreURI): EitherT[Future, PresentationError, ObjectStoreResourceLocation] =
    EitherT {
      Future.successful(
        objectStoreURI.asResourceLocation
          .toRight(PresentationError.badRequestError(s"Provided Object Store URI is not owned by ${ObjectStoreURI.expectedOwner}"))
      )
    }

  private def processSmallMessage(movementId: MovementId, movementType: MovementType, messageSummary: MessageSummary, acceptHeader: String)(implicit
    hc: HeaderCarrier
  ): EitherT[Future, PresentationError, Source[ByteString, _]] =
    acceptHeader match {
      case VersionedRouting.VERSION_2_ACCEPT_HEADER_VALUE_JSON =>
        for {
          formattedMessageSummary <- responseFormatterService.formatMessageSummary(messageSummary, acceptHeader)
          jsonHateoasResponse = Json
            .toJson(
              HateoasMovementMessageResponse(movementId, formattedMessageSummary.id, formattedMessageSummary, movementType)
            )
            .as[JsObject]
          stream <- jsonToByteStringStream(jsonHateoasResponse.fields)
        } yield stream
      case VersionedRouting.VERSION_2_ACCEPT_HEADER_VALUE_JSON_XML | VersionedRouting.VERSION_2_ACCEPT_HEADER_VALUE_JSON_XML_HYPHEN =>
        messageSummary.uri.isDefined match {
          case true => objectStoreMessageAsJsonWrappedXml(movementId, messageSummary, movementType)
          case false =>
            val jsonHateoasResponse = Json
              .toJson(
                HateoasMovementMessageResponse(movementId, messageSummary.id, messageSummary, movementType)
              )
              .as[JsObject]
            jsonToByteStringStream(jsonHateoasResponse.fields)
        }
    }

  def getMessageBody(movementType: MovementType, movementId: MovementId, messageId: MessageId): Action[AnyContent] =
    (authActionNewEnrolmentOnly andThen acceptHeaderActionProvider(xmlOnlyAcceptHeader)).async {
      implicit request =>
        implicit val hc: HeaderCarrier = HeaderCarrierConverter.fromRequest(request)
        (for {
          messageSummary <- persistenceService.getMessage(request.eoriNumber, movementType, movementId, messageId).asPresentation
          body <- messageSummary match {
            case MessageSummary(_, _, _, Some(body), _, _) => stringToByteStringStream(body.value)
            case MessageSummary(_, _, _, _, _, Some(uri)) =>
              extractResourceLocation(uri).flatMap {
                resourceLocation =>
                  objectStoreService.getMessage(resourceLocation).asPresentation
              }
            case _ => EitherT.leftT[Future, Source[ByteString, _]](PresentationError.notFoundError(s"Body for message id ${messageId.value} does not exist"))
          }
        } yield body).fold(
          presentationError => Status(presentationError.code.statusCode)(Json.toJson(presentationError)),
          response => Ok.chunked(response, Some(MimeTypes.XML))
        )
    }

  def getMessageIds(movementType: MovementType, movementId: MovementId, receivedSince: Option[OffsetDateTime]): Action[AnyContent] =
    (authActionNewEnrolmentOnly andThen acceptHeaderActionProvider(jsonOnlyAcceptHeader)).async {
      implicit request =>
        implicit val hc: HeaderCarrier = HeaderCarrierConverter.fromRequest(request)

        persistenceService
          .getMessages(request.eoriNumber, movementType, movementId, receivedSince)
          .asPresentation
          .fold(
            presentationError => Status(presentationError.code.statusCode)(Json.toJson(presentationError)),
            response => Ok(Json.toJson(HateoasMovementMessageIdsResponse(movementId, response, receivedSince, movementType)))
          )
    }

  def getMovement(movementType: MovementType, movementId: MovementId): Action[AnyContent] =
    (authActionNewEnrolmentOnly andThen acceptHeaderActionProvider(jsonOnlyAcceptHeader)).async {
      implicit request =>
        implicit val hc: HeaderCarrier = HeaderCarrierConverter.fromRequest(request)

        persistenceService
          .getMovement(request.eoriNumber, movementType, movementId)
          .asPresentation
          .fold(
            presentationError => Status(presentationError.code.statusCode)(Json.toJson(presentationError)),
            response => Ok(Json.toJson(HateoasMovementResponse(movementId, response, movementType)))
          )
    }

  def getMovements(movementType: MovementType, updatedSince: Option[OffsetDateTime], movementEORI: Option[EORINumber]): Action[AnyContent] =
    (authActionNewEnrolmentOnly andThen acceptHeaderActionProvider(jsonOnlyAcceptHeader)).async {
      implicit request =>
        implicit val hc: HeaderCarrier = HeaderCarrierConverter.fromRequest(request)

        persistenceService
          .getMovements(request.eoriNumber, movementType, updatedSince, movementEORI)
          .asPresentation
          .fold(
            presentationError => Status(presentationError.code.statusCode)(Json.toJson(presentationError)),
            response => Ok(Json.toJson(HateoasMovementIdsResponse(response, movementType, updatedSince, movementEORI)))
          )
    }

  def attachMessage(movementType: MovementType, movementId: MovementId): Action[Source[ByteString, _]] =
    contentTypeRoute {
      case Some(MimeTypes.XML)  => attachMessageXML(movementId, movementType)
      case Some(MimeTypes.JSON) => attachMessageJSON(movementId, movementType)
      case None                 => initiateLargeMessage(movementId, movementType)
    }

  private def initiateLargeMessage(movementId: MovementId, movementType: MovementType): Action[Source[ByteString, _]] =
    (authActionNewEnrolmentOnly andThen acceptHeaderActionProvider(jsonOnlyAcceptHeader)).async(streamFromMemory) {
      implicit request =>
        implicit val hc: HeaderCarrier = HeaderCarrierConverter.fromRequest(request)

        request.body.runWith(Sink.ignore)

        (for {
          updateMovementResponse <- persistenceService.addMessage(movementId, movementType, None, None).asPresentation
          upscanResponse <- upscanService
            .upscanInitiate(request.eoriNumber, movementType, movementId, updateMovementResponse.messageId)
            .asPresentation
          auditResponse = Json.toJson(
            LargeMessageAuditRequest(
              movementId,
              updateMovementResponse.messageId,
              movementType,
              request.headers.get(XClientIdHeader),
              upscanResponse
            )
          )
          _ = auditService.audit(
            AuditType.LargeMessageSubmissionRequested,
            Source.single(ByteString(auditResponse.toString(), StandardCharsets.UTF_8)),
            MimeTypes.JSON
          )
        } yield HateoasMovementUpdateResponse(movementId, updateMovementResponse.messageId, movementType, Some(upscanResponse))).fold[Result](
          presentationError => Status(presentationError.code.statusCode)(Json.toJson(presentationError)),
          response => Accepted(response)
        )
    }

  private def attachMessageXML(movementId: MovementId, movementType: MovementType): Action[Source[ByteString, _]] =
    (authActionNewEnrolmentOnly andThen acceptHeaderActionProvider(jsonOnlyAcceptHeader)).streamWithSize {
      implicit request => size =>
        implicit val hc: HeaderCarrier = HeaderCarrierConverter.fromRequest(request)

        val messageTypeList =
          if (movementType == MovementType.Arrival) MessageType.updateMessageTypesSentByArrivalTrader else MessageType.updateMessageTypesSentByDepartureTrader

        (for {
          _           <- contentSizeIsLessThanLimit(size)
          messageType <- xmlParsingService.extractMessageType(request.body, messageTypeList).asPresentation
          _           <- validationService.validateXml(messageType, request.body).asPresentation
          _ = auditService.audit(messageType.auditType, request.body, MimeTypes.XML)
          updateMovementResponse <- updateAndSendToEIS(movementId, movementType, messageType, request.body)
        } yield updateMovementResponse).fold[Result](
          // update status to fail
          presentationError => Status(presentationError.code.statusCode)(Json.toJson(presentationError)),
          response => Accepted(Json.toJson(HateoasMovementUpdateResponse(movementId, response.messageId, movementType, None)))
        )
    }

  private def attachMessageJSON(id: MovementId, movementType: MovementType): Action[Source[ByteString, _]] = {

    def handleXml(movementId: MovementId, messageType: MessageType, src: Source[ByteString, _])(implicit
      hc: HeaderCarrier,
      request: AuthenticatedRequest[Source[ByteString, _]]
    ): EitherT[Future, PresentationError, UpdateMovementResponse] =
      withReusableSource(src) {
        source =>
          for {
            _              <- validationService.validateXml(messageType, source).asPresentation(jsonToXmlValidationErrorConverter, materializerExecutionContext)
            updateResponse <- updateAndSendToEIS(movementId, movementType, messageType, source)
          } yield updateResponse
      }

    (authActionNewEnrolmentOnly andThen acceptHeaderActionProvider(jsonOnlyAcceptHeader)).streamWithSize {
      implicit request => size =>
        implicit val hc: HeaderCarrier = HeaderCarrierConverter.fromRequest(request)

        val messageTypeList =
          if (movementType == MovementType.Arrival) MessageType.updateMessageTypesSentByArrivalTrader else MessageType.updateMessageTypesSentByDepartureTrader

        (for {
          _           <- contentSizeIsLessThanLimit(size)
          messageType <- jsonParsingService.extractMessageType(request.body, messageTypeList).asPresentation
          _           <- validationService.validateJson(messageType, request.body).asPresentation
          _ = auditService.audit(messageType.auditType, request.body, MimeTypes.JSON)
          converted      <- conversionService.jsonToXml(messageType, request.body).asPresentation
          updateResponse <- handleXml(id, messageType, converted)
        } yield updateResponse).fold[Result](
          presentationError => Status(presentationError.code.statusCode)(Json.toJson(presentationError)),
          updateResponse => Accepted(Json.toJson(HateoasMovementUpdateResponse(id, updateResponse.messageId, movementType, None)))
        )
    }
  }

  def attachLargeMessage(eori: EORINumber, movementType: MovementType, movementId: MovementId, messageId: MessageId): Action[JsValue] =
    Action.async(parse.json) {
      implicit request =>
        implicit val hc: HeaderCarrier = HeaderCarrierConverter.fromRequest(request)
        parseAndLogUpscanResponse(request.body) match {
          case Left(presentationError) =>
            Future.successful(Status(presentationError.code.statusCode)(Json.toJson(presentationError)))
          case Right(upscanResponse) =>
            (for {
              downloadUrl <- handleUpscanSuccessResponse(upscanResponse)
                .leftMap {
                  err =>
                    val auditReq = Json.toJson(
                      TraderFailedUploadAuditRequest(
                        movementId,
                        messageId,
                        eori,
                        movementType
                      )
                    )
                    auditService.audit(
                      AuditType.TraderFailedUploadEvent,
                      Source.single(ByteString(auditReq.toString(), StandardCharsets.UTF_8)),
                      MimeTypes.JSON
                    )
                    err
                }
              objectSummary <- objectStoreService.addMessage(downloadUrl, movementId, messageId).asPresentation
              uri = ObjectStoreResourceLocation(objectSummary.location.asUri)
              source      <- objectStoreService.getMessage(uri.stripOwner).asPresentation
              messageType <- xmlParsingService.extractMessageType(source, MessageType.values).asPresentation
<<<<<<< HEAD
              messageUpdate = MessageUpdate(_, Some(ObjectStoreURI(objectSummary.location.asUri)))
              persist       = persistenceService.updateMessage(eori, movementType, movementId, messageId, messageType, _)
=======
              messageUpdate = MessageUpdate(_, Some(ObjectStoreURI(objectSummary.location.asUri)), Some(messageType))
              persist       = persistenceService.updateMessage(eori, movementType, movementId, messageId, _)
>>>>>>> e2cc083b
              _ <- validationService
                .validateLargeMessage(messageType, uri)
                .asPresentation
                .leftMap {
                  err =>
                    persist(messageUpdate(MessageStatus.Failed)).value
                    err
                }
              _ <- persist(messageUpdate(MessageStatus.Processing)).asPresentation
              sendMessage <- routerService
                .sendLargeMessage(
                  messageType,
                  eori,
                  movementId,
                  messageId,
                  ObjectStoreURI(objectSummary.location.asUri)
                )
                .asPresentation
              _ = auditService.audit(messageType.auditType, uri.stripOwner)
            } yield sendMessage).fold[Result](
              _ => Ok, //TODO: Send notification to PPNS with details of the error
              _ => Ok  //TODO: Send notification to PPNS with details of the success
            )
        }
    }

  private def handleUpscanSuccessResponse(upscanResponse: UpscanResponse): EitherT[Future, PresentationError, DownloadUrl] =
    EitherT {
      Future.successful(upscanResponse.downloadUrl.toRight {
        PresentationError.badRequestError("Upscan failed to process file")
      })
    }

  private def updateAndSendToEIS(movementId: MovementId, movementType: MovementType, messageType: MessageType, source: Source[ByteString, _])(implicit
    hc: HeaderCarrier,
    request: AuthenticatedRequest[_]
  ) =
    for {
      updateMovementResponse <- persistenceService.addMessage(movementId, movementType, Some(messageType), Some(source)).asPresentation
      _ = pushNotificationsService.update(movementId)
      _ <- routerService
        .send(messageType, request.eoriNumber, movementId, updateMovementResponse.messageId, source)
        .asPresentation
        .leftMap {
          err =>
            updateSmallMessageStatus(
              request.eoriNumber,
              movementType,
              movementId,
              updateMovementResponse.messageId,
              MessageStatus.Failed,
              messageType
            )
            err
        }
      _ <- updateSmallMessageStatus(
        request.eoriNumber,
        movementType,
        movementId,
        updateMovementResponse.messageId,
        MessageStatus.Success,
        messageType
      ).asPresentation
    } yield updateMovementResponse

  private def validatePersistAndSendToEIS(
    src: Source[ByteString, _],
    movementType: MovementType,
    messageType: MessageType
  )(implicit hc: HeaderCarrier, request: AuthenticatedRequest[Source[ByteString, _]]) =
    withReusableSource(src) {
      source =>
        for {
          _      <- validationService.validateXml(messageType, source).asPresentation(jsonToXmlValidationErrorConverter, materializerExecutionContext)
          result <- persistAndSendToEIS(source, movementType, messageType)
        } yield result
    }

  private def updateSmallMessageStatus(
    eoriNumber: EORINumber,
    movementType: MovementType,
    movementId: MovementId,
    messageId: MessageId,
    messageStatus: MessageStatus,
    messageType: MessageType
  )(implicit
    hc: HeaderCarrier
  ) =
    persistenceService
      .updateMessage(
        eoriNumber,
        movementType,
        movementId,
        messageId,
<<<<<<< HEAD
        messageType,
        MessageUpdate(messageStatus, None)
=======
        MessageUpdate(messageStatus, None, None)
>>>>>>> e2cc083b
      )

  private def persistAndSendToEIS(
    source: Source[ByteString, _],
    movementType: MovementType,
    messageType: MessageType
  )(implicit hc: HeaderCarrier, request: AuthenticatedRequest[Source[ByteString, _]]) =
    for {
      movementResponse <- persistenceService.createMovement(request.eoriNumber, movementType, Some(source)).asPresentation
      boxResponseOption <- mapToOptionalResponse[PushNotificationError, BoxResponse](
        pushNotificationsService.associate(movementResponse.movementId, movementType, request.headers)
      )
      _ <- routerService
        .send(
          messageType,
          request.eoriNumber,
          movementResponse.movementId,
          movementResponse.messageId,
          source
        )
        .asPresentation
        .leftMap {
          err =>
            updateSmallMessageStatus(
              request.eoriNumber,
              movementType,
              movementResponse.movementId,
              movementResponse.messageId,
              MessageStatus.Failed,
              messageType
            )
            err
        }
      _ <- updateSmallMessageStatus(
        request.eoriNumber,
        movementType,
        movementResponse.movementId,
        movementResponse.messageId,
        MessageStatus.Success,
        messageType
      ).asPresentation
    } yield HateoasNewMovementResponse(movementResponse.movementId, boxResponseOption, None, movementType)

  private def mapToOptionalResponse[E, R](
    eitherT: EitherT[Future, E, R]
  ): EitherT[Future, PresentationError, Option[R]] =
    EitherT[Future, PresentationError, Option[R]] {
      eitherT.fold(
        _ => Right(None),
        r => Right(Some(r))
      )
    }

}<|MERGE_RESOLUTION|>--- conflicted
+++ resolved
@@ -537,13 +537,8 @@
               uri = ObjectStoreResourceLocation(objectSummary.location.asUri)
               source      <- objectStoreService.getMessage(uri.stripOwner).asPresentation
               messageType <- xmlParsingService.extractMessageType(source, MessageType.values).asPresentation
-<<<<<<< HEAD
-              messageUpdate = MessageUpdate(_, Some(ObjectStoreURI(objectSummary.location.asUri)))
-              persist       = persistenceService.updateMessage(eori, movementType, movementId, messageId, messageType, _)
-=======
               messageUpdate = MessageUpdate(_, Some(ObjectStoreURI(objectSummary.location.asUri)), Some(messageType))
               persist       = persistenceService.updateMessage(eori, movementType, movementId, messageId, _)
->>>>>>> e2cc083b
               _ <- validationService
                 .validateLargeMessage(messageType, uri)
                 .asPresentation
@@ -638,12 +633,8 @@
         movementType,
         movementId,
         messageId,
-<<<<<<< HEAD
         messageType,
-        MessageUpdate(messageStatus, None)
-=======
         MessageUpdate(messageStatus, None, None)
->>>>>>> e2cc083b
       )
 
   private def persistAndSendToEIS(
