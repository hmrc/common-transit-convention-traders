/*
 * Copyright 2023 HM Revenue & Customs
 *
 * Licensed under the Apache License, Version 2.0 (the "License");
 * you may not use this file except in compliance with the License.
 * You may obtain a copy of the License at
 *
 *     http://www.apache.org/licenses/LICENSE-2.0
 *
 * Unless required by applicable law or agreed to in writing, software
 * distributed under the License is distributed on an "AS IS" BASIS,
 * WITHOUT WARRANTIES OR CONDITIONS OF ANY KIND, either express or implied.
 * See the License for the specific language governing permissions and
 * limitations under the License.
 */

package v2.controllers

import akka.stream.Materializer
import akka.stream.scaladsl.Sink
import akka.stream.scaladsl.Source
import akka.util.ByteString
import cats.data.EitherT
import com.codahale.metrics.Counter
import com.google.inject.ImplementedBy
import com.google.inject.Inject
import com.google.inject.Singleton
import com.kenshoo.play.metrics.Metrics
import config.Constants.XClientIdHeader
import metrics.HasActionMetrics
import play.api.Logging
import play.api.http.HeaderNames
import play.api.http.MimeTypes
import play.api.libs.Files.TemporaryFileCreator
import play.api.libs.json.JsValue
import play.api.libs.json.Json
import play.api.mvc.Action
import play.api.mvc._
import routing.VersionedRouting
import uk.gov.hmrc.http.HeaderCarrier
import uk.gov.hmrc.play.http.HeaderCarrierConverter
import v2.controllers.actions.AuthNewEnrolmentOnlyAction
import v2.controllers.actions.providers.AcceptHeaderActionProvider
import v2.controllers.actions.providers.MessageSizeActionProvider
import v2.controllers.request.AuthenticatedRequest
import v2.controllers.stream.StreamingParsers
import v2.models.AuditType
import v2.models.EORINumber
import v2.models.MessageId
import v2.models.MessageStatus
import v2.models.MovementId
import v2.models.MovementType
<<<<<<< HEAD
import v2.models.ObjectStoreURI
import v2.models.errors.ObjectStoreError
=======
>>>>>>> 320924fb
import v2.models.errors.PresentationError
import v2.models.errors.PushNotificationError
import v2.models.request.MessageType
import v2.models.request.MessageUpdate
import v2.models.responses.BoxResponse
import v2.models.responses.LargeMessageAuditRequest
import v2.models.responses.UpdateMovementResponse
import v2.models.responses.hateoas._
import v2.services._
import v2.utils.StreamWithFile

import java.nio.charset.StandardCharsets
import java.time.OffsetDateTime
import scala.concurrent.Future

@ImplementedBy(classOf[V2MovementsControllerImpl])
trait V2MovementsController {
  def createMovement(movementType: MovementType): Action[Source[ByteString, _]]
  def getMessage(movementType: MovementType, movementId: MovementId, messageId: MessageId): Action[AnyContent]
  def getMessageIds(movementType: MovementType, movementId: MovementId, receivedSince: Option[OffsetDateTime] = None): Action[AnyContent]
  def getMovement(movementType: MovementType, movementId: MovementId): Action[AnyContent]
  def getMovements(movementType: MovementType, updatedSince: Option[OffsetDateTime], movementEORI: Option[EORINumber]): Action[AnyContent]
  def attachMessage(movementType: MovementType, movementId: MovementId): Action[Source[ByteString, _]]
  def attachLargeMessage(movementId: MovementId, messageId: MessageId): Action[JsValue]
}

@Singleton
class V2MovementsControllerImpl @Inject() (
  val controllerComponents: ControllerComponents,
  authActionNewEnrolmentOnly: AuthNewEnrolmentOnlyAction,
  validationService: ValidationService,
  conversionService: ConversionService,
  persistenceService: PersistenceService,
  routerService: RouterService,
  auditService: AuditingService,
  pushNotificationsService: PushNotificationsService,
  messageSizeAction: MessageSizeActionProvider,
  acceptHeaderActionProvider: AcceptHeaderActionProvider,
  val metrics: Metrics,
  xmlParsingService: XmlMessageParsingService,
  jsonParsingService: JsonMessageParsingService,
  responseFormatterService: ResponseFormatterService,
  upscanService: UpscanService,
  objectStoreService: ObjectStoreService
)(implicit val materializer: Materializer, val temporaryFileCreator: TemporaryFileCreator)
    extends BaseController
    with V2MovementsController
    with Logging
    with StreamingParsers
    with StreamWithFile
    with VersionedRouting
    with ConvertError
    with ContentTypeRouting
    with UpscanResponseParser
    with HasActionMetrics {

  lazy val sCounter: Counter = counter(s"success-counter")
  lazy val fCounter: Counter = counter(s"failure-counter")

  def createMovement(movementType: MovementType): Action[Source[ByteString, _]] =
    movementType match {
      case MovementType.Arrival =>
        contentTypeRoute {
          case Some(MimeTypes.XML)  => submitArrivalNotificationXML()
          case Some(MimeTypes.JSON) => submitArrivalNotificationJSON()
          case None                 => submitLargeMessageXML(MovementType.Arrival)
        }
      case MovementType.Departure =>
        contentTypeRoute {
          case Some(MimeTypes.XML)  => submitDepartureDeclarationXML()
          case Some(MimeTypes.JSON) => submitDepartureDeclarationJSON()
          case None                 => submitLargeMessageXML(MovementType.Departure)
        }
    }

  private def submitDepartureDeclarationXML(): Action[Source[ByteString, _]] =
    (authActionNewEnrolmentOnly andThen acceptHeaderActionProvider(acceptOnlyJson = true) andThen messageSizeAction()).stream {
      implicit request =>
        implicit val hc: HeaderCarrier = HeaderCarrierConverter.fromRequest(request)

        (for {
          _ <- validationService.validateXml(MessageType.DeclarationData, request.body).asPresentation
          _ = auditService.audit(AuditType.DeclarationData, request.body, MimeTypes.XML)
          hateoasResponse <- persistAndSendToEIS(request.body, MovementType.Departure, MessageType.DeclarationData)
        } yield hateoasResponse).fold[Result](
          presentationError => Status(presentationError.code.statusCode)(Json.toJson(presentationError)),
          hateoasResponse => Accepted(hateoasResponse)
        )
    }

  private def submitDepartureDeclarationJSON(): Action[Source[ByteString, _]] =
    (authActionNewEnrolmentOnly andThen acceptHeaderActionProvider(acceptOnlyJson = true) andThen messageSizeAction()).stream {
      implicit request =>
        implicit val hc: HeaderCarrier = HeaderCarrierConverter.fromRequest(request)

        (for {
          _ <- validationService.validateJson(MessageType.DeclarationData, request.body).asPresentation
          _ = auditService.audit(AuditType.DeclarationData, request.body, MimeTypes.JSON)
          xmlSource       <- conversionService.jsonToXml(MessageType.DeclarationData, request.body).asPresentation
          hateoasResponse <- validatePersistAndSendToEIS(xmlSource, MovementType.Departure, MessageType.DeclarationData)
        } yield hateoasResponse).fold[Result](
          presentationError => {
            fCounter.inc()
            Status(presentationError.code.statusCode)(Json.toJson(presentationError))
          },
          hateoasResponse => {
            sCounter.inc()
            Accepted(hateoasResponse)
          }
        )
    }

  private def submitArrivalNotificationXML(): Action[Source[ByteString, _]] =
    (authActionNewEnrolmentOnly andThen acceptHeaderActionProvider(acceptOnlyJson = true) andThen messageSizeAction()).stream {
      implicit request =>
        implicit val hc: HeaderCarrier = HeaderCarrierConverter.fromRequest(request)

        (for {
          _ <- validationService.validateXml(MessageType.ArrivalNotification, request.body).asPresentation
          _ = auditService.audit(AuditType.ArrivalNotification, request.body, MimeTypes.XML)
          hateoasResponse <- persistAndSendToEIS(request.body, MovementType.Arrival, MessageType.ArrivalNotification)
        } yield hateoasResponse).fold[Result](
          presentationError => Status(presentationError.code.statusCode)(Json.toJson(presentationError)),
          hateoasResponse => Accepted(hateoasResponse)
        )
    }

  private def submitArrivalNotificationJSON(): Action[Source[ByteString, _]] =
    (authActionNewEnrolmentOnly andThen acceptHeaderActionProvider(acceptOnlyJson = true) andThen messageSizeAction()).stream {
      implicit request =>
        implicit val hc: HeaderCarrier = HeaderCarrierConverter.fromRequest(request)

        (for {
          _ <- validationService.validateJson(MessageType.ArrivalNotification, request.body).asPresentation
          _ = auditService.audit(AuditType.ArrivalNotification, request.body, MimeTypes.JSON)
          xmlSource       <- conversionService.jsonToXml(MessageType.ArrivalNotification, request.body).asPresentation
          hateoasResponse <- validatePersistAndSendToEIS(xmlSource, MovementType.Arrival, MessageType.ArrivalNotification)
        } yield hateoasResponse).fold[Result](
          presentationError => Status(presentationError.code.statusCode)(Json.toJson(presentationError)),
          hateoasResponse => Accepted(hateoasResponse)
        )
    }

  private def submitLargeMessageXML(movementType: MovementType): Action[Source[ByteString, _]] =
    (authActionNewEnrolmentOnly andThen acceptHeaderActionProvider(acceptOnlyJson = true)).async(streamFromMemory) {
      implicit request =>
        implicit val hc: HeaderCarrier = HeaderCarrierConverter.fromRequest(request)

        request.body.runWith(Sink.ignore)

        (for {
          movementResponse  <- persistenceService.createMovement(request.eoriNumber, movementType, None).asPresentation
          upscanResponse    <- upscanService.upscanInitiate(movementResponse.movementId, movementResponse.messageId).asPresentation
          boxResponseOption <- mapToOptionalResponse(pushNotificationsService.associate(movementResponse.movementId, movementType, request.headers))
          auditResponse = Json.toJson(
            LargeMessageAuditRequest(
              movementResponse.movementId,
              movementResponse.messageId,
              movementType,
              request.headers.get(XClientIdHeader),
              upscanResponse
            )
          )
          _ = auditService.audit(
            AuditType.LargeMessageSubmissionRequested,
            Source.single(ByteString(auditResponse.toString(), StandardCharsets.UTF_8)),
            MimeTypes.JSON
          )
        } yield HateoasNewMovementResponse(movementResponse, boxResponseOption, Some(upscanResponse), movementType)).fold[Result](
          presentationError => Status(presentationError.code.statusCode)(Json.toJson(presentationError)),
          response => Accepted(response)
        )
    }

  def getMessage(movementType: MovementType, movementId: MovementId, messageId: MessageId): Action[AnyContent] =
    (authActionNewEnrolmentOnly andThen acceptHeaderActionProvider(acceptOnlyJson = false)).async {
      implicit request =>
        implicit val hc: HeaderCarrier = HeaderCarrierConverter.fromRequest(request)
        (for {
          messageSummary          <- persistenceService.getMessage(request.eoriNumber, movementType, movementId, messageId).asPresentation
          formattedMessageSummary <- responseFormatterService.formatMessageSummary(messageSummary, request.headers.get(HeaderNames.ACCEPT).get)
        } yield formattedMessageSummary).fold(
          presentationError => Status(presentationError.code.statusCode)(Json.toJson(presentationError)),
          response => Ok(Json.toJson(HateoasMovementMessageResponse(movementId, messageId, response, movementType)))
        )
    }

  def getMessageIds(movementType: MovementType, movementId: MovementId, receivedSince: Option[OffsetDateTime]): Action[AnyContent] =
    (authActionNewEnrolmentOnly andThen acceptHeaderActionProvider(acceptOnlyJson = true)).async {
      implicit request =>
        implicit val hc: HeaderCarrier = HeaderCarrierConverter.fromRequest(request)

        persistenceService
          .getMessages(request.eoriNumber, movementType, movementId, receivedSince)
          .asPresentation
          .fold(
            presentationError => Status(presentationError.code.statusCode)(Json.toJson(presentationError)),
            response => Ok(Json.toJson(HateoasMovementMessageIdsResponse(movementId, response, receivedSince, movementType)))
          )
    }

  def getMovement(movementType: MovementType, movementId: MovementId): Action[AnyContent] =
    (authActionNewEnrolmentOnly andThen acceptHeaderActionProvider(acceptOnlyJson = true)).async {
      implicit request =>
        implicit val hc: HeaderCarrier = HeaderCarrierConverter.fromRequest(request)

        persistenceService
          .getMovement(request.eoriNumber, movementType, movementId)
          .asPresentation
          .fold(
            presentationError => Status(presentationError.code.statusCode)(Json.toJson(presentationError)),
            response => Ok(Json.toJson(HateoasMovementResponse(movementId, response, movementType)))
          )
    }

  def getMovements(movementType: MovementType, updatedSince: Option[OffsetDateTime], movementEORI: Option[EORINumber]): Action[AnyContent] =
    (authActionNewEnrolmentOnly andThen acceptHeaderActionProvider(acceptOnlyJson = true)).async {
      implicit request =>
        implicit val hc: HeaderCarrier = HeaderCarrierConverter.fromRequest(request)

        persistenceService
          .getMovements(request.eoriNumber, movementType, updatedSince, movementEORI)
          .asPresentation
          .fold(
            presentationError => Status(presentationError.code.statusCode)(Json.toJson(presentationError)),
            response => Ok(Json.toJson(HateoasMovementIdsResponse(response, movementType, updatedSince, movementEORI)))
          )
    }

  def attachMessage(movementType: MovementType, movementId: MovementId): Action[Source[ByteString, _]] =
    contentTypeRoute {
      case Some(MimeTypes.XML)  => attachMessageXML(movementId, movementType)
      case Some(MimeTypes.JSON) => attachMessageJSON(movementId, movementType)
    }

  private def attachMessageXML(movementId: MovementId, movementType: MovementType): Action[Source[ByteString, _]] =
    (authActionNewEnrolmentOnly andThen acceptHeaderActionProvider(acceptOnlyJson = true) andThen messageSizeAction()).stream {
      implicit request =>
        implicit val hc: HeaderCarrier = HeaderCarrierConverter.fromRequest(request)

        val messageTypeList =
          if (movementType == MovementType.Arrival) MessageType.updateMessageTypesSentByArrivalTrader else MessageType.updateMessageTypesSentByDepartureTrader

        (for {
          messageType <- xmlParsingService.extractMessageType(request.body, messageTypeList).asPresentation
          _           <- validationService.validateXml(messageType, request.body).asPresentation
          _ = auditService.audit(messageType.auditType, request.body, MimeTypes.XML)
          updateMovementResponse <- updateAndSendToEIS(movementId, movementType, messageType, request.body)
        } yield updateMovementResponse).fold[Result](
          presentationError => Status(presentationError.code.statusCode)(Json.toJson(presentationError)),
          response => Accepted(Json.toJson(HateoasMovementUpdateResponse(movementId, response.messageId, movementType)))
        )
    }

  private def attachMessageJSON(id: MovementId, movementType: MovementType): Action[Source[ByteString, _]] = {

    def handleXml(movementId: MovementId, messageType: MessageType, src: Source[ByteString, _])(implicit
      hc: HeaderCarrier,
      request: AuthenticatedRequest[Source[ByteString, _]]
    ): EitherT[Future, PresentationError, UpdateMovementResponse] =
      withReusableSource(src) {
        source =>
          for {
            _              <- validationService.validateXml(messageType, source).asPresentation(jsonToXmlValidationErrorConverter, materializerExecutionContext)
            updateResponse <- updateAndSendToEIS(movementId, movementType, messageType, source)
          } yield updateResponse
      }

    (authActionNewEnrolmentOnly andThen acceptHeaderActionProvider(acceptOnlyJson = true) andThen messageSizeAction()).stream {
      implicit request =>
        implicit val hc: HeaderCarrier = HeaderCarrierConverter.fromRequest(request)

        val messageTypeList =
          if (movementType == MovementType.Arrival) MessageType.updateMessageTypesSentByArrivalTrader else MessageType.updateMessageTypesSentByDepartureTrader

        (for {
          messageType <- jsonParsingService.extractMessageType(request.body, messageTypeList).asPresentation
          _           <- validationService.validateJson(messageType, request.body).asPresentation
          _ = auditService.audit(messageType.auditType, request.body, MimeTypes.JSON)
          converted      <- conversionService.jsonToXml(messageType, request.body).asPresentation
          updateResponse <- handleXml(id, messageType, converted)
        } yield updateResponse).fold[Result](
          presentationError => Status(presentationError.code.statusCode)(Json.toJson(presentationError)),
          updateResponse => Accepted(Json.toJson(HateoasMovementUpdateResponse(id, updateResponse.messageId, movementType)))
        )
    }
  }

  def attachLargeMessage(movementId: MovementId, messageId: MessageId): Action[JsValue] =
    Action.async(parse.json) {
      implicit request =>
        implicit val hc: HeaderCarrier = HeaderCarrierConverter.fromRequest(request)
        parseAndLogUpscanResponse(request.body)
          .map {
            upscanResponse =>
              (for {
                objectStoreResponse <- objectStoreService.addMessage(upscanResponse.downloadUrl.get, movementId, messageId).asPresentation
              } yield objectStoreResponse).fold[Result](
                _ => Ok, //TODO: Send notification to PPNS with details of the error
                _ => Ok  //TODO: Send notification to PPNS with details of the success
              )
          }
          .fold[Result](
            presentationError => Status(presentationError.code.statusCode)(Json.toJson(presentationError)),
            _ => Ok
          )
<<<<<<< HEAD
          val x = MessageUpdate(
            MessageStatus.Processing,
            objectStoreResponse.map(
              o => ObjectStoreURI(o.location.asUri)
            )
          )
          messageUpdate <- persistenceService.updateMessage(movementId, messageId)
        } yield objectStoreResponse).fold[Result](
          presentationError => Status(presentationError.code.statusCode)(Json.toJson(presentationError)),
          _ => Ok
        )
=======
>>>>>>> 320924fb
    }

  private def updateAndSendToEIS(movementId: MovementId, movementType: MovementType, messageType: MessageType, source: Source[ByteString, _])(implicit
    hc: HeaderCarrier,
    request: AuthenticatedRequest[_]
  ) =
    for {
      updateMovementResponse <- persistenceService.addMessage(movementId, movementType, messageType, source).asPresentation
      _ = pushNotificationsService.update(movementId)
      _ <- routerService
        .send(messageType, request.eoriNumber, movementId, updateMovementResponse.messageId, source)
        .asPresentation
    } yield updateMovementResponse

  private def validatePersistAndSendToEIS(
    src: Source[ByteString, _],
    movementType: MovementType,
    messageType: MessageType
  )(implicit hc: HeaderCarrier, request: AuthenticatedRequest[Source[ByteString, _]]) =
    withReusableSource(src) {
      source =>
        for {
          _      <- validationService.validateXml(messageType, source).asPresentation(jsonToXmlValidationErrorConverter, materializerExecutionContext)
          result <- persistAndSendToEIS(source, movementType, messageType)
        } yield result
    }

  private def persistAndSendToEIS(
    source: Source[ByteString, _],
    movementType: MovementType,
    messageType: MessageType
  )(implicit hc: HeaderCarrier, request: AuthenticatedRequest[Source[ByteString, _]]) =
    for {
      movementResponse <- persistenceService.createMovement(request.eoriNumber, movementType, Some(source)).asPresentation
      boxResponseOption <- mapToOptionalResponse[PushNotificationError, BoxResponse](
        pushNotificationsService.associate(movementResponse.movementId, movementType, request.headers)
      )
      _ <- routerService
        .send(
          messageType,
          request.eoriNumber,
          movementResponse.movementId,
          movementResponse.messageId,
          source
        )
        .asPresentation
    } yield HateoasNewMovementResponse(movementResponse, boxResponseOption, None, movementType)

  private def mapToOptionalResponse[E, R](
    eitherT: EitherT[Future, E, R]
  ): EitherT[Future, PresentationError, Option[R]] =
    EitherT[Future, PresentationError, Option[R]] {
      eitherT.fold(
        _ => Right(None),
        r => Right(Some(r))
      )
    }

}<|MERGE_RESOLUTION|>--- conflicted
+++ resolved
@@ -50,11 +50,7 @@
 import v2.models.MessageStatus
 import v2.models.MovementId
 import v2.models.MovementType
-<<<<<<< HEAD
 import v2.models.ObjectStoreURI
-import v2.models.errors.ObjectStoreError
-=======
->>>>>>> 320924fb
 import v2.models.errors.PresentationError
 import v2.models.errors.PushNotificationError
 import v2.models.request.MessageType
@@ -351,8 +347,10 @@
           .map {
             upscanResponse =>
               (for {
-                objectStoreResponse <- objectStoreService.addMessage(upscanResponse.downloadUrl.get, movementId, messageId).asPresentation
-              } yield objectStoreResponse).fold[Result](
+                objectSummary <- objectStoreService.addMessage(upscanResponse.downloadUrl.get, movementId, messageId).asPresentation
+                messageUpdate = MessageUpdate(MessageStatus.Processing, Some(ObjectStoreURI(objectSummary.location.asUri)))
+                messageUpdate <- persistenceService.updateMessage(movementId, messageId, messageUpdate).asPresentation
+              } yield messageUpdate).fold[Result](
                 _ => Ok, //TODO: Send notification to PPNS with details of the error
                 _ => Ok  //TODO: Send notification to PPNS with details of the success
               )
@@ -361,20 +359,7 @@
             presentationError => Status(presentationError.code.statusCode)(Json.toJson(presentationError)),
             _ => Ok
           )
-<<<<<<< HEAD
-          val x = MessageUpdate(
-            MessageStatus.Processing,
-            objectStoreResponse.map(
-              o => ObjectStoreURI(o.location.asUri)
-            )
-          )
-          messageUpdate <- persistenceService.updateMessage(movementId, messageId)
-        } yield objectStoreResponse).fold[Result](
-          presentationError => Status(presentationError.code.statusCode)(Json.toJson(presentationError)),
-          _ => Ok
-        )
-=======
->>>>>>> 320924fb
+
     }
 
   private def updateAndSendToEIS(movementId: MovementId, movementType: MovementType, messageType: MessageType, source: Source[ByteString, _])(implicit
