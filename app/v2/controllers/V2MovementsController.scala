--- conflicted
+++ resolved
@@ -45,7 +45,8 @@
 import v2.controllers.actions.providers.AcceptHeaderActionProvider
 import v2.controllers.request.AuthenticatedRequest
 import v2.controllers.stream.StreamingParsers
-<<<<<<< HEAD
+import v2.models.AuditType.CustomerRequestedMissingMovement
+import v2.models.AuditType.TraderToNCTSSubmissionSuccessful
 import v2.models.AuditType.AddMessageDBFailed
 import v2.models.AuditType.CreateMovementDBFailed
 import v2.models.AuditType.GetMovementDBFailed
@@ -58,10 +59,6 @@
 import v2.models.AuditType.SubmitAttachMessageFailed
 import v2.models.AuditType.SubmitDeclarationFailed
 import v2.models.AuditType.ValidationFailed
-=======
-import v2.models.AuditType.CustomerRequestedMissingMovement
-import v2.models.AuditType.TraderToNCTSSubmissionSuccessful
->>>>>>> ac030f78
 import v2.models._
 import v2.models.errors.PersistenceError
 import v2.models.errors.PresentationError
@@ -649,22 +646,6 @@
         request.body.runWith(Sink.ignore)
 
         (for {
-<<<<<<< HEAD
-          _ <- persistenceService.getMovement(request.eoriNumber, movementType, movementId).asPresentation
-          updateMovementResponse <- persistenceService.addMessage(movementId, movementType, None, None).asPresentation.leftMap {
-            err =>
-              auditService.auditStatusEvent(
-                AddMessageDBFailed,
-                Some(Json.toJson(err)),
-                Some(movementId),
-                None,
-                Some(request.eoriNumber),
-                Some(movementType),
-                None
-              )
-              err
-          }
-=======
           _ <- persistenceService.getMovement(request.eoriNumber, movementType, movementId).asPresentation.leftMap {
             err =>
               if (err.code.statusCode == NOT_FOUND)
@@ -679,8 +660,19 @@
                 )
               err
           }
-          updateMovementResponse <- persistenceService.addMessage(movementId, movementType, None, None).asPresentation
->>>>>>> ac030f78
+          updateMovementResponse <- persistenceService.addMessage(movementId, movementType, None, None).asPresentation.leftMap {
+            err =>
+              auditService.auditStatusEvent(
+                AddMessageDBFailed,
+                Some(Json.toJson(err)),
+                Some(movementId),
+                None,
+                Some(request.eoriNumber),
+                Some(movementType),
+                None
+              )
+              err
+          }
 
           _ = auditService.auditStatusEvent(
             AuditType.LargeMessageSubmissionRequested,
@@ -883,7 +875,6 @@
                       )
 
                       // Send message to router to be sent
-<<<<<<< HEAD
                       submissionResult <- routerService.send(messageType, eori, movementId, messageId, source).asPresentation.leftMap {
                         err =>
                           auditService.auditStatusEvent(
@@ -897,8 +888,6 @@
                           )
                           err
                       }
-=======
-                      submissionResult <- routerService.send(messageType, eori, movementId, messageId, source).asPresentation
                       _ = auditService.auditStatusEvent(
                         TraderToNCTSSubmissionSuccessful,
                         None,
@@ -908,7 +897,6 @@
                         Some(movementType),
                         Some(messageType)
                       )
->>>>>>> ac030f78
                     } yield submissionResult
                 }
               }
@@ -943,28 +931,16 @@
     for {
       updateMovementResponse <- persistenceService.addMessage(movementId, movementType, Some(messageType), Some(source)).asPresentation.leftMap {
         err =>
-<<<<<<< HEAD
+          val auditType = if (err.code.statusCode == NOT_FOUND) CustomerRequestedMissingMovement else AddMessageDBFailed
           auditService.auditStatusEvent(
-            AddMessageDBFailed,
+            auditType,
             Some(Json.toJson(err)),
             Some(movementId),
             None,
             Some(request.eoriNumber),
             Some(movementType),
-            None
+            Some(messageType)
           )
-=======
-          if (err.code.statusCode == NOT_FOUND)
-            auditService.auditStatusEvent(
-              CustomerRequestedMissingMovement,
-              Some(Json.toJson(err)),
-              Some(movementId),
-              None,
-              Some(request.eoriNumber),
-              Some(movementType),
-              Some(messageType)
-            )
->>>>>>> ac030f78
           err
       }
       _ = auditService.auditMessageEvent(
