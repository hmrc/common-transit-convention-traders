/*
 * Copyright 2023 HM Revenue & Customs
 *
 * Licensed under the Apache License, Version 2.0 (the "License");
 * you may not use this file except in compliance with the License.
 * You may obtain a copy of the License at
 *
 *     http://www.apache.org/licenses/LICENSE-2.0
 *
 * Unless required by applicable law or agreed to in writing, software
 * distributed under the License is distributed on an "AS IS" BASIS,
 * WITHOUT WARRANTIES OR CONDITIONS OF ANY KIND, either express or implied.
 * See the License for the specific language governing permissions and
 * limitations under the License.
 */

package v2.controllers

import akka.stream.Materializer
import akka.stream.scaladsl.FileIO
import akka.stream.scaladsl.Sink
import akka.stream.scaladsl.Source
import akka.util.ByteString
import cats.data.EitherT
import com.codahale.metrics.Counter
import com.google.inject.ImplementedBy
import com.google.inject.Inject
import com.google.inject.Singleton
import com.kenshoo.play.metrics.Metrics
import config.AppConfig
import config.Constants.XClientIdHeader
import metrics.HasActionMetrics
import play.api.Logging
import play.api.http.HeaderNames
import play.api.http.MimeTypes
import play.api.libs.Files.TemporaryFileCreator
import play.api.libs.json.JsObject
import play.api.libs.json.JsValue
import play.api.libs.json.Json
import play.api.mvc._
import routing.VersionedRouting
import uk.gov.hmrc.http.HeaderCarrier
import uk.gov.hmrc.play.http.HeaderCarrierConverter
import v2.controllers.actions.AuthNewEnrolmentOnlyAction
import v2.controllers.actions.providers.AcceptHeaderActionProvider
import v2.controllers.request.AuthenticatedRequest
import v2.controllers.stream.StreamingParsers
import v2.models._
import v2.models.errors.PresentationError
import v2.models.errors.PushNotificationError
import v2.models.request.MessageType
import v2.models.request.MessageUpdate
import v2.models.responses.BoxResponse
import v2.models.responses.LargeMessageAuditRequest
import v2.models.responses.MessageSummary
import v2.models.responses.TraderFailedUploadAuditRequest
import v2.models.responses.UpdateMovementResponse
import v2.models.responses.UpscanResponse
import v2.models.responses.UpscanResponse.DownloadUrl
import v2.models.responses.hateoas._
import v2.services._
import v2.utils.StreamWithFile

import java.nio.charset.StandardCharsets
import java.nio.file.Files
import java.time.OffsetDateTime
import scala.concurrent.Future
import scala.util.Try
import scala.util.control.NonFatal

@ImplementedBy(classOf[V2MovementsControllerImpl])
trait V2MovementsController {
  def createMovement(movementType: MovementType): Action[Source[ByteString, _]]
  def getMessage(movementType: MovementType, movementId: MovementId, messageId: MessageId): Action[AnyContent]
  def getMessageIds(movementType: MovementType, movementId: MovementId, receivedSince: Option[OffsetDateTime] = None): Action[AnyContent]
  def getMovement(movementType: MovementType, movementId: MovementId): Action[AnyContent]
  def getMovements(movementType: MovementType, updatedSince: Option[OffsetDateTime], movementEORI: Option[EORINumber]): Action[AnyContent]
  def attachMessage(movementType: MovementType, movementId: MovementId): Action[Source[ByteString, _]]
  def getMessageBody(movementType: MovementType, movementId: MovementId, messageId: MessageId): Action[AnyContent]
  def attachLargeMessage(eori: EORINumber, movementType: MovementType, movementId: MovementId, messageId: MessageId): Action[JsValue]
}

@Singleton
class V2MovementsControllerImpl @Inject() (
  val controllerComponents: ControllerComponents,
  authActionNewEnrolmentOnly: AuthNewEnrolmentOnlyAction,
  validationService: ValidationService,
  conversionService: ConversionService,
  persistenceService: PersistenceService,
  routerService: RouterService,
  auditService: AuditingService,
  pushNotificationsService: PushNotificationsService,
  acceptHeaderActionProvider: AcceptHeaderActionProvider,
  val metrics: Metrics,
  xmlParsingService: XmlMessageParsingService,
  jsonParsingService: JsonMessageParsingService,
  responseFormatterService: ResponseFormatterService,
  upscanService: UpscanService,
  objectStoreService: ObjectStoreService,
  config: AppConfig
)(implicit val materializer: Materializer, val temporaryFileCreator: TemporaryFileCreator)
    extends BaseController
    with V2MovementsController
    with Logging
    with StreamingParsers
    with StreamWithFile
    with VersionedRouting
    with ConvertError
    with ContentTypeRouting
    with UpscanResponseParser
    with HasActionMetrics {

  private lazy val sCounter: Counter = counter(s"success-counter")
  private lazy val fCounter: Counter = counter(s"failure-counter")

  private lazy val jsonOnlyAcceptHeader = Seq(VersionedRouting.VERSION_2_ACCEPT_HEADER_VALUE_JSON)
  private lazy val xmlOnlyAcceptHeader  = Seq(VersionedRouting.VERSION_2_ACCEPT_HEADER_VALUE_XML)

  private lazy val jsonAndJsonWrappedXmlAcceptHeaders = Seq(
    VersionedRouting.VERSION_2_ACCEPT_HEADER_VALUE_JSON,
    VersionedRouting.VERSION_2_ACCEPT_HEADER_VALUE_JSON_XML,
    VersionedRouting.VERSION_2_ACCEPT_HEADER_VALUE_JSON_XML_HYPHEN
  )

  private def contentSizeIsLessThanLimit(size: Long): EitherT[Future, PresentationError, Unit] = EitherT {
    if (size <= config.smallMessageSizeLimit) Future.successful(Right(()))
    else {
      Future.successful(Left(PresentationError.entityTooLargeError(s"Your message size must be less than ${config.smallMessageSizeLimit} bytes")))
    }
  }

  def createMovement(movementType: MovementType): Action[Source[ByteString, _]] =
    movementType match {
      case MovementType.Arrival =>
        contentTypeRoute {
          case Some(MimeTypes.XML)  => submitArrivalNotificationXML()
          case Some(MimeTypes.JSON) => submitArrivalNotificationJSON()
          case None                 => submitLargeMessageXML(MovementType.Arrival)
        }
      case MovementType.Departure =>
        contentTypeRoute {
          case Some(MimeTypes.XML)  => submitDepartureDeclarationXML()
          case Some(MimeTypes.JSON) => submitDepartureDeclarationJSON()
          case None                 => submitLargeMessageXML(MovementType.Departure)
        }
    }

  private def submitDepartureDeclarationXML(): Action[Source[ByteString, _]] =
    (authActionNewEnrolmentOnly andThen acceptHeaderActionProvider(jsonOnlyAcceptHeader)).streamWithSize {
      implicit request => size =>
        implicit val hc: HeaderCarrier = HeaderCarrierConverter.fromRequest(request)
        (for {
          _ <- contentSizeIsLessThanLimit(size)
          _ <- validationService.validateXml(MessageType.DeclarationData, request.body).asPresentation
          _ = auditService.audit(AuditType.DeclarationData, request.body, MimeTypes.XML)
          hateoasResponse <- persistAndSendToEIS(request.body, MovementType.Departure, MessageType.DeclarationData)
        } yield hateoasResponse).fold[Result](
          presentationError => Status(presentationError.code.statusCode)(Json.toJson(presentationError)),
          hateoasResponse => Accepted(hateoasResponse)
        )
    }

  private def submitDepartureDeclarationJSON(): Action[Source[ByteString, _]] =
    (authActionNewEnrolmentOnly andThen acceptHeaderActionProvider(jsonOnlyAcceptHeader)).streamWithSize {
      implicit request => size =>
        implicit val hc: HeaderCarrier = HeaderCarrierConverter.fromRequest(request)

        (for {
          _ <- contentSizeIsLessThanLimit(size)
          _ <- validationService.validateJson(MessageType.DeclarationData, request.body).asPresentation
          _ = auditService.audit(AuditType.DeclarationData, request.body, MimeTypes.JSON)
          xmlSource       <- conversionService.jsonToXml(MessageType.DeclarationData, request.body).asPresentation
          hateoasResponse <- validatePersistAndSendToEIS(xmlSource, MovementType.Departure, MessageType.DeclarationData)
        } yield hateoasResponse).fold[Result](
          presentationError => {
            fCounter.inc()
            Status(presentationError.code.statusCode)(Json.toJson(presentationError))
          },
          hateoasResponse => {
            sCounter.inc()
            Accepted(hateoasResponse)
          }
        )
    }

  private def submitArrivalNotificationXML(): Action[Source[ByteString, _]] =
    (authActionNewEnrolmentOnly andThen acceptHeaderActionProvider(jsonOnlyAcceptHeader)).streamWithSize {
      implicit request => size =>
        implicit val hc: HeaderCarrier = HeaderCarrierConverter.fromRequest(request)

        (for {
          _ <- contentSizeIsLessThanLimit(size)
          _ <- validationService.validateXml(MessageType.ArrivalNotification, request.body).asPresentation
          _ = auditService.audit(AuditType.ArrivalNotification, request.body, MimeTypes.XML)
          hateoasResponse <- persistAndSendToEIS(request.body, MovementType.Arrival, MessageType.ArrivalNotification)
        } yield hateoasResponse).fold[Result](
          presentationError => Status(presentationError.code.statusCode)(Json.toJson(presentationError)),
          hateoasResponse => Accepted(hateoasResponse)
        )
    }

  private def submitArrivalNotificationJSON(): Action[Source[ByteString, _]] =
    (authActionNewEnrolmentOnly andThen acceptHeaderActionProvider(jsonOnlyAcceptHeader)).streamWithSize {
      implicit request => size =>
        implicit val hc: HeaderCarrier = HeaderCarrierConverter.fromRequest(request)

        (for {
          _ <- contentSizeIsLessThanLimit(size)
          _ <- validationService.validateJson(MessageType.ArrivalNotification, request.body).asPresentation
          _ = auditService.audit(AuditType.ArrivalNotification, request.body, MimeTypes.JSON)
          xmlSource       <- conversionService.jsonToXml(MessageType.ArrivalNotification, request.body).asPresentation
          hateoasResponse <- validatePersistAndSendToEIS(xmlSource, MovementType.Arrival, MessageType.ArrivalNotification)
        } yield hateoasResponse).fold[Result](
          presentationError => Status(presentationError.code.statusCode)(Json.toJson(presentationError)),
          hateoasResponse => Accepted(hateoasResponse)
        )
    }

  private def submitLargeMessageXML(movementType: MovementType): Action[Source[ByteString, _]] =
    (authActionNewEnrolmentOnly andThen acceptHeaderActionProvider(jsonOnlyAcceptHeader)).async(streamFromMemory) {
      implicit request =>
        implicit val hc: HeaderCarrier = HeaderCarrierConverter.fromRequest(request)

        request.body.runWith(Sink.ignore)

        (for {
          movementResponse <- persistenceService.createMovement(request.eoriNumber, movementType, None).asPresentation
          upscanResponse <- upscanService
            .upscanInitiate(request.eoriNumber, movementType, movementResponse.movementId, movementResponse.messageId)
            .asPresentation
          boxResponseOption <- mapToOptionalResponse(pushNotificationsService.associate(movementResponse.movementId, movementType, request.headers))
          auditResponse = Json.toJson(
            LargeMessageAuditRequest(
              movementResponse.movementId,
              movementResponse.messageId,
              movementType,
              request.headers.get(XClientIdHeader),
              upscanResponse
            )
          )
          _ = auditService.audit(
            AuditType.LargeMessageSubmissionRequested,
            Source.single(ByteString(auditResponse.toString(), StandardCharsets.UTF_8)),
            MimeTypes.JSON
          )
        } yield HateoasNewMovementResponse(movementResponse, boxResponseOption, Some(upscanResponse), movementType)).fold[Result](
          presentationError => Status(presentationError.code.statusCode)(Json.toJson(presentationError)),
          response => Accepted(response)
        )
    }

  def getMessage(movementType: MovementType, movementId: MovementId, messageId: MessageId): Action[AnyContent] =
    (authActionNewEnrolmentOnly andThen acceptHeaderActionProvider(jsonAndJsonWrappedXmlAcceptHeaders)).async {
      implicit request =>
        implicit val hc: HeaderCarrier = HeaderCarrierConverter.fromRequest(request)
        (for {
          messageSummary <- persistenceService.getMessage(request.eoriNumber, movementType, movementId, messageId).asPresentation
          acceptHeader = request.headers.get(HeaderNames.ACCEPT).get
          body <- messageSummary.uri match {
            case Some(uri) =>
              for {
                size <- getFileSize(uri.asResourceLocation.get)
                result <-
                  if (size <= config.smallMessageSizeLimit) processSmallMessage(movementId, movementType, messageSummary, acceptHeader)
                  else processLargeMessage(movementId, movementType, messageSummary, acceptHeader)
              } yield result
            case None => processSmallMessage(movementId, movementType, messageSummary, acceptHeader)
          }
        } yield body).fold(
          presentationError => Status(presentationError.code.statusCode)(Json.toJson(presentationError)),
          response => Ok.chunked(response, Some(MimeTypes.JSON))
        )
    }

  private def getFileSize(resourceLocation: ObjectStoreResourceLocation)(implicit hc: HeaderCarrier) =
    objectStoreService.getMessage(resourceLocation).asPresentation.flatMap {
      source =>
        EitherT {
          Future
            .fromTry(Try(temporaryFileCreator.create()))
            .flatMap {
              file =>
                for {
                  _    <- source.runWith(FileIO.toPath(file))
                  size <- Future.fromTry(Try(Files.size(file)))
                  _    <- Future.fromTry(Try(file.delete()))
                } yield Right(size)
            }
            .recover {
              case NonFatal(ex) =>
                Left(PresentationError.internalServiceError(cause = Some(ex)))
            }
        }
    }

  private def objectStoreMessageAsJsonWrappedXml(movementId: MovementId, messageSummary: MessageSummary, movementType: MovementType)(implicit
    hc: HeaderCarrier
  ) =
    for {
      resourceLocation <- extractResourceLocation(messageSummary.uri.get)
      bodyStream       <- objectStoreService.getMessage(resourceLocation).asPresentation
      json: JsObject = Json.toJson(HateoasMovementMessageResponse(movementId, messageSummary.id, messageSummary, movementType)).as[JsObject]
      stream <- mergeStreamIntoJson(json.fields, "body", bodyStream)
    } yield stream

  private def processLargeMessage(movementId: MovementId, movementType: MovementType, messageSummary: MessageSummary, acceptHeader: String)(implicit
    hc: HeaderCarrier
  ): EitherT[Future, PresentationError, Source[ByteString, _]] =
    acceptHeader match {
      case VersionedRouting.VERSION_2_ACCEPT_HEADER_VALUE_JSON =>
        EitherT.leftT[Future, Source[ByteString, _]](PresentationError.notAcceptableError("Large messages cannot be returned as json"))
      case VersionedRouting.VERSION_2_ACCEPT_HEADER_VALUE_JSON_XML | VersionedRouting.VERSION_2_ACCEPT_HEADER_VALUE_JSON_XML_HYPHEN =>
        objectStoreMessageAsJsonWrappedXml(movementId, messageSummary, movementType)
    }

  private def extractResourceLocation(objectStoreURI: ObjectStoreURI): EitherT[Future, PresentationError, ObjectStoreResourceLocation] =
    EitherT {
      Future.successful(
        objectStoreURI.asResourceLocation
          .toRight(PresentationError.badRequestError(s"Provided Object Store URI is not owned by ${ObjectStoreURI.expectedOwner}"))
      )
    }

  private def processSmallMessage(movementId: MovementId, movementType: MovementType, messageSummary: MessageSummary, acceptHeader: String)(implicit
    hc: HeaderCarrier
  ): EitherT[Future, PresentationError, Source[ByteString, _]] =
    acceptHeader match {
      case VersionedRouting.VERSION_2_ACCEPT_HEADER_VALUE_JSON =>
        for {
          formattedMessageSummary <- responseFormatterService.formatMessageSummary(messageSummary, acceptHeader)
          jsonHateoasResponse = Json
            .toJson(
              HateoasMovementMessageResponse(movementId, formattedMessageSummary.id, formattedMessageSummary, movementType)
            )
            .as[JsObject]
          stream <- jsonToByteStringStream(jsonHateoasResponse.fields)
        } yield stream
      case VersionedRouting.VERSION_2_ACCEPT_HEADER_VALUE_JSON_XML | VersionedRouting.VERSION_2_ACCEPT_HEADER_VALUE_JSON_XML_HYPHEN =>
        messageSummary.uri.isDefined match {
          case true => objectStoreMessageAsJsonWrappedXml(movementId, messageSummary, movementType)
          case false =>
            val jsonHateoasResponse = Json
              .toJson(
                HateoasMovementMessageResponse(movementId, messageSummary.id, messageSummary, movementType)
              )
              .as[JsObject]
            jsonToByteStringStream(jsonHateoasResponse.fields)
        }
    }

  def getMessageBody(movementType: MovementType, movementId: MovementId, messageId: MessageId): Action[AnyContent] =
    (authActionNewEnrolmentOnly andThen acceptHeaderActionProvider(xmlOnlyAcceptHeader)).async {
      implicit request =>
        implicit val hc: HeaderCarrier = HeaderCarrierConverter.fromRequest(request)
        (for {
          messageSummary <- persistenceService.getMessage(request.eoriNumber, movementType, movementId, messageId).asPresentation
          body <- messageSummary match {
            case MessageSummary(_, _, _, Some(body), _, _) => stringToByteStringStream(body.value)
            case MessageSummary(_, _, _, _, _, Some(uri)) =>
              extractResourceLocation(uri).flatMap {
                resourceLocation =>
                  objectStoreService.getMessage(resourceLocation).asPresentation
              }
            case _ => EitherT.leftT[Future, Source[ByteString, _]](PresentationError.notFoundError(s"Body for message id ${messageId.value} does not exist"))
          }
        } yield body).fold(
          presentationError => Status(presentationError.code.statusCode)(Json.toJson(presentationError)),
          response => Ok.chunked(response, Some(MimeTypes.XML))
        )
    }

  def getMessageIds(movementType: MovementType, movementId: MovementId, receivedSince: Option[OffsetDateTime]): Action[AnyContent] =
    (authActionNewEnrolmentOnly andThen acceptHeaderActionProvider(jsonOnlyAcceptHeader)).async {
      implicit request =>
        implicit val hc: HeaderCarrier = HeaderCarrierConverter.fromRequest(request)

        persistenceService
          .getMessages(request.eoriNumber, movementType, movementId, receivedSince)
          .asPresentation
          .fold(
            presentationError => Status(presentationError.code.statusCode)(Json.toJson(presentationError)),
            response => Ok(Json.toJson(HateoasMovementMessageIdsResponse(movementId, response, receivedSince, movementType)))
          )
    }

  def getMovement(movementType: MovementType, movementId: MovementId): Action[AnyContent] =
    (authActionNewEnrolmentOnly andThen acceptHeaderActionProvider(jsonOnlyAcceptHeader)).async {
      implicit request =>
        implicit val hc: HeaderCarrier = HeaderCarrierConverter.fromRequest(request)

        persistenceService
          .getMovement(request.eoriNumber, movementType, movementId)
          .asPresentation
          .fold(
            presentationError => Status(presentationError.code.statusCode)(Json.toJson(presentationError)),
            response => Ok(Json.toJson(HateoasMovementResponse(movementId, response, movementType)))
          )
    }

  def getMovements(movementType: MovementType, updatedSince: Option[OffsetDateTime], movementEORI: Option[EORINumber]): Action[AnyContent] =
    (authActionNewEnrolmentOnly andThen acceptHeaderActionProvider(jsonOnlyAcceptHeader)).async {
      implicit request =>
        implicit val hc: HeaderCarrier = HeaderCarrierConverter.fromRequest(request)

        persistenceService
          .getMovements(request.eoriNumber, movementType, updatedSince, movementEORI)
          .asPresentation
          .fold(
            presentationError => Status(presentationError.code.statusCode)(Json.toJson(presentationError)),
            response => Ok(Json.toJson(HateoasMovementIdsResponse(response, movementType, updatedSince, movementEORI)))
          )
    }

  def attachMessage(movementType: MovementType, movementId: MovementId): Action[Source[ByteString, _]] =
    contentTypeRoute {
      case Some(MimeTypes.XML)  => attachMessageXML(movementId, movementType)
      case Some(MimeTypes.JSON) => attachMessageJSON(movementId, movementType)
    }

  private def attachMessageXML(movementId: MovementId, movementType: MovementType): Action[Source[ByteString, _]] =
    (authActionNewEnrolmentOnly andThen acceptHeaderActionProvider(jsonOnlyAcceptHeader)).streamWithSize {
      implicit request => size =>
        implicit val hc: HeaderCarrier = HeaderCarrierConverter.fromRequest(request)

        val messageTypeList =
          if (movementType == MovementType.Arrival) MessageType.updateMessageTypesSentByArrivalTrader else MessageType.updateMessageTypesSentByDepartureTrader

        (for {
          _           <- contentSizeIsLessThanLimit(size)
          messageType <- xmlParsingService.extractMessageType(request.body, messageTypeList).asPresentation
          _           <- validationService.validateXml(messageType, request.body).asPresentation
          _ = auditService.audit(messageType.auditType, request.body, MimeTypes.XML)
          updateMovementResponse <- updateAndSendToEIS(movementId, movementType, messageType, request.body)
        } yield updateMovementResponse).fold[Result](
          // update status to fail
          presentationError => Status(presentationError.code.statusCode)(Json.toJson(presentationError)),
          response => Accepted(Json.toJson(HateoasMovementUpdateResponse(movementId, response.messageId, movementType)))
        )
    }

  private def attachMessageJSON(id: MovementId, movementType: MovementType): Action[Source[ByteString, _]] = {

    def handleXml(movementId: MovementId, messageType: MessageType, src: Source[ByteString, _])(implicit
      hc: HeaderCarrier,
      request: AuthenticatedRequest[Source[ByteString, _]]
    ): EitherT[Future, PresentationError, UpdateMovementResponse] =
      withReusableSource(src) {
        source =>
          for {
            _              <- validationService.validateXml(messageType, source).asPresentation(jsonToXmlValidationErrorConverter, materializerExecutionContext)
            updateResponse <- updateAndSendToEIS(movementId, movementType, messageType, source)
          } yield updateResponse
      }

    (authActionNewEnrolmentOnly andThen acceptHeaderActionProvider(jsonOnlyAcceptHeader)).streamWithSize {
      implicit request => size =>
        implicit val hc: HeaderCarrier = HeaderCarrierConverter.fromRequest(request)

        val messageTypeList =
          if (movementType == MovementType.Arrival) MessageType.updateMessageTypesSentByArrivalTrader else MessageType.updateMessageTypesSentByDepartureTrader

        (for {
          _           <- contentSizeIsLessThanLimit(size)
          messageType <- jsonParsingService.extractMessageType(request.body, messageTypeList).asPresentation
          _           <- validationService.validateJson(messageType, request.body).asPresentation
          _ = auditService.audit(messageType.auditType, request.body, MimeTypes.JSON)
          converted      <- conversionService.jsonToXml(messageType, request.body).asPresentation
          updateResponse <- handleXml(id, messageType, converted)
        } yield updateResponse).fold[Result](
          presentationError => Status(presentationError.code.statusCode)(Json.toJson(presentationError)),
          updateResponse => Accepted(Json.toJson(HateoasMovementUpdateResponse(id, updateResponse.messageId, movementType)))
        )
    }
  }

  def attachLargeMessage(eori: EORINumber, movementType: MovementType, movementId: MovementId, messageId: MessageId): Action[JsValue] =
    Action.async(parse.json) {
      request =>
        implicit val hc: HeaderCarrier = HeaderCarrierConverter.fromRequest(request)

        parseAndLogUpscanResponse(request.body) match {
          case Left(presentationError) =>
            Future.successful(Status(presentationError.code.statusCode)(Json.toJson(presentationError)))
          case Right(upscanResponse) =>
            handleUpscanSuccessResponse(upscanResponse)
              .leftMap {
                err =>
                  val auditReq = Json.toJson(
                    TraderFailedUploadAuditRequest(
                      movementId,
                      messageId,
                      eori,
                      movementType
                    )
                  )
                  auditService.audit(
                    AuditType.TraderFailedUploadEvent,
                    Source.single(ByteString(auditReq.toString(), StandardCharsets.UTF_8)),
                    MimeTypes.JSON
                  )
                  err
              }
              .fold(
                presentationError => Future.successful(Status(presentationError.code.statusCode)(Json.toJson(presentationError))),
                {
                  case (downloadUrl, size) if size <= config.smallMessageSizeLimit =>
                    val messageTypeList =
                      if (movementType == MovementType.Arrival) MessageType.messageTypesSentByArrivalTrader
                      else MessageType.messageTypesSentByDepartureTrader
                    (for {
                      upscanFile <- upscanService.upscanGetFile(downloadUrl).asPresentation

                      _ <- streamLargeMessage(eori, movementId, messageId, messageTypeList, upscanFile, movementType)

                      updateMovementResponse <- updateSmallMessageStatus(
                        eori,
                        movementType,
                        movementId,
                        messageId,
                        MessageStatus.Success
                      ).asPresentation

                    } yield updateMovementResponse)
                      .fold[Result](
                        prentationError => {
                          pushNotificationsService.postPpnsNotification(movementId, messageId, Json.toJson(prentationError))
                          Ok
                        },
                        _ => {
                          pushNotificationsService
                            .postPpnsNotification(movementId, messageId, Json.toJson(HateoasMovementUpdateResponse(movementId, messageId, movementType)))
                          Ok
                        }
                      )
                  case (downloadUrl, size) if size > config.smallMessageSizeLimit =>
                    (for {
                      objectSummary <- objectStoreService.addMessage(downloadUrl, movementId, messageId).asPresentation
                      uri = ObjectStoreResourceLocation(objectSummary.location.asUri)
                      source      <- objectStoreService.getMessage(uri.stripOwner).asPresentation
                      messageType <- xmlParsingService.extractMessageType(source, MessageType.values).asPresentation
                      messageUpdate = MessageUpdate(_, Some(ObjectStoreURI(objectSummary.location.asUri)))
                      persist       = persistenceService.updateMessage(eori, movementType, movementId, messageId, _)
                      _ <- validationService
                        .validateLargeMessage(messageType, uri)
                        .asPresentation
                        .leftMap {
                          err =>
                            persist(messageUpdate(MessageStatus.Failed)).value
                            err
                        }
                      _ <- persist(messageUpdate(MessageStatus.Processing)).asPresentation
                      sendMessage <- routerService
                        .sendLargeMessage(
                          messageType,
                          eori,
                          movementId,
                          messageId,
                          ObjectStoreURI(objectSummary.location.asUri)
                        )
                        .asPresentation
                      _ = auditService.audit(messageType.auditType, uri.stripOwner)

                    } yield sendMessage).fold[Result](
                      _ => Ok, //TODO: Send notification to PPNS with details of the error
                      _ => Ok  //TODO: Send notification to PPNS with details of the success
                    )
                }
<<<<<<< HEAD
              )
              .map {
                _ => Ok
              }
=======
              objectSummary <- objectStoreService.addMessage(downloadUrl, movementId, messageId).asPresentation
              uri = ObjectStoreResourceLocation(objectSummary.location.asUri)
              source      <- objectStoreService.getMessage(uri.stripOwner).asPresentation
              messageType <- xmlParsingService.extractMessageType(source, MessageType.values).asPresentation
              messageUpdate = MessageUpdate(_, Some(ObjectStoreURI(objectSummary.location.asUri)), Some(messageType))
              persist       = persistenceService.updateMessage(eori, movementType, movementId, messageId, _)
              _ <- validationService
                .validateLargeMessage(messageType, uri)
                .asPresentation
                .leftMap {
                  err =>
                    persist(messageUpdate(MessageStatus.Failed)).value
                    err
                }
              _ <- persist(messageUpdate(MessageStatus.Processing)).asPresentation
              sendMessage <- routerService
                .sendLargeMessage(
                  messageType,
                  eori,
                  movementId,
                  messageId,
                  ObjectStoreURI(objectSummary.location.asUri)
                )
                .asPresentation
              _ = auditService.audit(messageType.auditType, uri.stripOwner)
            } yield sendMessage).fold[Result](
              _ => Ok, //TODO: Send notification to PPNS with details of the error
              _ => Ok  //TODO: Send notification to PPNS with details of the success
            )
>>>>>>> 5182e1da
        }
    }

  private def handleUpscanSuccessResponse(upscanResponse: UpscanResponse): EitherT[Future, PresentationError, (DownloadUrl, Long)] =
    upscanResponse.uploadDetails match {
      case Some(uploadDetails) =>
        for {
          url <- EitherT.fromOption[Future](upscanResponse.downloadUrl, PresentationError.badRequestError("Download url not found in response"))
        } yield (DownloadUrl(url.value), uploadDetails.size)
      case None => EitherT.leftT[Future, (DownloadUrl, Long)](PresentationError.badRequestError("Upload details not found in response"))
    }

  private def updateAndSendToEIS(movementId: MovementId, movementType: MovementType, messageType: MessageType, source: Source[ByteString, _])(implicit
    hc: HeaderCarrier,
    request: AuthenticatedRequest[_]
  ) =
    for {
      updateMovementResponse <- persistenceService.addMessage(movementId, movementType, messageType, source).asPresentation
      _ = pushNotificationsService.update(movementId)
      _ <- routerService
        .send(messageType, request.eoriNumber, movementId, updateMovementResponse.messageId, source)
        .asPresentation
        .leftMap {
          err =>
            updateSmallMessageStatus(
              request.eoriNumber,
              movementType,
              movementId,
              updateMovementResponse.messageId,
              MessageStatus.Failed
            )
            err
        }
      _ <- updateSmallMessageStatus(
        request.eoriNumber,
        movementType,
        movementId,
        updateMovementResponse.messageId,
        MessageStatus.Success
      ).asPresentation
    } yield updateMovementResponse

  private def validatePersistAndSendToEIS(
    src: Source[ByteString, _],
    movementType: MovementType,
    messageType: MessageType
  )(implicit hc: HeaderCarrier, request: AuthenticatedRequest[Source[ByteString, _]]) =
    withReusableSource(src) {
      source =>
        for {
          _      <- validationService.validateXml(messageType, source).asPresentation(jsonToXmlValidationErrorConverter, materializerExecutionContext)
          result <- persistAndSendToEIS(source, movementType, messageType)
        } yield result
    }

  private def streamLargeMessage(
    eori: EORINumber,
    movementId: MovementId,
    messageId: MessageId,
    messageTypeList: Seq[MessageType],
    src: Source[ByteString, _],
    movementType: MovementType
  )(implicit hc: HeaderCarrier) =
    withReusableSource(src) {
      source =>
        for {

          messageType <- xmlParsingService.extractMessageType(source, messageTypeList).asPresentation
          messageUpdate          = MessageUpdate(_, None)
          updateMovementResponse = persistenceService.updateMessage(eori, movementType, movementId, messageId, _)
          _ <- updateMovementResponse(messageUpdate(MessageStatus.Processing)).asPresentation
          _ <- validationService
            .validateXml(messageType, source)
            .asPresentation
            .leftMap {
              err =>
                updateMovementResponse(messageUpdate(MessageStatus.Failed)).value
                err
            }
          _ = auditService.audit(messageType.auditType, source, MimeTypes.XML)
          result <- routerService
            .send(messageType, eori, movementId, messageId, source)
            .asPresentation
            .leftMap {
              err =>
                updateMovementResponse(messageUpdate(MessageStatus.Failed)).value
                err
            }
        } yield result
    }

  private def updateSmallMessageStatus(
    eoriNumber: EORINumber,
    movementType: MovementType,
    movementId: MovementId,
    messageId: MessageId,
    messageStatus: MessageStatus
  )(implicit
    hc: HeaderCarrier
  ) =
    persistenceService
      .updateMessage(
        eoriNumber,
        movementType,
        movementId,
        messageId,
        MessageUpdate(messageStatus, None)
      )

  private def persistAndSendToEIS(
    source: Source[ByteString, _],
    movementType: MovementType,
    messageType: MessageType
  )(implicit hc: HeaderCarrier, request: AuthenticatedRequest[Source[ByteString, _]]) =
    for {
      movementResponse <- persistenceService.createMovement(request.eoriNumber, movementType, Some(source)).asPresentation
      boxResponseOption <- mapToOptionalResponse[PushNotificationError, BoxResponse](
        pushNotificationsService.associate(movementResponse.movementId, movementType, request.headers)
      )
      _ <- routerService
        .send(
          messageType,
          request.eoriNumber,
          movementResponse.movementId,
          movementResponse.messageId,
          source
        )
        .asPresentation
        .leftMap {
          err =>
            updateSmallMessageStatus(
              request.eoriNumber,
              movementType,
              movementResponse.movementId,
              movementResponse.messageId,
              MessageStatus.Failed
            )
            err
        }
      _ <- updateSmallMessageStatus(
        request.eoriNumber,
        movementType,
        movementResponse.movementId,
        movementResponse.messageId,
        MessageStatus.Success
      ).asPresentation
    } yield HateoasNewMovementResponse(movementResponse, boxResponseOption, None, movementType)

  private def mapToOptionalResponse[E, R](
    eitherT: EitherT[Future, E, R]
  ): EitherT[Future, PresentationError, Option[R]] =
    EitherT[Future, PresentationError, Option[R]] {
      eitherT.fold(
        _ => Right(None),
        r => Right(Some(r))
      )
    }

}<|MERGE_RESOLUTION|>--- conflicted
+++ resolved
@@ -50,12 +50,7 @@
 import v2.models.errors.PushNotificationError
 import v2.models.request.MessageType
 import v2.models.request.MessageUpdate
-import v2.models.responses.BoxResponse
-import v2.models.responses.LargeMessageAuditRequest
-import v2.models.responses.MessageSummary
-import v2.models.responses.TraderFailedUploadAuditRequest
-import v2.models.responses.UpdateMovementResponse
-import v2.models.responses.UpscanResponse
+import v2.models.responses._
 import v2.models.responses.UpscanResponse.DownloadUrl
 import v2.models.responses.hateoas._
 import v2.services._
@@ -538,7 +533,7 @@
                       uri = ObjectStoreResourceLocation(objectSummary.location.asUri)
                       source      <- objectStoreService.getMessage(uri.stripOwner).asPresentation
                       messageType <- xmlParsingService.extractMessageType(source, MessageType.values).asPresentation
-                      messageUpdate = MessageUpdate(_, Some(ObjectStoreURI(objectSummary.location.asUri)))
+                      messageUpdate = MessageUpdate(_, Some(ObjectStoreURI(objectSummary.location.asUri)), Some(messageType))
                       persist       = persistenceService.updateMessage(eori, movementType, movementId, messageId, _)
                       _ <- validationService
                         .validateLargeMessage(messageType, uri)
@@ -565,42 +560,11 @@
                       _ => Ok  //TODO: Send notification to PPNS with details of the success
                     )
                 }
-<<<<<<< HEAD
               )
               .map {
                 _ => Ok
               }
-=======
-              objectSummary <- objectStoreService.addMessage(downloadUrl, movementId, messageId).asPresentation
-              uri = ObjectStoreResourceLocation(objectSummary.location.asUri)
-              source      <- objectStoreService.getMessage(uri.stripOwner).asPresentation
-              messageType <- xmlParsingService.extractMessageType(source, MessageType.values).asPresentation
-              messageUpdate = MessageUpdate(_, Some(ObjectStoreURI(objectSummary.location.asUri)), Some(messageType))
-              persist       = persistenceService.updateMessage(eori, movementType, movementId, messageId, _)
-              _ <- validationService
-                .validateLargeMessage(messageType, uri)
-                .asPresentation
-                .leftMap {
-                  err =>
-                    persist(messageUpdate(MessageStatus.Failed)).value
-                    err
-                }
-              _ <- persist(messageUpdate(MessageStatus.Processing)).asPresentation
-              sendMessage <- routerService
-                .sendLargeMessage(
-                  messageType,
-                  eori,
-                  movementId,
-                  messageId,
-                  ObjectStoreURI(objectSummary.location.asUri)
-                )
-                .asPresentation
-              _ = auditService.audit(messageType.auditType, uri.stripOwner)
-            } yield sendMessage).fold[Result](
-              _ => Ok, //TODO: Send notification to PPNS with details of the error
-              _ => Ok  //TODO: Send notification to PPNS with details of the success
-            )
->>>>>>> 5182e1da
+
         }
     }
 
@@ -669,7 +633,7 @@
         for {
 
           messageType <- xmlParsingService.extractMessageType(source, messageTypeList).asPresentation
-          messageUpdate          = MessageUpdate(_, None)
+          messageUpdate          = MessageUpdate(_, None, Some(messageType))
           updateMovementResponse = persistenceService.updateMessage(eori, movementType, movementId, messageId, _)
           _ <- updateMovementResponse(messageUpdate(MessageStatus.Processing)).asPresentation
           _ <- validationService
@@ -707,7 +671,7 @@
         movementType,
         movementId,
         messageId,
-        MessageUpdate(messageStatus, None)
+        MessageUpdate(messageStatus, None, None)
       )
 
   private def persistAndSendToEIS(
