/*
 * Copyright 2023 HM Revenue & Customs
 *
 * Licensed under the Apache License, Version 2.0 (the "License");
 * you may not use this file except in compliance with the License.
 * You may obtain a copy of the License at
 *
 *     http://www.apache.org/licenses/LICENSE-2.0
 *
 * Unless required by applicable law or agreed to in writing, software
 * distributed under the License is distributed on an "AS IS" BASIS,
 * WITHOUT WARRANTIES OR CONDITIONS OF ANY KIND, either express or implied.
 * See the License for the specific language governing permissions and
 * limitations under the License.
 */

package v2.controllers

import akka.stream.Materializer
import akka.stream.scaladsl.Sink
import akka.stream.scaladsl.Source
import akka.util.ByteString
import cats.data.EitherT
import com.codahale.metrics.Counter
import com.google.inject.ImplementedBy
import com.google.inject.Inject
import com.google.inject.Singleton
import com.kenshoo.play.metrics.Metrics
import config.Constants.XClientIdHeader
import metrics.HasActionMetrics
import play.api.Logging
import play.api.http.HeaderNames
import play.api.http.MimeTypes
import play.api.libs.Files.TemporaryFileCreator
import play.api.libs.json.JsValue
import play.api.libs.json.Json
import play.api.mvc.Action
import play.api.mvc._
import routing.VersionedRouting
import uk.gov.hmrc.http.HeaderCarrier
import uk.gov.hmrc.play.http.HeaderCarrierConverter
import v2.controllers.actions.AuthNewEnrolmentOnlyAction
import v2.controllers.actions.providers.AcceptHeaderActionProvider
import v2.controllers.actions.providers.MessageSizeActionProvider
import v2.controllers.request.AuthenticatedRequest
import v2.controllers.stream.StreamingParsers
import v2.models.AuditType
import v2.models.EORINumber
import v2.models.MessageId
import v2.models.MessageStatus
import v2.models.MovementId
import v2.models.MovementType
import v2.models.ObjectStoreURI
import v2.models.errors.PresentationError
import v2.models.errors.PushNotificationError
import v2.models.request.MessageType
import v2.models.request.MessageUpdate
import v2.models.responses.UpscanResponse.DownloadUrl
import v2.models.responses.BoxResponse
import v2.models.responses.LargeMessageAuditRequest
import v2.models.responses.UpdateMovementResponse
import v2.models.responses.UpscanResponse
<<<<<<< HEAD
=======
import v2.models.responses.UpscanResponse.DownloadUrl
>>>>>>> d47dd91f
import v2.models.responses.hateoas._
import v2.services._
import v2.utils.StreamWithFile

import java.nio.charset.StandardCharsets
import java.time.OffsetDateTime
import scala.concurrent.Future

@ImplementedBy(classOf[V2MovementsControllerImpl])
trait V2MovementsController {
  def createMovement(movementType: MovementType): Action[Source[ByteString, _]]
  def getMessage(movementType: MovementType, movementId: MovementId, messageId: MessageId): Action[AnyContent]
  def getMessageIds(movementType: MovementType, movementId: MovementId, receivedSince: Option[OffsetDateTime] = None): Action[AnyContent]
  def getMovement(movementType: MovementType, movementId: MovementId): Action[AnyContent]
  def getMovements(movementType: MovementType, updatedSince: Option[OffsetDateTime], movementEORI: Option[EORINumber]): Action[AnyContent]
  def attachMessage(movementType: MovementType, movementId: MovementId): Action[Source[ByteString, _]]
  def attachLargeMessage(movementId: MovementId, messageId: MessageId): Action[JsValue]
}

@Singleton
class V2MovementsControllerImpl @Inject() (
  val controllerComponents: ControllerComponents,
  authActionNewEnrolmentOnly: AuthNewEnrolmentOnlyAction,
  validationService: ValidationService,
  conversionService: ConversionService,
  persistenceService: PersistenceService,
  routerService: RouterService,
  auditService: AuditingService,
  pushNotificationsService: PushNotificationsService,
  messageSizeAction: MessageSizeActionProvider,
  acceptHeaderActionProvider: AcceptHeaderActionProvider,
  val metrics: Metrics,
  xmlParsingService: XmlMessageParsingService,
  jsonParsingService: JsonMessageParsingService,
  responseFormatterService: ResponseFormatterService,
  upscanService: UpscanService,
  objectStoreService: ObjectStoreService
)(implicit val materializer: Materializer, val temporaryFileCreator: TemporaryFileCreator)
    extends BaseController
    with V2MovementsController
    with Logging
    with StreamingParsers
    with StreamWithFile
    with VersionedRouting
    with ConvertError
    with ContentTypeRouting
    with UpscanResponseParser
    with HasActionMetrics {

  lazy val sCounter: Counter = counter(s"success-counter")
  lazy val fCounter: Counter = counter(s"failure-counter")

  def createMovement(movementType: MovementType): Action[Source[ByteString, _]] =
    movementType match {
      case MovementType.Arrival =>
        contentTypeRoute {
          case Some(MimeTypes.XML)  => submitArrivalNotificationXML()
          case Some(MimeTypes.JSON) => submitArrivalNotificationJSON()
          case None                 => submitLargeMessageXML(MovementType.Arrival)
        }
      case MovementType.Departure =>
        contentTypeRoute {
          case Some(MimeTypes.XML)  => submitDepartureDeclarationXML()
          case Some(MimeTypes.JSON) => submitDepartureDeclarationJSON()
          case None                 => submitLargeMessageXML(MovementType.Departure)
        }
    }

  private def submitDepartureDeclarationXML(): Action[Source[ByteString, _]] =
    (authActionNewEnrolmentOnly andThen acceptHeaderActionProvider(acceptOnlyJson = true) andThen messageSizeAction()).stream {
      implicit request =>
        implicit val hc: HeaderCarrier = HeaderCarrierConverter.fromRequest(request)

        (for {
          _ <- validationService.validateXml(MessageType.DeclarationData, request.body).asPresentation
          _ = auditService.audit(AuditType.DeclarationData, request.body, MimeTypes.XML)
          hateoasResponse <- persistAndSendToEIS(request.body, MovementType.Departure, MessageType.DeclarationData)
        } yield hateoasResponse).fold[Result](
          presentationError => Status(presentationError.code.statusCode)(Json.toJson(presentationError)),
          hateoasResponse => Accepted(hateoasResponse)
        )
    }

  private def submitDepartureDeclarationJSON(): Action[Source[ByteString, _]] =
    (authActionNewEnrolmentOnly andThen acceptHeaderActionProvider(acceptOnlyJson = true) andThen messageSizeAction()).stream {
      implicit request =>
        implicit val hc: HeaderCarrier = HeaderCarrierConverter.fromRequest(request)

        (for {
          _ <- validationService.validateJson(MessageType.DeclarationData, request.body).asPresentation
          _ = auditService.audit(AuditType.DeclarationData, request.body, MimeTypes.JSON)
          xmlSource       <- conversionService.jsonToXml(MessageType.DeclarationData, request.body).asPresentation
          hateoasResponse <- validatePersistAndSendToEIS(xmlSource, MovementType.Departure, MessageType.DeclarationData)
        } yield hateoasResponse).fold[Result](
          presentationError => {
            fCounter.inc()
            Status(presentationError.code.statusCode)(Json.toJson(presentationError))
          },
          hateoasResponse => {
            sCounter.inc()
            Accepted(hateoasResponse)
          }
        )
    }

  private def submitArrivalNotificationXML(): Action[Source[ByteString, _]] =
    (authActionNewEnrolmentOnly andThen acceptHeaderActionProvider(acceptOnlyJson = true) andThen messageSizeAction()).stream {
      implicit request =>
        implicit val hc: HeaderCarrier = HeaderCarrierConverter.fromRequest(request)

        (for {
          _ <- validationService.validateXml(MessageType.ArrivalNotification, request.body).asPresentation
          _ = auditService.audit(AuditType.ArrivalNotification, request.body, MimeTypes.XML)
          hateoasResponse <- persistAndSendToEIS(request.body, MovementType.Arrival, MessageType.ArrivalNotification)
        } yield hateoasResponse).fold[Result](
          presentationError => Status(presentationError.code.statusCode)(Json.toJson(presentationError)),
          hateoasResponse => Accepted(hateoasResponse)
        )
    }

  private def submitArrivalNotificationJSON(): Action[Source[ByteString, _]] =
    (authActionNewEnrolmentOnly andThen acceptHeaderActionProvider(acceptOnlyJson = true) andThen messageSizeAction()).stream {
      implicit request =>
        implicit val hc: HeaderCarrier = HeaderCarrierConverter.fromRequest(request)

        (for {
          _ <- validationService.validateJson(MessageType.ArrivalNotification, request.body).asPresentation
          _ = auditService.audit(AuditType.ArrivalNotification, request.body, MimeTypes.JSON)
          xmlSource       <- conversionService.jsonToXml(MessageType.ArrivalNotification, request.body).asPresentation
          hateoasResponse <- validatePersistAndSendToEIS(xmlSource, MovementType.Arrival, MessageType.ArrivalNotification)
        } yield hateoasResponse).fold[Result](
          presentationError => Status(presentationError.code.statusCode)(Json.toJson(presentationError)),
          hateoasResponse => Accepted(hateoasResponse)
        )
    }

  private def submitLargeMessageXML(movementType: MovementType): Action[Source[ByteString, _]] =
    (authActionNewEnrolmentOnly andThen acceptHeaderActionProvider(acceptOnlyJson = true)).async(streamFromMemory) {
      implicit request =>
        implicit val hc: HeaderCarrier = HeaderCarrierConverter.fromRequest(request)

        request.body.runWith(Sink.ignore)

        (for {
          movementResponse  <- persistenceService.createMovement(request.eoriNumber, movementType, None).asPresentation
          upscanResponse    <- upscanService.upscanInitiate(movementResponse.movementId, movementResponse.messageId).asPresentation
          boxResponseOption <- mapToOptionalResponse(pushNotificationsService.associate(movementResponse.movementId, movementType, request.headers))
          auditResponse = Json.toJson(
            LargeMessageAuditRequest(
              movementResponse.movementId,
              movementResponse.messageId,
              movementType,
              request.headers.get(XClientIdHeader),
              upscanResponse
            )
          )
          _ = auditService.audit(
            AuditType.LargeMessageSubmissionRequested,
            Source.single(ByteString(auditResponse.toString(), StandardCharsets.UTF_8)),
            MimeTypes.JSON
          )
        } yield HateoasNewMovementResponse(movementResponse, boxResponseOption, Some(upscanResponse), movementType)).fold[Result](
          presentationError => Status(presentationError.code.statusCode)(Json.toJson(presentationError)),
          response => Accepted(response)
        )
    }

  def getMessage(movementType: MovementType, movementId: MovementId, messageId: MessageId): Action[AnyContent] =
    (authActionNewEnrolmentOnly andThen acceptHeaderActionProvider(acceptOnlyJson = false)).async {
      implicit request =>
        implicit val hc: HeaderCarrier = HeaderCarrierConverter.fromRequest(request)
        (for {
          messageSummary          <- persistenceService.getMessage(request.eoriNumber, movementType, movementId, messageId).asPresentation
          formattedMessageSummary <- responseFormatterService.formatMessageSummary(messageSummary, request.headers.get(HeaderNames.ACCEPT).get)
        } yield formattedMessageSummary).fold(
          presentationError => Status(presentationError.code.statusCode)(Json.toJson(presentationError)),
          response => Ok(Json.toJson(HateoasMovementMessageResponse(movementId, messageId, response, movementType)))
        )
    }

  def getMessageIds(movementType: MovementType, movementId: MovementId, receivedSince: Option[OffsetDateTime]): Action[AnyContent] =
    (authActionNewEnrolmentOnly andThen acceptHeaderActionProvider(acceptOnlyJson = true)).async {
      implicit request =>
        implicit val hc: HeaderCarrier = HeaderCarrierConverter.fromRequest(request)

        persistenceService
          .getMessages(request.eoriNumber, movementType, movementId, receivedSince)
          .asPresentation
          .fold(
            presentationError => Status(presentationError.code.statusCode)(Json.toJson(presentationError)),
            response => Ok(Json.toJson(HateoasMovementMessageIdsResponse(movementId, response, receivedSince, movementType)))
          )
    }

  def getMovement(movementType: MovementType, movementId: MovementId): Action[AnyContent] =
    (authActionNewEnrolmentOnly andThen acceptHeaderActionProvider(acceptOnlyJson = true)).async {
      implicit request =>
        implicit val hc: HeaderCarrier = HeaderCarrierConverter.fromRequest(request)

        persistenceService
          .getMovement(request.eoriNumber, movementType, movementId)
          .asPresentation
          .fold(
            presentationError => Status(presentationError.code.statusCode)(Json.toJson(presentationError)),
            response => Ok(Json.toJson(HateoasMovementResponse(movementId, response, movementType)))
          )
    }

  def getMovements(movementType: MovementType, updatedSince: Option[OffsetDateTime], movementEORI: Option[EORINumber]): Action[AnyContent] =
    (authActionNewEnrolmentOnly andThen acceptHeaderActionProvider(acceptOnlyJson = true)).async {
      implicit request =>
        implicit val hc: HeaderCarrier = HeaderCarrierConverter.fromRequest(request)

        persistenceService
          .getMovements(request.eoriNumber, movementType, updatedSince, movementEORI)
          .asPresentation
          .fold(
            presentationError => Status(presentationError.code.statusCode)(Json.toJson(presentationError)),
            response => Ok(Json.toJson(HateoasMovementIdsResponse(response, movementType, updatedSince, movementEORI)))
          )
    }

  def attachMessage(movementType: MovementType, movementId: MovementId): Action[Source[ByteString, _]] =
    contentTypeRoute {
      case Some(MimeTypes.XML)  => attachMessageXML(movementId, movementType)
      case Some(MimeTypes.JSON) => attachMessageJSON(movementId, movementType)
    }

  private def attachMessageXML(movementId: MovementId, movementType: MovementType): Action[Source[ByteString, _]] =
    (authActionNewEnrolmentOnly andThen acceptHeaderActionProvider(acceptOnlyJson = true) andThen messageSizeAction()).stream {
      implicit request =>
        implicit val hc: HeaderCarrier = HeaderCarrierConverter.fromRequest(request)

        val messageTypeList =
          if (movementType == MovementType.Arrival) MessageType.updateMessageTypesSentByArrivalTrader else MessageType.updateMessageTypesSentByDepartureTrader

        (for {
          messageType <- xmlParsingService.extractMessageType(request.body, messageTypeList).asPresentation
          _           <- validationService.validateXml(messageType, request.body).asPresentation
          _ = auditService.audit(messageType.auditType, request.body, MimeTypes.XML)
          updateMovementResponse <- updateAndSendToEIS(movementId, movementType, messageType, request.body)
        } yield updateMovementResponse).fold[Result](
          presentationError => Status(presentationError.code.statusCode)(Json.toJson(presentationError)),
          response => Accepted(Json.toJson(HateoasMovementUpdateResponse(movementId, response.messageId, movementType)))
        )
    }

  private def attachMessageJSON(id: MovementId, movementType: MovementType): Action[Source[ByteString, _]] = {

    def handleXml(movementId: MovementId, messageType: MessageType, src: Source[ByteString, _])(implicit
      hc: HeaderCarrier,
      request: AuthenticatedRequest[Source[ByteString, _]]
    ): EitherT[Future, PresentationError, UpdateMovementResponse] =
      withReusableSource(src) {
        source =>
          for {
            _              <- validationService.validateXml(messageType, source).asPresentation(jsonToXmlValidationErrorConverter, materializerExecutionContext)
            updateResponse <- updateAndSendToEIS(movementId, movementType, messageType, source)
          } yield updateResponse
      }

    (authActionNewEnrolmentOnly andThen acceptHeaderActionProvider(acceptOnlyJson = true) andThen messageSizeAction()).stream {
      implicit request =>
        implicit val hc: HeaderCarrier = HeaderCarrierConverter.fromRequest(request)

        val messageTypeList =
          if (movementType == MovementType.Arrival) MessageType.updateMessageTypesSentByArrivalTrader else MessageType.updateMessageTypesSentByDepartureTrader

        (for {
          messageType <- jsonParsingService.extractMessageType(request.body, messageTypeList).asPresentation
          _           <- validationService.validateJson(messageType, request.body).asPresentation
          _ = auditService.audit(messageType.auditType, request.body, MimeTypes.JSON)
          converted      <- conversionService.jsonToXml(messageType, request.body).asPresentation
          updateResponse <- handleXml(id, messageType, converted)
        } yield updateResponse).fold[Result](
          presentationError => Status(presentationError.code.statusCode)(Json.toJson(presentationError)),
          updateResponse => Accepted(Json.toJson(HateoasMovementUpdateResponse(id, updateResponse.messageId, movementType)))
        )
    }
  }

  def attachLargeMessage(movementId: MovementId, messageId: MessageId): Action[JsValue] =
    Action.async(parse.json) {
      implicit request =>
        implicit val hc: HeaderCarrier = HeaderCarrierConverter.fromRequest(request)
<<<<<<< HEAD
        parseAndLogUpscanResponse(request.body)
          .biflatMap(
            presentationError => EitherT.leftT(Status(presentationError.code.statusCode)(Json.toJson(presentationError))),
            upscanResponse =>
              for {
                downloadUrl   <- handleUpscanSuccessResponse(upscanResponse)
                objectSummary <- objectStoreService.addMessage(downloadUrl, movementId, messageId).asPresentation
                messageUpdate = MessageUpdate(MessageStatus.Processing, Some(ObjectStoreURI(objectSummary.location.asUri)))
                messageUpdate <- persistenceService.updateMessage(movementId, messageId, messageUpdate).asPresentation
              } yield messageUpdate
          )
          .fold[Result](
            _ => Ok, //TODO: Send notification to PPNS with details of the error
            _ => Ok  //TODO: Send notification to PPNS with details of the success
          )
=======

        parseAndLogUpscanResponse(request.body) match {
          case Left(presentationError) => Future.successful(Status(presentationError.code.statusCode)(Json.toJson(presentationError)))
          case Right(upscanResponse) =>
            (for {
              downloadUrl   <- handleUpscanSuccessResponse(upscanResponse)
              objectSummary <- objectStoreService.addMessage(downloadUrl, movementId, messageId).asPresentation
            } yield objectSummary).fold[Result](
              _ => Ok, //TODO: Send notification to PPNS with details of the error
              _ => Ok  //TODO: Send notification to PPNS with details of the success
            )
        }
    }

  private def handleUpscanSuccessResponse(upscanResponse: UpscanResponse): EitherT[Future, PresentationError, DownloadUrl] =
    EitherT {
      Future.successful(upscanResponse.downloadUrl.toRight {
        PresentationError.badRequestError("Upscan failed to process file")
      })
>>>>>>> d47dd91f
    }

  private def handleUpscanSuccessResponse(upscanResponse: UpscanResponse): EitherT[Future, PresentationError, DownloadUrl] =
    EitherT {
      Future.successful(upscanResponse.downloadUrl.toRight {
        PresentationError.badRequestError("Upscan failed to process file")
      })
    }

  private def updateAndSendToEIS(movementId: MovementId, movementType: MovementType, messageType: MessageType, source: Source[ByteString, _])(implicit
    hc: HeaderCarrier,
    request: AuthenticatedRequest[_]
  ) =
    for {
<<<<<<< HEAD
      updateMovementResponse <- persistenceService.addMessage(movementId, movementType, messageType, source).asPresentation
=======
      updateMovementResponse <- persistenceService.updateMovement(movementId, movementType, messageType, source).asPresentation
>>>>>>> d47dd91f
      _ = pushNotificationsService.update(movementId)
      _ <- routerService
        .send(messageType, request.eoriNumber, movementId, updateMovementResponse.messageId, source)
        .asPresentation
    } yield updateMovementResponse

  private def validatePersistAndSendToEIS(
    src: Source[ByteString, _],
    movementType: MovementType,
    messageType: MessageType
  )(implicit hc: HeaderCarrier, request: AuthenticatedRequest[Source[ByteString, _]]) =
    withReusableSource(src) {
      source =>
        for {
          _      <- validationService.validateXml(messageType, source).asPresentation(jsonToXmlValidationErrorConverter, materializerExecutionContext)
          result <- persistAndSendToEIS(source, movementType, messageType)
        } yield result
    }

  private def persistAndSendToEIS(
    source: Source[ByteString, _],
    movementType: MovementType,
    messageType: MessageType
  )(implicit hc: HeaderCarrier, request: AuthenticatedRequest[Source[ByteString, _]]) =
    for {
      movementResponse <- persistenceService.createMovement(request.eoriNumber, movementType, Some(source)).asPresentation
      boxResponseOption <- mapToOptionalResponse[PushNotificationError, BoxResponse](
        pushNotificationsService.associate(movementResponse.movementId, movementType, request.headers)
      )
      _ <- routerService
        .send(
          messageType,
          request.eoriNumber,
          movementResponse.movementId,
          movementResponse.messageId,
          source
        )
        .asPresentation
    } yield HateoasNewMovementResponse(movementResponse, boxResponseOption, None, movementType)

  private def mapToOptionalResponse[E, R](
    eitherT: EitherT[Future, E, R]
  ): EitherT[Future, PresentationError, Option[R]] =
    EitherT[Future, PresentationError, Option[R]] {
      eitherT.fold(
        _ => Right(None),
        r => Right(Some(r))
      )
    }

}<|MERGE_RESOLUTION|>--- conflicted
+++ resolved
@@ -47,23 +47,16 @@
 import v2.models.AuditType
 import v2.models.EORINumber
 import v2.models.MessageId
-import v2.models.MessageStatus
 import v2.models.MovementId
 import v2.models.MovementType
-import v2.models.ObjectStoreURI
 import v2.models.errors.PresentationError
 import v2.models.errors.PushNotificationError
 import v2.models.request.MessageType
-import v2.models.request.MessageUpdate
 import v2.models.responses.UpscanResponse.DownloadUrl
 import v2.models.responses.BoxResponse
 import v2.models.responses.LargeMessageAuditRequest
 import v2.models.responses.UpdateMovementResponse
 import v2.models.responses.UpscanResponse
-<<<<<<< HEAD
-=======
-import v2.models.responses.UpscanResponse.DownloadUrl
->>>>>>> d47dd91f
 import v2.models.responses.hateoas._
 import v2.services._
 import v2.utils.StreamWithFile
@@ -349,24 +342,6 @@
     Action.async(parse.json) {
       implicit request =>
         implicit val hc: HeaderCarrier = HeaderCarrierConverter.fromRequest(request)
-<<<<<<< HEAD
-        parseAndLogUpscanResponse(request.body)
-          .biflatMap(
-            presentationError => EitherT.leftT(Status(presentationError.code.statusCode)(Json.toJson(presentationError))),
-            upscanResponse =>
-              for {
-                downloadUrl   <- handleUpscanSuccessResponse(upscanResponse)
-                objectSummary <- objectStoreService.addMessage(downloadUrl, movementId, messageId).asPresentation
-                messageUpdate = MessageUpdate(MessageStatus.Processing, Some(ObjectStoreURI(objectSummary.location.asUri)))
-                messageUpdate <- persistenceService.updateMessage(movementId, messageId, messageUpdate).asPresentation
-              } yield messageUpdate
-          )
-          .fold[Result](
-            _ => Ok, //TODO: Send notification to PPNS with details of the error
-            _ => Ok  //TODO: Send notification to PPNS with details of the success
-          )
-=======
-
         parseAndLogUpscanResponse(request.body) match {
           case Left(presentationError) => Future.successful(Status(presentationError.code.statusCode)(Json.toJson(presentationError)))
           case Right(upscanResponse) =>
@@ -385,14 +360,6 @@
       Future.successful(upscanResponse.downloadUrl.toRight {
         PresentationError.badRequestError("Upscan failed to process file")
       })
->>>>>>> d47dd91f
-    }
-
-  private def handleUpscanSuccessResponse(upscanResponse: UpscanResponse): EitherT[Future, PresentationError, DownloadUrl] =
-    EitherT {
-      Future.successful(upscanResponse.downloadUrl.toRight {
-        PresentationError.badRequestError("Upscan failed to process file")
-      })
     }
 
   private def updateAndSendToEIS(movementId: MovementId, movementType: MovementType, messageType: MessageType, source: Source[ByteString, _])(implicit
@@ -400,11 +367,7 @@
     request: AuthenticatedRequest[_]
   ) =
     for {
-<<<<<<< HEAD
       updateMovementResponse <- persistenceService.addMessage(movementId, movementType, messageType, source).asPresentation
-=======
-      updateMovementResponse <- persistenceService.updateMovement(movementId, movementType, messageType, source).asPresentation
->>>>>>> d47dd91f
       _ = pushNotificationsService.update(movementId)
       _ <- routerService
         .send(messageType, request.eoriNumber, movementId, updateMovementResponse.messageId, source)
