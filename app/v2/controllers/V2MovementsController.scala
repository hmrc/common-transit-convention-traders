--- conflicted
+++ resolved
@@ -548,7 +548,7 @@
                         },
                         _ => {
                           pushNotificationsService
-                            .postPpnsNotification(movementId, messageId, Json.toJson(HateoasMovementUpdateResponse(movementId, messageId, movementType)))
+                            .postPpnsNotification(movementId, messageId, Json.toJson(HateoasMovementUpdateResponse(movementId, messageId, movementType, None)))
                           Ok
                         }
                       )
@@ -559,7 +559,7 @@
                       source      <- objectStoreService.getMessage(uri.stripOwner).asPresentation
                       messageType <- xmlParsingService.extractMessageType(source, MessageType.values).asPresentation
                       messageUpdate = MessageUpdate(_, Some(ObjectStoreURI(objectSummary.location.asUri)), Some(messageType))
-                      persist       = persistenceService.updateMessage(eori, movementType, movementId, messageId, _)
+                      persist       = persistenceService.updateMessage(eori, movementType, movementId, messageId, messageType, _)
                       _ <- validationService
                         .validateLargeMessage(messageType, uri)
                         .asPresentation
@@ -589,30 +589,11 @@
                       _ => Ok, //TODO: Send notification to PPNS with details of the error
                       _ => Ok  //TODO: Send notification to PPNS with details of the success
                     )
-<<<<<<< HEAD
-=======
-                    err
-                }
-              objectSummary <- objectStoreService.addMessage(downloadUrl, movementId, messageId).asPresentation
-              uri = ObjectStoreResourceLocation(objectSummary.location.asUri)
-              source      <- objectStoreService.getMessage(uri.stripOwner).asPresentation
-              messageType <- xmlParsingService.extractMessageType(source, MessageType.values).asPresentation
-              messageUpdate = MessageUpdate(_, Some(ObjectStoreURI(objectSummary.location.asUri)), Some(messageType))
-              persist       = persistenceService.updateMessage(eori, movementType, movementId, messageId, messageType, _)
-              _ <- validationService
-                .validateLargeMessage(messageType, uri)
-                .asPresentation
-                .leftMap {
-                  err =>
-                    persist(messageUpdate(MessageStatus.Failed)).value
-                    err
->>>>>>> 7474b928
                 }
               )
               .map {
                 _ => Ok
               }
-
         }
     }
 
@@ -684,7 +665,7 @@
 
           messageType <- xmlParsingService.extractMessageType(source, messageTypeList).asPresentation
           messageUpdate          = MessageUpdate(_, None, Some(messageType))
-          updateMovementResponse = persistenceService.updateMessage(eori, movementType, movementId, messageId, _)
+          updateMovementResponse = persistenceService.updateMessage(eori, movementType, movementId, messageId, messageType, _)
           _ <- validationService
             .validateXml(messageType, source)
             .asPresentation
@@ -708,7 +689,8 @@
             movementType,
             movementId,
             messageId,
-            MessageStatus.Success
+            MessageStatus.Success,
+            messageType
           ).asPresentation
 
         } yield result
@@ -730,10 +712,7 @@
         movementType,
         movementId,
         messageId,
-<<<<<<< HEAD
-=======
         messageType,
->>>>>>> 7474b928
         MessageUpdate(messageStatus, None, None)
       )
 
