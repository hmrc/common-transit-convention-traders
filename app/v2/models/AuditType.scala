/*
 * Copyright 2023 HM Revenue & Customs
 *
 * Licensed under the Apache License, Version 2.0 (the "License");
 * you may not use this file except in compliance with the License.
 * You may obtain a copy of the License at
 *
 *     http://www.apache.org/licenses/LICENSE-2.0
 *
 * Unless required by applicable law or agreed to in writing, software
 * distributed under the License is distributed on an "AS IS" BASIS,
 * WITHOUT WARRANTIES OR CONDITIONS OF ANY KIND, either express or implied.
 * See the License for the specific language governing permissions and
 * limitations under the License.
 */

package v2.models

sealed abstract class AuditType(val name: String)

object AuditType {

  final case object AmendmentAcceptance                                extends AuditType("AmendmentAcceptance")
  final case object InvalidationDecision                               extends AuditType("InvalidationDecision")
  final case object DeclarationAmendment                               extends AuditType("DeclarationAmendment")
  final case object DeclarationInvalidationRequest                     extends AuditType("DeclarationInvalidationRequest")
  final case object DeclarationData                                    extends AuditType("DeclarationData")
  final case object Discrepancies                                      extends AuditType("Discrepancies")
  final case object GoodsReleaseNotification                           extends AuditType("GoodsReleaseNotification")
  final case object MRNAllocated                                       extends AuditType("MRNAllocated")
  final case object ReleaseForTransit                                  extends AuditType("ReleaseForTransit")
  final case object RecoveryNotification                               extends AuditType("RecoveryNotification")
  final case object UnloadingPermission                                extends AuditType("UnloadingPermission")
  final case object UnloadingRemarks                                   extends AuditType("UnloadingRemarks")
  final case object WriteOffNotification                               extends AuditType("WriteOffNotification")
  final case object NoReleaseForTransit                                extends AuditType("NoReleaseForTransit")
  final case object RequestOfRelease                                   extends AuditType("RequestOfRelease")
  final case object GuaranteeNotValid                                  extends AuditType("GuaranteeNotValid")
  final case object RejectionFromOfficeOfDeparture                     extends AuditType("RejectionFromOfficeOfDeparture")
  final case object RejectionFromOfficeOfDestination                   extends AuditType("RejectionFromOfficeOfDestination")
  final case object ControlDecisionNotification                        extends AuditType("ControlDecisionNotification")
  final case object RequestOnNonArrivedMovement                        extends AuditType("RequestOnNonArrivedMovement")
  final case object InformationAboutNonArrivedMovement                 extends AuditType("InformationAboutNonArrivedMovement")
  final case object PresentationNotificationForThePreLodgedDeclaration extends AuditType("PresentationNotificationForThePreLodgedDeclaration")
  final case object FunctionalNack                                     extends AuditType("FunctionalNack")
  final case object PositiveAcknowledge                                extends AuditType("PositiveAcknowledge")
  final case object ArrivalNotification                                extends AuditType("ArrivalNotification")
  final case object ForwardedIncidentNotificationToED                  extends AuditType("ForwardedIncidentNotificationToED")
  final case object LargeMessageSubmissionRequested                    extends AuditType("LargeMessageSubmissionRequested")
<<<<<<< HEAD
  final case object TraderFailedUploadEvent                            extends AuditType("TraderFailedUploadEvent")
  final case object ValidationFailed                                   extends AuditType("ValidationFailed")
  final case object SubmitArrivalNotificationFailed                    extends AuditType("SubmitArrivalNotificationFailed")
  final case object SubmitDeclarationFailed                            extends AuditType("SubmitDeclarationFailed")
  final case object CreateMovementDBFailed                             extends AuditType("CreateMovementDBFailed")
  final case object PushNotificationFailed                             extends AuditType("PushNotificationFailed")
  final case object PushNotificationUpdateFailed                       extends AuditType("PushNotificationUpdateFailed")
  final case object PushPullNotificationGetBoxFailed                   extends AuditType("PushPullNotificationGetBoxFailed")
  final case object AddMessageDBFailed                                 extends AuditType("AddMessageDBFailed")
  final case object SubmitAttachMessageFailed                          extends AuditType("SubmitAttachMessageFailed")
  final case object GetMovementsDBFailed                               extends AuditType("GetMovementsDBFailed")
  final case object GetMovementDBFailed                                extends AuditType("GetMovementDBFailed")
  final case object GetMovementMessagesDBFailed                        extends AuditType("GetMovementMessagesDBFailed")
  final case object GetMovementMessageDBFailed                         extends AuditType("GetMovementMessageDBFailed")
=======
  final case object TraderFailedUpload                                 extends AuditType("TraderFailedUpload")
  final case object TraderToNCTSSubmissionSuccessful                   extends AuditType("TraderToNCTSSubmissionSuccessful")

  final case object CustomerRequestedMissingMovement extends AuditType("CustomerRequestedMissingMovement")
>>>>>>> ac030f78

  val values: Seq[AuditType] = Seq(
    AmendmentAcceptance,
    InvalidationDecision,
    DeclarationAmendment,
    DeclarationInvalidationRequest,
    DeclarationData,
    Discrepancies,
    MRNAllocated,
    ReleaseForTransit,
    RecoveryNotification,
    WriteOffNotification,
    NoReleaseForTransit,
    UnloadingPermission,
    RequestOfRelease,
    GuaranteeNotValid,
    RejectionFromOfficeOfDeparture,
    RejectionFromOfficeOfDestination,
    ControlDecisionNotification,
    GoodsReleaseNotification,
    PresentationNotificationForThePreLodgedDeclaration,
    FunctionalNack,
    RequestOnNonArrivedMovement,
    PositiveAcknowledge,
    ArrivalNotification,
    UnloadingRemarks,
    InformationAboutNonArrivedMovement,
    ForwardedIncidentNotificationToED,
    LargeMessageSubmissionRequested,
<<<<<<< HEAD
    TraderFailedUploadEvent,
    ValidationFailed,
    SubmitArrivalNotificationFailed,
    SubmitDeclarationFailed,
    CreateMovementDBFailed,
    PushNotificationFailed,
    PushNotificationUpdateFailed,
    PushPullNotificationGetBoxFailed,
    AddMessageDBFailed,
    SubmitAttachMessageFailed,
    GetMovementsDBFailed,
    GetMovementMessagesDBFailed,
    GetMovementMessageDBFailed
=======
    TraderFailedUpload,
    TraderToNCTSSubmissionSuccessful,
    CustomerRequestedMissingMovement
>>>>>>> ac030f78
  )

  def find(code: String): Option[AuditType] =
    values.find(_.name == code)

}<|MERGE_RESOLUTION|>--- conflicted
+++ resolved
@@ -47,27 +47,21 @@
   final case object ArrivalNotification                                extends AuditType("ArrivalNotification")
   final case object ForwardedIncidentNotificationToED                  extends AuditType("ForwardedIncidentNotificationToED")
   final case object LargeMessageSubmissionRequested                    extends AuditType("LargeMessageSubmissionRequested")
-<<<<<<< HEAD
-  final case object TraderFailedUploadEvent                            extends AuditType("TraderFailedUploadEvent")
+  final case object TraderFailedUpload                                 extends AuditType("TraderFailedUpload")
+  final case object TraderToNCTSSubmissionSuccessful                   extends AuditType("TraderToNCTSSubmissionSuccessful")
+  final case object CustomerRequestedMissingMovement                   extends AuditType("CustomerRequestedMissingMovement")
   final case object ValidationFailed                                   extends AuditType("ValidationFailed")
   final case object SubmitArrivalNotificationFailed                    extends AuditType("SubmitArrivalNotificationFailed")
   final case object SubmitDeclarationFailed                            extends AuditType("SubmitDeclarationFailed")
   final case object CreateMovementDBFailed                             extends AuditType("CreateMovementDBFailed")
   final case object PushNotificationFailed                             extends AuditType("PushNotificationFailed")
   final case object PushNotificationUpdateFailed                       extends AuditType("PushNotificationUpdateFailed")
-  final case object PushPullNotificationGetBoxFailed                   extends AuditType("PushPullNotificationGetBoxFailed")
   final case object AddMessageDBFailed                                 extends AuditType("AddMessageDBFailed")
   final case object SubmitAttachMessageFailed                          extends AuditType("SubmitAttachMessageFailed")
   final case object GetMovementsDBFailed                               extends AuditType("GetMovementsDBFailed")
   final case object GetMovementDBFailed                                extends AuditType("GetMovementDBFailed")
   final case object GetMovementMessagesDBFailed                        extends AuditType("GetMovementMessagesDBFailed")
   final case object GetMovementMessageDBFailed                         extends AuditType("GetMovementMessageDBFailed")
-=======
-  final case object TraderFailedUpload                                 extends AuditType("TraderFailedUpload")
-  final case object TraderToNCTSSubmissionSuccessful                   extends AuditType("TraderToNCTSSubmissionSuccessful")
-
-  final case object CustomerRequestedMissingMovement extends AuditType("CustomerRequestedMissingMovement")
->>>>>>> ac030f78
 
   val values: Seq[AuditType] = Seq(
     AmendmentAcceptance,
@@ -97,25 +91,20 @@
     InformationAboutNonArrivedMovement,
     ForwardedIncidentNotificationToED,
     LargeMessageSubmissionRequested,
-<<<<<<< HEAD
-    TraderFailedUploadEvent,
+    TraderFailedUpload,
+    TraderToNCTSSubmissionSuccessful,
+    CustomerRequestedMissingMovement,
     ValidationFailed,
     SubmitArrivalNotificationFailed,
     SubmitDeclarationFailed,
     CreateMovementDBFailed,
     PushNotificationFailed,
     PushNotificationUpdateFailed,
-    PushPullNotificationGetBoxFailed,
     AddMessageDBFailed,
     SubmitAttachMessageFailed,
     GetMovementsDBFailed,
     GetMovementMessagesDBFailed,
     GetMovementMessageDBFailed
-=======
-    TraderFailedUpload,
-    TraderToNCTSSubmissionSuccessful,
-    CustomerRequestedMissingMovement
->>>>>>> ac030f78
   )
 
   def find(code: String): Option[AuditType] =
