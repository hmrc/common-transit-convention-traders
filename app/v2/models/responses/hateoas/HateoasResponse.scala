--- conflicted
+++ resolved
@@ -71,24 +71,15 @@
     updatedSince: Option[OffsetDateTime],
     movementEORI: Option[EORINumber],
     movementReferenceNumber: Option[MovementReferenceNumber],
-<<<<<<< HEAD
+    page: Option[PageNumber],
+    count: Option[ItemCount],
+    receivedUntil: Option[OffsetDateTime],
     localReferenceNumber: Option[LocalReferenceNumber]
   ) =
     movementType match {
       case MovementType.Arrival =>
-        routing.routes.ArrivalsRouter.getArrivalsForEori(updatedSince, movementEORI, movementReferenceNumber, localReferenceNumber).urlWithContext
+        routing.routes.ArrivalsRouter.getArrivalsForEori(updatedSince, movementEORI, movementReferenceNumber, page, count, receivedUntil, localReferenceNumber).urlWithContext
       case MovementType.Departure =>
-        routing.routes.DeparturesRouter.getDeparturesForEori(updatedSince, movementEORI, movementReferenceNumber, localReferenceNumber).urlWithContext
-=======
-    page: Option[PageNumber],
-    count: Option[ItemCount],
-    receivedUntil: Option[OffsetDateTime]
-  ) =
-    movementType match {
-      case MovementType.Arrival =>
-        routing.routes.ArrivalsRouter.getArrivalsForEori(updatedSince, movementEORI, movementReferenceNumber, page, count, receivedUntil).urlWithContext
-      case MovementType.Departure =>
-        routing.routes.DeparturesRouter.getDeparturesForEori(updatedSince, movementEORI, movementReferenceNumber, page, count, receivedUntil).urlWithContext
->>>>>>> 300f3537
+        routing.routes.DeparturesRouter.getDeparturesForEori(updatedSince, movementEORI, movementReferenceNumber, page, count, receivedUntil, localReferenceNumber).urlWithContext
     }
 }