/*
 * Copyright 2022 HM Revenue & Customs
 *
 * Licensed under the Apache License, Version 2.0 (the "License");
 * you may not use this file except in compliance with the License.
 * You may obtain a copy of the License at
 *
 *     http://www.apache.org/licenses/LICENSE-2.0
 *
 * Unless required by applicable law or agreed to in writing, software
 * distributed under the License is distributed on an "AS IS" BASIS,
 * WITHOUT WARRANTIES OR CONDITIONS OF ANY KIND, either express or implied.
 * See the License for the specific language governing permissions and
 * limitations under the License.
 */

package v2.services

import akka.stream.scaladsl.Source
import akka.util.ByteString
import cats.data.EitherT
import com.google.inject.ImplementedBy
import com.google.inject.Inject
import com.google.inject.Singleton
import play.api.http.Status.NOT_FOUND
import uk.gov.hmrc.http.HeaderCarrier
import uk.gov.hmrc.http.UpstreamErrorResponse
import v2.connectors.PersistenceConnector
import v2.models.EORINumber
import v2.models.MessageId
import v2.models.DepartureId
import v2.models.errors.PersistenceError
import v2.models.responses.DeclarationResponse
import v2.models.responses.DepartureResponse
import v2.models.responses.MessageResponse

import scala.concurrent.ExecutionContext
import scala.concurrent.Future
import scala.util.control.NonFatal

@ImplementedBy(classOf[DeparturesServiceImpl])
trait DeparturesService {

  def saveDeclaration(eori: EORINumber, source: Source[ByteString, _])(implicit
    hc: HeaderCarrier,
    ec: ExecutionContext
  ): EitherT[Future, PersistenceError, DeclarationResponse]

  def getMessage(eori: EORINumber, departureId: DepartureId, messageId: MessageId)(implicit
    hc: HeaderCarrier,
    ec: ExecutionContext
  ): EitherT[Future, PersistenceError, MessageResponse]

<<<<<<< HEAD
  def getMessageIds(eori: EORINumber, departureId: DepartureId)(implicit
    hc: HeaderCarrier,
    ec: ExecutionContext
  ): EitherT[Future, PersistenceError, Seq[MessageId]]
=======
  def getDeparture(eori: EORINumber, departureId: DepartureId)(implicit
    hc: HeaderCarrier,
    ec: ExecutionContext
  ): EitherT[Future, PersistenceError, DepartureResponse]
>>>>>>> 35a9c755

}

@Singleton
class DeparturesServiceImpl @Inject() (persistenceConnector: PersistenceConnector) extends DeparturesService {

  override def saveDeclaration(eori: EORINumber, source: Source[ByteString, _])(implicit
    hc: HeaderCarrier,
    ec: ExecutionContext
  ): EitherT[Future, PersistenceError, DeclarationResponse] =
    EitherT(
      persistenceConnector
        .post(eori, source)
        .map(Right(_))
        .recover {
          case NonFatal(thr) => Left(PersistenceError.UnexpectedError(Some(thr)))
        }
    )

  override def getMessage(eori: EORINumber, departureId: DepartureId, messageId: MessageId)(implicit
    hc: HeaderCarrier,
    ec: ExecutionContext
  ): EitherT[Future, PersistenceError, MessageResponse] =
    EitherT(
      persistenceConnector
        .getDepartureMessage(eori, departureId, messageId)
        .map(Right(_))
        .recover {
          case UpstreamErrorResponse(_, NOT_FOUND, _, _) => Left(PersistenceError.MessageNotFound(departureId, messageId))
          case NonFatal(thr)                             => Left(PersistenceError.UnexpectedError(Some(thr)))
        }
    )

<<<<<<< HEAD
  override def getMessageIds(eori: EORINumber, departureId: DepartureId)(implicit
    hc: HeaderCarrier,
    ec: ExecutionContext
  ): EitherT[Future, PersistenceError, Seq[MessageId]] =
    EitherT(
      persistenceConnector
        .getDepartureMessageIds(eori, departureId)
=======
  override def getDeparture(eori: EORINumber, departureId: DepartureId)(implicit
    hc: HeaderCarrier,
    ec: ExecutionContext
  ): EitherT[Future, PersistenceError, DepartureResponse] =
    EitherT(
      persistenceConnector
        .getDeparture(eori, departureId)
>>>>>>> 35a9c755
        .map(Right(_))
        .recover {
          case UpstreamErrorResponse(_, NOT_FOUND, _, _) => Left(PersistenceError.DepartureNotFound(departureId))
          case NonFatal(thr)                             => Left(PersistenceError.UnexpectedError(Some(thr)))
        }
    )
<<<<<<< HEAD
=======

>>>>>>> 35a9c755
}<|MERGE_RESOLUTION|>--- conflicted
+++ resolved
@@ -51,17 +51,15 @@
     ec: ExecutionContext
   ): EitherT[Future, PersistenceError, MessageResponse]
 
-<<<<<<< HEAD
   def getMessageIds(eori: EORINumber, departureId: DepartureId)(implicit
     hc: HeaderCarrier,
     ec: ExecutionContext
   ): EitherT[Future, PersistenceError, Seq[MessageId]]
-=======
+
   def getDeparture(eori: EORINumber, departureId: DepartureId)(implicit
     hc: HeaderCarrier,
     ec: ExecutionContext
   ): EitherT[Future, PersistenceError, DepartureResponse]
->>>>>>> 35a9c755
 
 }
 
@@ -95,7 +93,6 @@
         }
     )
 
-<<<<<<< HEAD
   override def getMessageIds(eori: EORINumber, departureId: DepartureId)(implicit
     hc: HeaderCarrier,
     ec: ExecutionContext
@@ -103,7 +100,13 @@
     EitherT(
       persistenceConnector
         .getDepartureMessageIds(eori, departureId)
-=======
+        .map(Right(_))
+        .recover {
+          case UpstreamErrorResponse(_, NOT_FOUND, _, _) => Left(PersistenceError.DepartureNotFound(departureId))
+          case NonFatal(thr) => Left(PersistenceError.UnexpectedError(Some(thr)))
+        }
+    )
+
   override def getDeparture(eori: EORINumber, departureId: DepartureId)(implicit
     hc: HeaderCarrier,
     ec: ExecutionContext
@@ -111,15 +114,11 @@
     EitherT(
       persistenceConnector
         .getDeparture(eori, departureId)
->>>>>>> 35a9c755
         .map(Right(_))
         .recover {
           case UpstreamErrorResponse(_, NOT_FOUND, _, _) => Left(PersistenceError.DepartureNotFound(departureId))
           case NonFatal(thr)                             => Left(PersistenceError.UnexpectedError(Some(thr)))
         }
     )
-<<<<<<< HEAD
-=======
 
->>>>>>> 35a9c755
 }