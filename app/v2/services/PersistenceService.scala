--- conflicted
+++ resolved
@@ -89,13 +89,10 @@
     updatedSince: Option[OffsetDateTime],
     movementEORI: Option[EORINumber],
     movementReferenceNumber: Option[MovementReferenceNumber],
-<<<<<<< HEAD
-    localReferenceNumber: Option[LocalReferenceNumber]
-=======
     page: Option[PageNumber],
     count: Option[ItemCount],
-    receivedUntil: Option[OffsetDateTime]
->>>>>>> 300f3537
+    receivedUntil: Option[OffsetDateTime],
+    localReferenceNumber: Option[LocalReferenceNumber]
   )(implicit
     hc: HeaderCarrier,
     ec: ExecutionContext
@@ -217,23 +214,16 @@
     updatedSince: Option[OffsetDateTime],
     movementEORI: Option[EORINumber],
     movementReferenceNumber: Option[MovementReferenceNumber],
-<<<<<<< HEAD
-    localReferenceNumber: Option[LocalReferenceNumber]
-=======
     page: Option[PageNumber],
     count: Option[ItemCount],
-    receivedUntil: Option[OffsetDateTime]
->>>>>>> 300f3537
+    receivedUntil: Option[OffsetDateTime],
+    localReferenceNumber: Option[LocalReferenceNumber]
   )(implicit
     hc: HeaderCarrier,
     ec: ExecutionContext
   ): EitherT[Future, PersistenceError, Seq[MovementSummary]] = EitherT {
     persistenceConnector
-<<<<<<< HEAD
-      .getMovements(eori, movementType, updatedSince, movementEORI, movementReferenceNumber, localReferenceNumber)
-=======
-      .getMovements(eori, movementType, updatedSince, movementEORI, movementReferenceNumber, page, count, receivedUntil)
->>>>>>> 300f3537
+      .getMovements(eori, movementType, updatedSince, movementEORI, movementReferenceNumber, page, count, receivedUntil, localReferenceNumber)
       .map(Right(_))
       .recover {
         case NonFatal(thr) => Left(PersistenceError.UnexpectedError(Some(thr)))
