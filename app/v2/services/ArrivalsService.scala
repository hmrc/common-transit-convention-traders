--- conflicted
+++ resolved
@@ -47,17 +47,15 @@
     ec: ExecutionContext
   ): EitherT[Future, PersistenceError, ArrivalResponse]
 
-<<<<<<< HEAD
   def getArrival(eori: EORINumber, arrivalId: MovementId)(implicit
     hc: HeaderCarrier,
     ec: ExecutionContext
   ): EitherT[Future, PersistenceError, MovementResponse]
-=======
+
   def getArrivalMessageIds(eori: EORINumber, arrivalId: MovementId, receivedSince: Option[OffsetDateTime])(implicit
     hc: HeaderCarrier,
     ec: ExecutionContext
   ): EitherT[Future, PersistenceError, Seq[MessageSummary]]
->>>>>>> a5da0ba1
 
   def getArrivalsForEori(eori: EORINumber)(implicit
     hc: HeaderCarrier,
@@ -82,7 +80,6 @@
         }
     )
 
-<<<<<<< HEAD
   override def getArrival(eori: EORINumber, arrivalId: MovementId)(implicit
     hc: HeaderCarrier,
     ec: ExecutionContext
@@ -95,7 +92,7 @@
         case NonFatal(thr)                             => Left(PersistenceError.UnexpectedError(Some(thr)))
       }
   )
-=======
+
   override def getArrivalMessageIds(eori: EORINumber, arrivalId: MovementId, receivedSince: Option[OffsetDateTime])(implicit
     hc: HeaderCarrier,
     ec: ExecutionContext
@@ -109,7 +106,6 @@
           case NonFatal(thr)                             => Left(PersistenceError.UnexpectedError(Some(thr)))
         }
     )
->>>>>>> a5da0ba1
 
   override def getArrivalsForEori(eori: EORINumber)(implicit
     hc: HeaderCarrier,
