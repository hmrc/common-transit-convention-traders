/*
 * Copyright 2022 HM Revenue & Customs
 *
 * Licensed under the Apache License, Version 2.0 (the "License");
 * you may not use this file except in compliance with the License.
 * You may obtain a copy of the License at
 *
 *     http://www.apache.org/licenses/LICENSE-2.0
 *
 * Unless required by applicable law or agreed to in writing, software
 * distributed under the License is distributed on an "AS IS" BASIS,
 * WITHOUT WARRANTIES OR CONDITIONS OF ANY KIND, either express or implied.
 * See the License for the specific language governing permissions and
 * limitations under the License.
 */

package v2.services

import akka.stream.scaladsl.Source
import akka.util.ByteString
import cats.data.EitherT
import com.google.inject.ImplementedBy
import com.google.inject.Inject
import com.google.inject.Singleton
import play.api.http.Status.NOT_FOUND
import uk.gov.hmrc.http.HeaderCarrier
import uk.gov.hmrc.http.UpstreamErrorResponse
import v2.connectors.PersistenceConnector
import v2.models.EORINumber
import v2.models.MovementId
import v2.models.errors.PersistenceError
import v2.models.responses.ArrivalResponse
<<<<<<< HEAD
import v2.models.responses.MessageSummary
=======
import v2.models.responses.MovementResponse
>>>>>>> 3f4e257a

import java.time.OffsetDateTime
import scala.concurrent.ExecutionContext
import scala.concurrent.Future
import scala.util.control.NonFatal

@ImplementedBy(classOf[ArrivalsServiceImpl])
trait ArrivalsService {

  def createArrival(eori: EORINumber, source: Source[ByteString, _])(implicit
    hc: HeaderCarrier,
    ec: ExecutionContext
  ): EitherT[Future, PersistenceError, ArrivalResponse]

<<<<<<< HEAD
  def getArrivalMessageIds(eori: EORINumber, arrivalId: MovementId, receivedSince: Option[OffsetDateTime])(implicit
    hc: HeaderCarrier,
    ec: ExecutionContext
  ): EitherT[Future, PersistenceError, Seq[MessageSummary]]
=======
  def getArrivalsForEori(eori: EORINumber)(implicit
    hc: HeaderCarrier,
    ec: ExecutionContext
  ): EitherT[Future, PersistenceError, Seq[MovementResponse]]
>>>>>>> 3f4e257a
}

@Singleton
class ArrivalsServiceImpl @Inject() (persistenceConnector: PersistenceConnector) extends ArrivalsService {

  override def createArrival(eori: EORINumber, source: Source[ByteString, _])(implicit
    hc: HeaderCarrier,
    ec: ExecutionContext
  ): EitherT[Future, PersistenceError, ArrivalResponse] =
    EitherT(
      persistenceConnector
        .postArrival(eori, source)
        .map(Right(_))
        .recover {
          case NonFatal(thr) => Left(PersistenceError.UnexpectedError(Some(thr)))
        }
    )

<<<<<<< HEAD
  override def getArrivalMessageIds(eori: EORINumber, arrivalId: MovementId, receivedSince: Option[OffsetDateTime])(implicit
    hc: HeaderCarrier,
    ec: ExecutionContext
  ): EitherT[Future, PersistenceError, Seq[MessageSummary]] =
    EitherT(
      persistenceConnector
        .getArrivalMessageIds(eori, arrivalId, receivedSince)
        .map(Right(_))
        .recover {
          case UpstreamErrorResponse(_, NOT_FOUND, _, _) => Left(PersistenceError.ArrivalNotFound(arrivalId))
          case NonFatal(thr)                             => Left(PersistenceError.UnexpectedError(Some(thr)))
        }
    )
=======
  override def getArrivalsForEori(eori: EORINumber)(implicit
    hc: HeaderCarrier,
    ec: ExecutionContext
  ): EitherT[Future, PersistenceError, Seq[MovementResponse]] = EitherT(
    persistenceConnector
      .getArrivalsForEori(eori)
      .map(Right(_))
      .recover {
        case UpstreamErrorResponse(_, NOT_FOUND, _, _) => Left(PersistenceError.ArrivalsNotFound(eori))
        case NonFatal(thr)                             => Left(PersistenceError.UnexpectedError(Some(thr)))
      }
  )
>>>>>>> 3f4e257a
}<|MERGE_RESOLUTION|>--- conflicted
+++ resolved
@@ -30,11 +30,9 @@
 import v2.models.MovementId
 import v2.models.errors.PersistenceError
 import v2.models.responses.ArrivalResponse
-<<<<<<< HEAD
+
 import v2.models.responses.MessageSummary
-=======
 import v2.models.responses.MovementResponse
->>>>>>> 3f4e257a
 
 import java.time.OffsetDateTime
 import scala.concurrent.ExecutionContext
@@ -49,17 +47,16 @@
     ec: ExecutionContext
   ): EitherT[Future, PersistenceError, ArrivalResponse]
 
-<<<<<<< HEAD
   def getArrivalMessageIds(eori: EORINumber, arrivalId: MovementId, receivedSince: Option[OffsetDateTime])(implicit
     hc: HeaderCarrier,
     ec: ExecutionContext
   ): EitherT[Future, PersistenceError, Seq[MessageSummary]]
-=======
+
   def getArrivalsForEori(eori: EORINumber)(implicit
     hc: HeaderCarrier,
     ec: ExecutionContext
   ): EitherT[Future, PersistenceError, Seq[MovementResponse]]
->>>>>>> 3f4e257a
+
 }
 
 @Singleton
@@ -78,7 +75,6 @@
         }
     )
 
-<<<<<<< HEAD
   override def getArrivalMessageIds(eori: EORINumber, arrivalId: MovementId, receivedSince: Option[OffsetDateTime])(implicit
     hc: HeaderCarrier,
     ec: ExecutionContext
@@ -92,7 +88,7 @@
           case NonFatal(thr)                             => Left(PersistenceError.UnexpectedError(Some(thr)))
         }
     )
-=======
+
   override def getArrivalsForEori(eori: EORINumber)(implicit
     hc: HeaderCarrier,
     ec: ExecutionContext
@@ -105,5 +101,4 @@
         case NonFatal(thr)                             => Left(PersistenceError.UnexpectedError(Some(thr)))
       }
   )
->>>>>>> 3f4e257a
 }