/*
 * Copyright 2022 HM Revenue & Customs
 *
 * Licensed under the Apache License, Version 2.0 (the "License");
 * you may not use this file except in compliance with the License.
 * You may obtain a copy of the License at
 *
 *     http://www.apache.org/licenses/LICENSE-2.0
 *
 * Unless required by applicable law or agreed to in writing, software
 * distributed under the License is distributed on an "AS IS" BASIS,
 * WITHOUT WARRANTIES OR CONDITIONS OF ANY KIND, either express or implied.
 * See the License for the specific language governing permissions and
 * limitations under the License.
 */

package v2.connectors

import akka.stream.scaladsl.Source
import akka.util.ByteString
import com.google.inject.ImplementedBy
import com.google.inject.Inject
import com.google.inject.Singleton
import com.kenshoo.play.metrics.Metrics
import config.AppConfig
import metrics.HasMetrics
import metrics.MetricsKeys
import play.api.Logging
import play.api.http.HeaderNames
import play.api.http.MimeTypes
import play.api.http.Status.OK
import uk.gov.hmrc.http.HeaderCarrier
import uk.gov.hmrc.http.HttpReads.Implicits._
import uk.gov.hmrc.http.HttpResponse
import uk.gov.hmrc.http.StringContextOps
import uk.gov.hmrc.http.client.HttpClientV2
import v2.models.DepartureId
import v2.models.EORINumber
import v2.models.MessageId
import v2.models.responses.DeclarationResponse
import v2.models.responses.DepartureResponse
import v2.models.responses.MessageResponse

import scala.concurrent.ExecutionContext
import scala.concurrent.Future

@ImplementedBy(classOf[PersistenceConnectorImpl])
trait PersistenceConnector {

  def post(eori: EORINumber, source: Source[ByteString, _])(implicit
    hc: HeaderCarrier,
    ec: ExecutionContext
  ): Future[DeclarationResponse]

  def getDepartureMessage(eori: EORINumber, departureId: DepartureId, messageId: MessageId)(implicit
    hc: HeaderCarrier,
    ec: ExecutionContext
  ): Future[MessageResponse]

<<<<<<< HEAD
  def getDepartureMessageIds(eori: EORINumber, departureId: DepartureId)(implicit
    hc: HeaderCarrier,
    ec: ExecutionContext
  ): Future[Seq[MessageId]]
=======
  def getDeparture(eori: EORINumber, departureId: DepartureId)(implicit
    hc: HeaderCarrier,
    ec: ExecutionContext
  ): Future[DepartureResponse]

>>>>>>> 35a9c755
}

@Singleton
class PersistenceConnectorImpl @Inject() (httpClientV2: HttpClientV2, appConfig: AppConfig, val metrics: Metrics)
    extends PersistenceConnector
    with HasMetrics
    with V2BaseConnector
    with Logging {

  override def post(eori: EORINumber, source: Source[ByteString, _])(implicit
    hc: HeaderCarrier,
    ec: ExecutionContext
  ): Future[DeclarationResponse] =
    withMetricsTimerAsync(MetricsKeys.ValidatorBackend.Post) {
      _ =>
        val url = appConfig.movementsUrl.withPath(movementsPostDepartureDeclaration(eori))

        httpClientV2
          .post(url"$url")
          .addHeaders(HeaderNames.CONTENT_TYPE -> MimeTypes.XML)
          .withBody(source)
          .execute[HttpResponse]
          .flatMap {
            response =>
              response.status match {
                case OK => response.as[DeclarationResponse]
                case _  => response.error
              }
          }
    }

  override def getDepartureMessage(eori: EORINumber, departureId: DepartureId, messageId: MessageId)(implicit
    hc: HeaderCarrier,
    ec: ExecutionContext
  ): Future[MessageResponse] = {
    val url = appConfig.movementsUrl.withPath(movementsGetDepartureMessage(eori, departureId, messageId))

    httpClientV2
      .get(url"$url")
      .addHeaders(HeaderNames.CONTENT_TYPE -> MimeTypes.XML)
      .execute[HttpResponse]
      .flatMap {
        response =>
          response.status match {
            case OK => response.as[MessageResponse]
            case _  => response.error
          }
      }
  }

<<<<<<< HEAD
  override def getDepartureMessageIds(eori: EORINumber, departureId: DepartureId)(implicit
    hc: HeaderCarrier,
    ec: ExecutionContext
  ): Future[Seq[MessageId]] = {
    val url = appConfig.movementsUrl.withPath(movementsGetDepartureMessageIds(eori, departureId))

    httpClientV2
      .get(url"$url")
      .addHeaders(HeaderNames.CONTENT_TYPE -> MimeTypes.XML)
=======
  override def getDeparture(eori: EORINumber, departureId: DepartureId)(implicit
    hc: HeaderCarrier,
    ec: ExecutionContext
  ): Future[DepartureResponse] = {
    val url = appConfig.movementsUrl.withPath(movementsGetDeparture(eori, departureId))

    httpClientV2
      .get(url"$url")
      .addHeaders(HeaderNames.ACCEPT -> MimeTypes.JSON)
>>>>>>> 35a9c755
      .execute[HttpResponse]
      .flatMap {
        response =>
          response.status match {
<<<<<<< HEAD
            case OK => response.as[Seq[MessageId]]
=======
            case OK => response.as[DepartureResponse]
>>>>>>> 35a9c755
            case _  => response.error
          }
      }
  }

}<|MERGE_RESOLUTION|>--- conflicted
+++ resolved
@@ -57,18 +57,16 @@
     ec: ExecutionContext
   ): Future[MessageResponse]
 
-<<<<<<< HEAD
   def getDepartureMessageIds(eori: EORINumber, departureId: DepartureId)(implicit
     hc: HeaderCarrier,
     ec: ExecutionContext
   ): Future[Seq[MessageId]]
-=======
+
   def getDeparture(eori: EORINumber, departureId: DepartureId)(implicit
     hc: HeaderCarrier,
     ec: ExecutionContext
   ): Future[DepartureResponse]
 
->>>>>>> 35a9c755
 }
 
 @Singleton
@@ -119,7 +117,6 @@
       }
   }
 
-<<<<<<< HEAD
   override def getDepartureMessageIds(eori: EORINumber, departureId: DepartureId)(implicit
     hc: HeaderCarrier,
     ec: ExecutionContext
@@ -129,7 +126,16 @@
     httpClientV2
       .get(url"$url")
       .addHeaders(HeaderNames.CONTENT_TYPE -> MimeTypes.XML)
-=======
+      .execute[HttpResponse]
+      .flatMap {
+        response =>
+          response.status match {
+            case OK => response.as[Seq[MessageId]]
+            case _ => response.error
+          }
+      }
+  }
+
   override def getDeparture(eori: EORINumber, departureId: DepartureId)(implicit
     hc: HeaderCarrier,
     ec: ExecutionContext
@@ -139,16 +145,11 @@
     httpClientV2
       .get(url"$url")
       .addHeaders(HeaderNames.ACCEPT -> MimeTypes.JSON)
->>>>>>> 35a9c755
       .execute[HttpResponse]
       .flatMap {
         response =>
           response.status match {
-<<<<<<< HEAD
-            case OK => response.as[Seq[MessageId]]
-=======
             case OK => response.as[DepartureResponse]
->>>>>>> 35a9c755
             case _  => response.error
           }
       }
