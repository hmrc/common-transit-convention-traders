/*
 * Copyright 2023 HM Revenue & Customs
 *
 * Licensed under the Apache License, Version 2.0 (the "License");
 * you may not use this file except in compliance with the License.
 * You may obtain a copy of the License at
 *
 *     http://www.apache.org/licenses/LICENSE-2.0
 *
 * Unless required by applicable law or agreed to in writing, software
 * distributed under the License is distributed on an "AS IS" BASIS,
 * WITHOUT WARRANTIES OR CONDITIONS OF ANY KIND, either express or implied.
 * See the License for the specific language governing permissions and
 * limitations under the License.
 */

package v2.connectors

import akka.stream.Materializer
import akka.stream.scaladsl.Source
import akka.util.ByteString
import com.google.inject.ImplementedBy
import com.google.inject.Inject
import com.google.inject.Singleton
import com.kenshoo.play.metrics.Metrics
import config.AppConfig
import config.Constants
import io.lemonlabs.uri.Url
import io.lemonlabs.uri.config.ExcludeNones
import metrics.HasMetrics
import metrics.MetricsKeys
import play.api.Logging
import play.api.http.HeaderNames
import play.api.http.MimeTypes
import play.api.http.Status.OK
import play.api.libs.json.Json
import uk.gov.hmrc.http.HeaderCarrier
import uk.gov.hmrc.http.StringContextOps
import uk.gov.hmrc.http.client.HttpClientV2
import v2.models.EORINumber
<<<<<<< HEAD
import v2.models.LocalReferenceNumber
=======
import v2.models.ItemCount
>>>>>>> 300f3537
import v2.models.MessageId
import v2.models.MovementId
import v2.models.MovementReferenceNumber
import v2.models.MovementType
import v2.models.PageNumber
import v2.models.request.MessageType
import v2.models.request.MessageUpdate
import v2.models.responses.MessageSummary
import v2.models.responses.MovementResponse
import v2.models.responses.MovementSummary
import v2.models.responses.UpdateMovementResponse

import java.time.OffsetDateTime
import java.time.format.DateTimeFormatter
import scala.concurrent.ExecutionContext
import scala.concurrent.Future
import play.api.http.Status.CREATED

@ImplementedBy(classOf[PersistenceConnectorImpl])
trait PersistenceConnector {

  def postMovement(eori: EORINumber, movementType: MovementType, source: Option[Source[ByteString, _]])(implicit
    hc: HeaderCarrier,
    ec: ExecutionContext
  ): Future[MovementResponse]

  def getMessage(eori: EORINumber, movementType: MovementType, movementId: MovementId, messageId: MessageId)(implicit
    hc: HeaderCarrier,
    ec: ExecutionContext
  ): Future[MessageSummary]

  def getMessages(
    eori: EORINumber,
    movementType: MovementType,
    movementId: MovementId,
    receivedSince: Option[OffsetDateTime],
    page: Option[PageNumber] = Some(PageNumber(1)),
    count: Option[ItemCount] = None,
    receivedUntil: Option[OffsetDateTime]
  )(implicit
    hc: HeaderCarrier,
    ec: ExecutionContext
  ): Future[Seq[MessageSummary]]

  def getMovement(eori: EORINumber, movementType: MovementType, movementId: MovementId)(implicit
    hc: HeaderCarrier,
    ec: ExecutionContext
  ): Future[MovementSummary]

  def getMovements(
    eori: EORINumber,
    movementType: MovementType,
    updatedSince: Option[OffsetDateTime],
    movementEORI: Option[EORINumber],
    movementReferenceNumber: Option[MovementReferenceNumber],
<<<<<<< HEAD
    localReferenceNumber: Option[LocalReferenceNumber]
=======
    page: Option[PageNumber] = Some(PageNumber(1)),
    count: Option[ItemCount] = None,
    receivedUntil: Option[OffsetDateTime] = None
>>>>>>> 300f3537
  )(implicit
    hc: HeaderCarrier,
    ec: ExecutionContext
  ): Future[Seq[MovementSummary]]

  def postMessage(movementId: MovementId, messageType: Option[MessageType], source: Option[Source[ByteString, _]])(implicit
    hc: HeaderCarrier,
    ec: ExecutionContext
  ): Future[UpdateMovementResponse]

  def patchMessage(
    eoriNumber: EORINumber,
    movementType: MovementType,
    movementId: MovementId,
    messageId: MessageId,
    body: MessageUpdate
  )(implicit
    hc: HeaderCarrier,
    ec: ExecutionContext
  ): Future[Unit]

  def updateMessageBody(
    messageType: MessageType,
    eoriNumber: EORINumber,
    movementType: MovementType,
    movementId: MovementId,
    messageId: MessageId,
    source: Source[ByteString, _]
  )(implicit
    hc: HeaderCarrier,
    ec: ExecutionContext
  ): Future[Unit]

  def getMessageBody(eoriNumber: EORINumber, movementType: MovementType, movementId: MovementId, messageId: MessageId)(implicit
    hc: HeaderCarrier,
    mat: Materializer,
    ec: ExecutionContext
  ): Future[Source[ByteString, _]]

}

@Singleton
class PersistenceConnectorImpl @Inject() (httpClientV2: HttpClientV2, appConfig: AppConfig, val metrics: Metrics)
    extends PersistenceConnector
    with HasMetrics
    with V2BaseConnector
    with Logging {

  override def postMovement(eori: EORINumber, movementType: MovementType, source: Option[Source[ByteString, _]])(implicit
    hc: HeaderCarrier,
    ec: ExecutionContext
  ): Future[MovementResponse] =
    withMetricsTimerAsync(MetricsKeys.ValidatorBackend.Post) {
      _ =>
        val url = appConfig.movementsUrl.withPath(postMovementUrl(eori, movementType))

        val httpClient = httpClientV2
          .post(url"$url")

        (source match {
          case Some(src) => httpClient.setHeader(HeaderNames.CONTENT_TYPE -> MimeTypes.XML).withBody(src)
          case None      => httpClient
        }).executeAndDeserialise[MovementResponse]
    }

  override def getMessage(eori: EORINumber, movementType: MovementType, movementId: MovementId, messageId: MessageId)(implicit
    hc: HeaderCarrier,
    ec: ExecutionContext
  ): Future[MessageSummary] = {
    val url = appConfig.movementsUrl.withPath(getMessageUrl(eori, movementType, movementId, messageId))
    httpClientV2
      .get(url"$url")
      .setHeader(HeaderNames.CONTENT_TYPE -> MimeTypes.XML)
      .executeAndDeserialise[MessageSummary]
  }

  override def getMessages(
    eori: EORINumber,
    movementType: MovementType,
    movementId: MovementId,
    receivedSince: Option[OffsetDateTime],
    page: Option[PageNumber] = Some(PageNumber(1)),
    count: Option[ItemCount] = Some(ItemCount(appConfig.itemsPerPage)),
    receivedUntil: Option[OffsetDateTime]
  )(implicit
    hc: HeaderCarrier,
    ec: ExecutionContext
  ): Future[Seq[MessageSummary]] = {

    val url =
      withParameters(
        urlPath = appConfig.movementsUrl.withPath(getMessagesUrl(eori, movementType, movementId)),
        receivedSince = receivedSince,
        page = page,
        count = count,
        receivedUntil = receivedUntil
      )

    httpClientV2
      .get(url"$url")
      .setHeader(HeaderNames.CONTENT_TYPE -> MimeTypes.XML)
      .executeAndDeserialise[Seq[MessageSummary]]
  }

  override def getMovement(eori: EORINumber, movementType: MovementType, movementId: MovementId)(implicit
    hc: HeaderCarrier,
    ec: ExecutionContext
  ): Future[MovementSummary] = {
    val url = appConfig.movementsUrl.withPath(getMovementUrl(eori, movementType, movementId))

    httpClientV2
      .get(url"$url")
      .setHeader(HeaderNames.ACCEPT -> MimeTypes.JSON)
      .executeAndDeserialise[MovementSummary]
  }

  override def getMovements(
    eori: EORINumber,
    movementType: MovementType,
    updatedSince: Option[OffsetDateTime],
    movementEORI: Option[EORINumber],
    movementReferenceNumber: Option[MovementReferenceNumber],
<<<<<<< HEAD
    localReferenceNumber: Option[LocalReferenceNumber]
=======
    page: Option[PageNumber] = Some(PageNumber(1)),
    count: Option[ItemCount] = Some(ItemCount(appConfig.itemsPerPage)),
    receivedUntil: Option[OffsetDateTime]
>>>>>>> 300f3537
  )(implicit
    hc: HeaderCarrier,
    ec: ExecutionContext
  ): Future[Seq[MovementSummary]] = {

    val urlWithOptions = withParameters(
<<<<<<< HEAD
      appConfig.movementsUrl.withPath(getAllMovementsUrl(eori, movementType)),
      updatedSince,
      movementEORI,
      movementReferenceNumber,
      localReferenceNumber
=======
      urlPath = appConfig.movementsUrl.withPath(getAllMovementsUrl(eori, movementType)),
      updatedSince = updatedSince,
      movementEORI = movementEORI,
      movementReferenceNumber = movementReferenceNumber,
      page = page,
      count = count,
      receivedUntil = receivedUntil
>>>>>>> 300f3537
    )

    httpClientV2
      .get(url"$urlWithOptions")
      .setHeader(HeaderNames.ACCEPT -> MimeTypes.JSON)
      .executeAndDeserialise[Seq[MovementSummary]]
  }

  override def postMessage(movementId: MovementId, messageType: Option[MessageType], source: Option[Source[ByteString, _]])(implicit
    hc: HeaderCarrier,
    ec: ExecutionContext
  ): Future[UpdateMovementResponse] =
    withMetricsTimerAsync(MetricsKeys.ValidatorBackend.Post) {
      _ =>
        val url = appConfig.movementsUrl.withPath(postMessageUrl(movementId))

        val request = httpClientV2
          .post(url"$url")

        source match {
          case None =>
            request
              .executeAndDeserialise[UpdateMovementResponse]
          case Some(source) =>
            request
              .setHeader(HeaderNames.CONTENT_TYPE -> MimeTypes.XML, Constants.XMessageTypeHeader -> messageType.get.code)
              .withBody(source)
              .executeAndDeserialise[UpdateMovementResponse]
        }
    }

  private def withParameters(
    urlPath: Url,
<<<<<<< HEAD
    updatedSince: Option[OffsetDateTime],
    movementEORI: Option[EORINumber],
    movementReferenceNumber: Option[MovementReferenceNumber],
    localReferenceNumber: Option[LocalReferenceNumber]
  ) =
=======
    updatedSince: Option[OffsetDateTime] = None,
    movementEORI: Option[EORINumber] = None,
    movementReferenceNumber: Option[MovementReferenceNumber] = None,
    receivedSince: Option[OffsetDateTime] = None,
    page: Option[PageNumber] = Some(PageNumber(1)),
    count: Option[ItemCount] = None,
    receivedUntil: Option[OffsetDateTime] = None
  ) = {

    val pageNumberValid = page.fold(Some(PageNumber(1)))(Some(_)) // not a Zero based index.
    val itemCountValid  = count.fold(Some(ItemCount(appConfig.itemsPerPage)))(Some(_))

>>>>>>> 300f3537
    urlPath
      .withConfig(urlPath.config.copy(renderQuery = ExcludeNones))
      .addParams(
        "updatedSince" -> updatedSince.map(
          time => DateTimeFormatter.ISO_DATE_TIME.format(time)
        ),
        "movementEORI"            -> movementEORI.map(_.value),
        "movementReferenceNumber" -> movementReferenceNumber.map(_.value),
        "receivedSince" -> receivedSince.map(
          time => DateTimeFormatter.ISO_DATE_TIME.format(time)
        ),
        "page"  -> pageNumberValid.map(_.value.toString),
        "count" -> itemCountValid.map(_.value.toString),
        "receivedUntil" -> receivedUntil.map(
          time => DateTimeFormatter.ISO_DATE_TIME.format(time)
        )
      )
<<<<<<< HEAD
      .addParam("movementEORI", movementEORI.map(_.value))
      .addParam("movementReferenceNumber", movementReferenceNumber.map(_.value))
      .addParam("localReferenceNumber", localReferenceNumber.map(_.value))
=======
  }
>>>>>>> 300f3537

  override def patchMessage(
    eoriNumber: EORINumber,
    movementType: MovementType,
    movementId: MovementId,
    messageId: MessageId,
    body: MessageUpdate
  )(implicit
    hc: HeaderCarrier,
    ec: ExecutionContext
  ): Future[Unit] = {
    val url = appConfig.movementsUrl.withPath(updateMessageRoute(eoriNumber, movementType, movementId, messageId))

    httpClientV2
      .patch(url"$url")
      .withBody(Json.toJson(body))
      .executeAndExpect(OK)
  }

  override def updateMessageBody(
    messageType: MessageType,
    eoriNumber: EORINumber,
    movementType: MovementType,
    movementId: MovementId,
    messageId: MessageId,
    source: Source[ByteString, _]
  )(implicit
    hc: HeaderCarrier,
    ec: ExecutionContext
  ): Future[Unit] = {
    val url = appConfig.movementsUrl.withPath(messageBodyUrl(eoriNumber, movementType, movementId, messageId))

    httpClientV2
      .post(url"$url")
      .setHeader(HeaderNames.CONTENT_TYPE -> MimeTypes.XML, Constants.XMessageTypeHeader -> messageType.code)
      .withBody(source)
      .executeAndExpect(CREATED)
  }

  override def getMessageBody(eoriNumber: EORINumber, movementType: MovementType, movementId: MovementId, messageId: MessageId)(implicit
    hc: HeaderCarrier,
    mat: Materializer,
    ec: ExecutionContext
  ): Future[Source[ByteString, _]] = {

    val url = appConfig.movementsUrl.withPath(messageBodyUrl(eoriNumber, movementType, movementId, messageId))

    httpClientV2
      .get(url"$url")
      .setHeader(HeaderNames.ACCEPT -> MimeTypes.XML)
      .executeAsStream
  }
}<|MERGE_RESOLUTION|>--- conflicted
+++ resolved
@@ -38,11 +38,8 @@
 import uk.gov.hmrc.http.StringContextOps
 import uk.gov.hmrc.http.client.HttpClientV2
 import v2.models.EORINumber
-<<<<<<< HEAD
+import v2.models.ItemCount
 import v2.models.LocalReferenceNumber
-=======
-import v2.models.ItemCount
->>>>>>> 300f3537
 import v2.models.MessageId
 import v2.models.MovementId
 import v2.models.MovementReferenceNumber
@@ -98,13 +95,10 @@
     updatedSince: Option[OffsetDateTime],
     movementEORI: Option[EORINumber],
     movementReferenceNumber: Option[MovementReferenceNumber],
-<<<<<<< HEAD
+    page: Option[PageNumber] = Some(PageNumber(1)),
+    count: Option[ItemCount] = None,
+    receivedUntil: Option[OffsetDateTime] = None,
     localReferenceNumber: Option[LocalReferenceNumber]
-=======
-    page: Option[PageNumber] = Some(PageNumber(1)),
-    count: Option[ItemCount] = None,
-    receivedUntil: Option[OffsetDateTime] = None
->>>>>>> 300f3537
   )(implicit
     hc: HeaderCarrier,
     ec: ExecutionContext
@@ -227,34 +221,24 @@
     updatedSince: Option[OffsetDateTime],
     movementEORI: Option[EORINumber],
     movementReferenceNumber: Option[MovementReferenceNumber],
-<<<<<<< HEAD
+    page: Option[PageNumber] = Some(PageNumber(1)),
+    count: Option[ItemCount] = Some(ItemCount(appConfig.itemsPerPage)),
+    receivedUntil: Option[OffsetDateTime],
     localReferenceNumber: Option[LocalReferenceNumber]
-=======
-    page: Option[PageNumber] = Some(PageNumber(1)),
-    count: Option[ItemCount] = Some(ItemCount(appConfig.itemsPerPage)),
-    receivedUntil: Option[OffsetDateTime]
->>>>>>> 300f3537
   )(implicit
     hc: HeaderCarrier,
     ec: ExecutionContext
   ): Future[Seq[MovementSummary]] = {
 
     val urlWithOptions = withParameters(
-<<<<<<< HEAD
-      appConfig.movementsUrl.withPath(getAllMovementsUrl(eori, movementType)),
-      updatedSince,
-      movementEORI,
-      movementReferenceNumber,
-      localReferenceNumber
-=======
       urlPath = appConfig.movementsUrl.withPath(getAllMovementsUrl(eori, movementType)),
       updatedSince = updatedSince,
       movementEORI = movementEORI,
       movementReferenceNumber = movementReferenceNumber,
       page = page,
       count = count,
-      receivedUntil = receivedUntil
->>>>>>> 300f3537
+      receivedUntil = receivedUntil,
+      localReferenceNumber = localReferenceNumber
     )
 
     httpClientV2
@@ -288,26 +272,19 @@
 
   private def withParameters(
     urlPath: Url,
-<<<<<<< HEAD
-    updatedSince: Option[OffsetDateTime],
-    movementEORI: Option[EORINumber],
-    movementReferenceNumber: Option[MovementReferenceNumber],
-    localReferenceNumber: Option[LocalReferenceNumber]
-  ) =
-=======
     updatedSince: Option[OffsetDateTime] = None,
     movementEORI: Option[EORINumber] = None,
     movementReferenceNumber: Option[MovementReferenceNumber] = None,
     receivedSince: Option[OffsetDateTime] = None,
     page: Option[PageNumber] = Some(PageNumber(1)),
     count: Option[ItemCount] = None,
-    receivedUntil: Option[OffsetDateTime] = None
+    receivedUntil: Option[OffsetDateTime] = None,
+    localReferenceNumber: Option[LocalReferenceNumber] = None
   ) = {
 
     val pageNumberValid = page.fold(Some(PageNumber(1)))(Some(_)) // not a Zero based index.
     val itemCountValid  = count.fold(Some(ItemCount(appConfig.itemsPerPage)))(Some(_))
 
->>>>>>> 300f3537
     urlPath
       .withConfig(urlPath.config.copy(renderQuery = ExcludeNones))
       .addParams(
@@ -316,6 +293,7 @@
         ),
         "movementEORI"            -> movementEORI.map(_.value),
         "movementReferenceNumber" -> movementReferenceNumber.map(_.value),
+        "localReferenceNumber" -> localReferenceNumber.map(_.value),
         "receivedSince" -> receivedSince.map(
           time => DateTimeFormatter.ISO_DATE_TIME.format(time)
         ),
@@ -325,13 +303,7 @@
           time => DateTimeFormatter.ISO_DATE_TIME.format(time)
         )
       )
-<<<<<<< HEAD
-      .addParam("movementEORI", movementEORI.map(_.value))
-      .addParam("movementReferenceNumber", movementReferenceNumber.map(_.value))
-      .addParam("localReferenceNumber", localReferenceNumber.map(_.value))
-=======
-  }
->>>>>>> 300f3537
+  }
 
   override def patchMessage(
     eoriNumber: EORINumber,
