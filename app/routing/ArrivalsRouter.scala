/*
 * Copyright 2022 HM Revenue & Customs
 *
 * Licensed under the Apache License, Version 2.0 (the "License");
 * you may not use this file except in compliance with the License.
 * You may obtain a copy of the License at
 *
 *     http://www.apache.org/licenses/LICENSE-2.0
 *
 * Unless required by applicable law or agreed to in writing, software
 * distributed under the License is distributed on an "AS IS" BASIS,
 * WITHOUT WARRANTIES OR CONDITIONS OF ANY KIND, either express or implied.
 * See the License for the specific language governing permissions and
 * limitations under the License.
 */

package routing

import akka.stream.Materializer
import akka.stream.scaladsl.Source
import akka.util.ByteString
import com.google.inject.Inject
import controllers.V1ArrivalMessagesController
import controllers.V1ArrivalMovementController
import play.api.mvc.Action
import v2.models.Bindings._
import play.api.mvc.BaseController
import play.api.mvc.ControllerComponents
import v2.controllers.V2ArrivalsController
import v2.controllers.stream.StreamingParsers
<<<<<<< HEAD
import v2.models.{MovementId => V2ArrivalId}
import models.domain.{ArrivalId => V1ArrivalId}
import v2.models.Bindings._
=======
import models.domain.{ArrivalId => V1ArrivalId}
import v2.models.{MovementId => V2ArrivalId}
import java.time.OffsetDateTime

>>>>>>> a5da0ba1
import java.time.OffsetDateTime

class ArrivalsRouter @Inject() (
  val controllerComponents: ControllerComponents,
  v1Arrivals: V1ArrivalMovementController,
  v2Arrivals: V2ArrivalsController,
  v1ArrivalMessages: V1ArrivalMessagesController
)(implicit
  val materializer: Materializer
) extends BaseController
    with StreamingParsers
    with VersionedRouting {

  def createArrivalNotification(): Action[Source[ByteString, _]] =
    route {
      case Some(VersionedRouting.VERSION_2_ACCEPT_HEADER_VALUE_JSON) => v2Arrivals.createArrivalNotification()
      case _                                                         => v1Arrivals.createArrivalNotification()
    }

<<<<<<< HEAD
  def getArrival(arrivalId: String): Action[Source[ByteString, _]] =
    route {
      case Some(VersionedRouting.VERSION_2_ACCEPT_HEADER_VALUE_JSON) =>
        runIfBound[V2ArrivalId](
          "arrivalId",
          arrivalId,
          v2Arrivals.getArrival(_)
        )
      case _ =>
        runIfBound[V1ArrivalId](
          "arrivalId",
          arrivalId,
          v1Arrivals.getArrival(_)
        )
    }
=======
  def getArrivalMessageIds(arrivalId: String, receivedSince: Option[OffsetDateTime] = None): Action[Source[ByteString, _]] = route {
    case Some(VersionedRouting.VERSION_2_ACCEPT_HEADER_VALUE_JSON) =>
      runIfBound[V2ArrivalId](
        "arrivalId",
        arrivalId,
        v2Arrivals.getArrivalMessageIds(_, receivedSince)
      )
    case _ =>
      runIfBound[V1ArrivalId](
        "arrivalId",
        arrivalId,
        v1ArrivalMessages.getArrivalMessages(_, receivedSince)
      )
  }
>>>>>>> a5da0ba1

  def getArrivalsForEori(updatedSince: Option[OffsetDateTime] = None): Action[Source[ByteString, _]] = route {
    case Some(VersionedRouting.VERSION_2_ACCEPT_HEADER_VALUE_JSON) => v2Arrivals.getArrivalsForEori(updatedSince)
    case _                                                         => v1Arrivals.getArrivalsForEori(updatedSince)
  }

}<|MERGE_RESOLUTION|>--- conflicted
+++ resolved
@@ -28,16 +28,8 @@
 import play.api.mvc.ControllerComponents
 import v2.controllers.V2ArrivalsController
 import v2.controllers.stream.StreamingParsers
-<<<<<<< HEAD
 import v2.models.{MovementId => V2ArrivalId}
 import models.domain.{ArrivalId => V1ArrivalId}
-import v2.models.Bindings._
-=======
-import models.domain.{ArrivalId => V1ArrivalId}
-import v2.models.{MovementId => V2ArrivalId}
-import java.time.OffsetDateTime
-
->>>>>>> a5da0ba1
 import java.time.OffsetDateTime
 
 class ArrivalsRouter @Inject() (
@@ -57,7 +49,6 @@
       case _                                                         => v1Arrivals.createArrivalNotification()
     }
 
-<<<<<<< HEAD
   def getArrival(arrivalId: String): Action[Source[ByteString, _]] =
     route {
       case Some(VersionedRouting.VERSION_2_ACCEPT_HEADER_VALUE_JSON) =>
@@ -73,7 +64,7 @@
           v1Arrivals.getArrival(_)
         )
     }
-=======
+
   def getArrivalMessageIds(arrivalId: String, receivedSince: Option[OffsetDateTime] = None): Action[Source[ByteString, _]] = route {
     case Some(VersionedRouting.VERSION_2_ACCEPT_HEADER_VALUE_JSON) =>
       runIfBound[V2ArrivalId](
@@ -88,7 +79,6 @@
         v1ArrivalMessages.getArrivalMessages(_, receivedSince)
       )
   }
->>>>>>> a5da0ba1
 
   def getArrivalsForEori(updatedSince: Option[OffsetDateTime] = None): Action[Source[ByteString, _]] = route {
     case Some(VersionedRouting.VERSION_2_ACCEPT_HEADER_VALUE_JSON) => v2Arrivals.getArrivalsForEori(updatedSince)
