--- conflicted
+++ resolved
@@ -30,11 +30,8 @@
 import v2.controllers.stream.StreamingParsers
 import models.domain.{MessageId => V1MessageId}
 import v2.models.EORINumber
-<<<<<<< HEAD
+import v2.models.ItemCount
 import v2.models.LocalReferenceNumber
-=======
-import v2.models.ItemCount
->>>>>>> 300f3537
 import v2.models.MovementReferenceNumber
 import v2.models.MovementType
 import v2.models.PageNumber
@@ -127,19 +124,13 @@
     updatedSince: Option[OffsetDateTime] = None,
     movementEORI: Option[EORINumber] = None,
     movementReferenceNumber: Option[MovementReferenceNumber] = None,
-<<<<<<< HEAD
+    page: Option[PageNumber] = None,
+    count: Option[ItemCount] = None,
+    receivedUntil: Option[OffsetDateTime] = None,
     localReferenceNumber: Option[LocalReferenceNumber] = None
   ): Action[Source[ByteString, _]] = route {
     case Some(VersionedRouting.VERSION_2_ACCEPT_HEADER_PATTERN()) =>
-      v2Arrivals.getMovements(MovementType.Arrival, updatedSince, movementEORI, movementReferenceNumber, localReferenceNumber)
-=======
-    page: Option[PageNumber] = None,
-    count: Option[ItemCount] = None,
-    receivedUntil: Option[OffsetDateTime] = None
-  ): Action[Source[ByteString, _]] = route {
-    case Some(VersionedRouting.VERSION_2_ACCEPT_HEADER_PATTERN()) =>
-      v2Arrivals.getMovements(MovementType.Arrival, updatedSince, movementEORI, movementReferenceNumber, page, count, receivedUntil)
->>>>>>> 300f3537
+      v2Arrivals.getMovements(MovementType.Arrival, updatedSince, movementEORI, movementReferenceNumber, page, count, receivedUntil, localReferenceNumber)
     case _ => v1Arrivals.getArrivalsForEori(updatedSince)
   }
 
