/*
 * Copyright 2021 HM Revenue & Customs
 *
 * Licensed under the Apache License, Version 2.0 (the "License");
 * you may not use this file except in compliance with the License.
 * You may obtain a copy of the License at
 *
 *     http://www.apache.org/licenses/LICENSE-2.0
 *
 * Unless required by applicable law or agreed to in writing, software
 * distributed under the License is distributed on an "AS IS" BASIS,
 * WITHOUT WARRANTIES OR CONDITIONS OF ANY KIND, either express or implied.
 * See the License for the specific language governing permissions and
 * limitations under the License.
 */

package connectors

import com.kenshoo.play.metrics.Metrics
import config.AppConfig
import connectors.util.CustomHttpReader
import metrics.HasMetrics
import metrics.MetricsKeys
import models.domain.Departure
import models.domain.Departures
import models.Box
import play.api.mvc.RequestHeader
import uk.gov.hmrc.http.HeaderCarrier
import uk.gov.hmrc.http.HttpClient
import uk.gov.hmrc.http.HttpResponse
<<<<<<< HEAD
import uk.gov.hmrc.http.UpstreamErrorResponse
import uk.gov.hmrc.http.HttpReads.Implicits._
import utils.Utils
=======
>>>>>>> f43daf37

import javax.inject.Inject
import scala.concurrent.ExecutionContext
import scala.concurrent.Future

class DeparturesConnector @Inject() (http: HttpClient, appConfig: AppConfig, val metrics: Metrics) extends BaseConnector with HasMetrics {

  import MetricsKeys.DeparturesBackend._

<<<<<<< HEAD
  def post(
    message: String
  )(implicit rh: RequestHeader, hc: HeaderCarrier, ec: ExecutionContext): Future[Either[UpstreamErrorResponse, ResponseHeaders[Option[Box]]]] =
    withMetricsTimerAsync(Post) {
      _ =>
        val url = appConfig.traderAtDeparturesUrl + departureRoute
        http.POSTString[Either[UpstreamErrorResponse, ResponseHeaders[Option[Box]]]](url, message, addAuthHeaders(requestHeaders))
=======
  def post(message: String)(implicit requestHeader: RequestHeader, hc: HeaderCarrier, ec: ExecutionContext): Future[HttpResponse] =
    withMetricsTimerResponse(Post) {
      val url = appConfig.traderAtDeparturesUrl.withPath(departureRoute)
      http.POSTString(url.toString, message)(CustomHttpReader, enforceAuthHeaderCarrier(requestHeaders), ec)
>>>>>>> f43daf37
    }

  def get(departureId: String)(implicit rh: RequestHeader, hc: HeaderCarrier, ec: ExecutionContext): Future[Either[HttpResponse, Departure]] =
    withMetricsTimerAsync(GetById) {
      timer =>
        val url = appConfig.traderAtDeparturesUrl.withPath(departureRoute).addPathPart(departureId)
        http.GET[HttpResponse](url.toString, queryParams = Seq(), responseHeaders)(CustomHttpReader, enforceAuthHeaderCarrier(responseHeaders), ec).map {
          response =>
            if (is2xx(response.status)) timer.completeWithSuccess() else timer.completeWithFailure()
            extractIfSuccessful[Departure](response)
        }
    }

  def getForEori()(implicit rh: RequestHeader, hc: HeaderCarrier, ec: ExecutionContext): Future[Either[HttpResponse, Departures]] =
    withMetricsTimerAsync(GetForEori) {
      timer =>
        val url = appConfig.traderAtDeparturesUrl.withPath(departureRoute)

        http.GET[HttpResponse](url.toString, queryParams = Seq(), responseHeaders)(CustomHttpReader, enforceAuthHeaderCarrier(responseHeaders), ec).map {
          response =>
            if (is2xx(response.status)) timer.completeWithSuccess() else timer.completeWithFailure()
            extractIfSuccessful[Departures](response)
        }
    }
}<|MERGE_RESOLUTION|>--- conflicted
+++ resolved
@@ -28,12 +28,9 @@
 import uk.gov.hmrc.http.HeaderCarrier
 import uk.gov.hmrc.http.HttpClient
 import uk.gov.hmrc.http.HttpResponse
-<<<<<<< HEAD
 import uk.gov.hmrc.http.UpstreamErrorResponse
 import uk.gov.hmrc.http.HttpReads.Implicits._
 import utils.Utils
-=======
->>>>>>> f43daf37
 
 import javax.inject.Inject
 import scala.concurrent.ExecutionContext
@@ -43,7 +40,6 @@
 
   import MetricsKeys.DeparturesBackend._
 
-<<<<<<< HEAD
   def post(
     message: String
   )(implicit rh: RequestHeader, hc: HeaderCarrier, ec: ExecutionContext): Future[Either[UpstreamErrorResponse, ResponseHeaders[Option[Box]]]] =
@@ -51,12 +47,6 @@
       _ =>
         val url = appConfig.traderAtDeparturesUrl + departureRoute
         http.POSTString[Either[UpstreamErrorResponse, ResponseHeaders[Option[Box]]]](url, message, addAuthHeaders(requestHeaders))
-=======
-  def post(message: String)(implicit requestHeader: RequestHeader, hc: HeaderCarrier, ec: ExecutionContext): Future[HttpResponse] =
-    withMetricsTimerResponse(Post) {
-      val url = appConfig.traderAtDeparturesUrl.withPath(departureRoute)
-      http.POSTString(url.toString, message)(CustomHttpReader, enforceAuthHeaderCarrier(requestHeaders), ec)
->>>>>>> f43daf37
     }
 
   def get(departureId: String)(implicit rh: RequestHeader, hc: HeaderCarrier, ec: ExecutionContext): Future[Either[HttpResponse, Departure]] =
