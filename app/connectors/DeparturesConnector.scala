--- conflicted
+++ resolved
@@ -30,12 +30,9 @@
 import uk.gov.hmrc.http.HeaderCarrier
 import uk.gov.hmrc.http.HttpClient
 import uk.gov.hmrc.http.HttpResponse
-<<<<<<< HEAD
 import uk.gov.hmrc.http.UpstreamErrorResponse
 import uk.gov.hmrc.http.HttpReads.Implicits._
 
-=======
->>>>>>> cd87e266
 import javax.inject.Inject
 
 import scala.concurrent.ExecutionContext
@@ -65,15 +62,17 @@
         }
     }
 
-<<<<<<< HEAD
-  def getForEori()(implicit rh: RequestHeader, hc: HeaderCarrier, ec: ExecutionContext): Future[Either[HttpResponse, Departures]] =
-=======
-  def getForEori(updatedSince: Option[OffsetDateTime])(implicit requestHeader: RequestHeader, hc: HeaderCarrier, ec: ExecutionContext): Future[Either[HttpResponse, Departures]] =
->>>>>>> cd87e266
+  def getForEori(
+    updatedSince: Option[OffsetDateTime]
+  )(implicit rh: RequestHeader, hc: HeaderCarrier, ec: ExecutionContext): Future[Either[HttpResponse, Departures]] =
     withMetricsTimerAsync(GetForEori) {
       timer =>
         val url = appConfig.traderAtDeparturesUrl.withPath(departureRoute)
-        val query = updatedSince.map(dt => Seq("updatedSince" -> queryDateFormatter.format(dt))).getOrElse(Seq.empty)
+        val query = updatedSince
+          .map(
+            dt => Seq("updatedSince" -> queryDateFormatter.format(dt))
+          )
+          .getOrElse(Seq.empty)
 
         http.GET[HttpResponse](url.toString, queryParams = query, responseHeaders)(CustomHttpReader, enforceAuthHeaderCarrier(responseHeaders), ec).map {
           response =>
