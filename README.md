--- conflicted
+++ resolved
@@ -8,12 +8,7 @@
 You can find our full list of endpoints on [API definitions](https://developer.service.hmrc.gov.uk/api-documentation/docs/api/service/common-transit-convention-traders/1.0).
 
 
-<<<<<<< HEAD
-### Prerequisites
-
-=======
 ### Prerequisites  
->>>>>>> 62ceaf1f
 - Scala 2.12.11
 - Java 8
 - sbt > 1.3.13
